<<<<<<< HEAD
** 0.4.2: FILDSIM foward modelling
- Now the StrikeMap.calculate_resolutions() also calculate the interpolators so one can just call smap.interpolators['pitch']['sigma'](gyr0, pitch0) and you will have the interpolated value of sigma of the pitch for gyr0, pitch0.
- The StrikeMap object for FILD now include the fields: unique_gyroradius, unique_pitch and collimator_factor_matrix.
- *Included requested feature*: Issue #58: read_ASCOT_distribution implemented, only valid for ASCOT4
- Fits of the calculate resolution function are now inside the 'fits' dictionary, contained in the resolution section of the strike map object
- read_scintillator_efficiency moved from the LibIO to the new LibScintillatorCharacterization.py
- Efficiency included in FILD forward modeling
- Efficiency included in tomography
- Calculation of the W function for FILD re-written in a more compact way. Coherent with the models used to calculate the resolutions. Now it much faster
- fildsim.plot_geometry added in the fildsim library. It plot the plates geometry in 3d and is projections
- Method relating the absolute calibration of the frames removed from FILDSIM library, they'll be included again in next version once they are tested

** 0.4.1: Minor improvements + ELM filtering
- Added a function to calculate the intersection between any curves in 2D (LibUtilities.find_2D_intersection(x1, y1, x2, y2))
- Improved LibPlotting.plot_flux surfaces() : Now color can be selected, cm can be used as units, the axis limit will not be changed if an axis is given
- Included root directory of the suite in path_suite.py to be aable of using the command =import Lib as ss= outside the root directory of the suite
- Included reading of ELM time base (LibData.profiles.get_ELM_timebase.py)
- Included ELM filtering: Note, it will just delete from your input signal the ELM time points
- Read frame from a cin file will no longer return a squeeze matrix when you load the frames internally. When you load them externally, they will be squeeze()
- Solved issue #7: NBI profile calculation and plot upgraded
- Plot NBI added to the NBI class
- Now calc_pitch_profile of the NBI class take as default IpBt sign defined in the .dat library


** 0.4.0: New suite structure:
- Typos in comments corrected
- PEP8 agreement revised
- LibDataAUG subdivided in different modules (it was too big)
- Re-written first_run.py
- Verbose of remap_all_loaded_frames_FILD.py improved

** 0.3.6: Improvements in tomography:
- Now the Ridge, nnridge and Elastic net scan also return a dictionary with the produced figures

** 0.3.5: Bug solved:
- *Bug solved* Solved issue #54 on the broken time base of CCD cameras

** 0.3.4: First INPASIM utilities:
- GUIs files where divided into a new folder GUIs
- *Included requested feature*: Issue #33. Now if a path is passed to the remap routine mask=path the code will load the mask contained in file inidcated by path
- Included Non Negative Ridge as a regression method
- Included method to cut the video in the Video class, to restrict to a given region of pixels: Video.cut_frames()
- A flag was added in the noise_subtraction and filter methods of the Video class in order to decide if we want to create a copy of the experimental frames or not
- First methods to calculate optical transmission

** 0.3.3 i-HIBPsim strikeline and strikes reader:
- New library under iHIBPsim for reading and plotting strikelines and strikes on the scintillator.
- Added function in LibDataAUG for reading magnetic pick-up coils and group of them (same toroidal location).
- Added function in LibDataAUG for reading from the equilibrium the basics of the shot data (Bt0, Ip, elongation, ...)
=======
** 0.4.1 i-HIBPsim strike line reader & Frequency tracking.
*** LibHIBPstrikes
- Adding support read and plot the strikelines from i-HIBPsim code.
- Added support to plot the scintillator synthetic signal.
- Added support to introduce the database of strike lines.
- Changed attributes in the database to adapt to a common TRANSP-like database. long_name contains a full description of the field while the short_name contains a ready-to-plot name.
*** LibFrequencyAnalysis
- Added STFT2 routine: wrapper to scipy implementation, emulating Giovanni's.
- Added iSTFT routine: wrapper to scipy implmentation, to reconstruct the signal from an STFT.
- Added Vertex and Graph classes, allowing for minimal path search (using Dijsktra's method).
- Added routine to search for frequency in a spectrogram (trackFrequency).
- Moved examples 'multipow', 'frequencyTracking' to new Folder: 'FrequencyAnalysis'
- New example to plot fast the spectrogram of a given magnetic pick-up coil.
>>>>>>> 53417ba8

** 0.3.2: First INPASIM utilities:
- Added function to fit a line to a 3d cloud of points
- Rewritten paths_suite.py to allow make easier to include new libraries

** 0.3.1: Tomography:
- Update examples to the new version
- Updated Smaps library (more maps) download the new version if you want
- video.find_orientation() added, allows to find the calculated theta and phi (Yes, I was lazy and I've created a small function to avoid the calculation of this manually)
- Now the same criteria of rmin, dr and so on is implemented in the tomographic reconstruction section
- Scan of tomographic reconstruction now gives a dict as output, not single outputs
- New GUI for tomographic representation plotted

** 0.3.0: GUIs and plotting
- Simplified StrikeMap.plot_pix() and StrikeMap.plot_real(). *IMPORTANT* Names of the input arguments were changed!!!
- Included GUI to explore the camera frames, Video.plot plot_frames_slider() was rename as Vide.GUI_frames()
- Included GUI to explore the remapped frames, Vide.GUI_frames_and_remap()
- Improved Video.plot_frame() was upgraded now you can write 'auto' and the function will load and plot the StrikeMap (see its documentation for further instructions)
- LibPlotting.remove_lines() added, it deletes all lines from a plot, useful to delete the strikemap of one of your plots (used by the new GUIs)
- *BUG SOLVED*: Selecting 'cancel' in the export remap windows raised and error. Now it solved

** 0.2.9 Multipow calculation.
- Included functions to read magnetic coils in LibDataAUG
- Included functions to read the ECE data in LibDataAUG.
- Included plotting function for the ECE data in LibPlotting
- Included plotting function for flux surfaces using contour levels.
- Solved hotfix for the 0.2.8
- Multipow (CPSD for magnetics-ECE) included as an Example/Others
- Included myCPSD calculation for cross-power calculation in LibFrequencyAnalysis.

** 0.2.8 i-HIBP cross sections.
- Included i-HIBP cross sections calculation and storing to files (Issue 34)

** 0.2.7: Hot fix
- *BUG_SOLVED* Problem with the name of the number of saturated pixels solved, now it is possible to export the remap again (the bug was introduced in version 0.2.6). Issue #50

** 0.2.6: Count pixels
- *Included requested feature*: Issue #50 now the number of pixels over a given threshold is counted by default. User can set this threshold in the read_frame method of the video object
- Video.plot_number_saturated_counts() added. If executed without arguments, it plot the pixels counted by default when reading the video. The function accept also a threshold, in this case the pixels are count again
- *BUG_SOLVED* The angles of rFILD are now properly included

** 0.2.5: Improvements in the remap
- Now when some Smap is missing, the program will give the option to use the nearest (in time) existing strike map
- The real value of theta (with all the decimals) as well as the used one are stored to compare the angles used in the remap
- Added plot_orientation() to the video object, to plot the calculated angles with the orientation (real and used)
- The method fildsim.write_namelist() now overwrite by default the existing namelist. You can change this behavior with the flag =overwrite=
- The method fildsim.guess_strike_map_name_FILD() now do not create extra strike maps like 0 and -0
- Camera model included as one more data in the FILD dictionary in LibDataAUG.py
- Some PEP8 correction in iHIBP library

** 0.2.4: HotFix
- *BUG_SOLVED* Solved bugs in the LibFILDSIM.find_strike_map routine, the fildsim options were not updated properly
- Updated FILDSIM example following new f90nml requirements

** 0.2.3: Filter for video object
- *Included requested feature*: median filter added to the filter_frames method of the video class (closes #47)
- *Closes #45* Now the rmin, rmax, pmin, pmax represent the output vector when we want the remap, not the input edges (:-()
- 'Clean' a bit the method 'find_strike_map' from the FILDSIM library, now a loop is used to run over FILDSIM namelist
- Included Gaussian filter for the video frames
- Reordered examples
- Simplified plotting options in TimeTrace.plot_single()
- Improved TimeTrace.plot_all(), now they share x axis so zoom is better

** 0.2.2: Debugging
- *BUG_SOLVED* in the plot_vessel function, the factor from m to cm was 10 instead of 100!
- *BUG_SOLVED* rotation of the vessel was not passed from the plot_vessel routine to the method which calculate the vessel coordinates
- *BUG_SOLVED* Solved bug when the requested interval to average the noise was not in the file (issue #46)

** 0.2.1: FIDASIM implementation
- First routines to read FIDASIM output added, (thanks Pilar :-)) Although some work still needed in that module this is not completely checked
- Updated Readme following nice example of iHIBP
- Calibration used in the remapping is saved in the remapping options, such that future comparisons of remapped data is easier
- plot_profiles_in_time of the video object allows now to pass the min and max of the scale as inputs
- *Included requested feature* First implementation of issue #41

** 0.2.0: Strike Maps reordering
- p1D_shaded_error updated with the possibility of plotting the central line
- Updated gitignore to ignore a folder call 'MyRoutines' for the user to have its own routines
- Updated the paths to strike maps, now two libraries will be used: Remap 'low' number of markers, 'Tomography' high number of markers
- Updated namelist format, now the suite follows the criteria given in the f90nml module
- Added GNU license

** 0.1.9: Spectrograms
- First spectrogram function added, first step towards the fast channel analysis
- Better examples included
- Better checking of whether we are in AUG or not
- Now the remapping of the whole shot can be done using a given strike map

** 0.1.8: Reverse FILD
- IB sign were included to include the proper pitch definition in FILDSIM even with the reverse field
- *BUG_SOLVED*: Solve a bug which forced the remap to ignore theta and phi if just one of the strike maps was not found
- Included the RealBPP in the exported remap data

** 0.1.7: Improve reading/writing
- Solved the issue in the init due to new iHIBPsim libraries
- Included a check to not overwrite files, now if one of the saving routines try to save a file which exist, it will open a window to give to the user the chance to change the name
- Added also a similar function to open files in case it does not find the name, it will pop-up a window
- Improved the checking to test we are in AUG
- Add a method to integrate the remapped frames in the desired range radius-pitch (arbitrary shapes allowed via roi)

** 0.1.6: What's new?
- Added possibility of loading the used ROIs
- Added the possibility of plotting each individual time trace
- Added general routine to load the created ncdf files
- Suppressed remapped slider plotting in the video object, it was too buggy, new one will come with tkinter

** 0.1.5: What's new?
- Now the remap_all_loaded_frames_FILD first calculate all theta and phi and see how many strike maps must be calculated. The user can decide whether if perform the FILDSIM calculation or just take a single strike map
- Added the possibility of remapping with a ROI. Also export the ROI

** 0.1.4: What is new?
- iHIBP routines to interact with the tracker and iHIBPsim, first round<|MERGE_RESOLUTION|>--- conflicted
+++ resolved
@@ -1,4 +1,17 @@
-<<<<<<< HEAD
+** 0.4.3: i-HIBPsim strike line reader & Frequency tracking.
+*** LibHIBPstrikes
+- Adding support read and plot the strikelines from i-HIBPsim code.
+- Added support to plot the scintillator synthetic signal.
+- Added support to introduce the database of strike lines.
+- Changed attributes in the database to adapt to a common TRANSP-like database. long_name contains a full description of the field while the short_name contains a ready-to-plot name.
+*** LibFrequencyAnalysis
+- Added STFT2 routine: wrapper to scipy implementation, emulating Giovanni's.
+- Added iSTFT routine: wrapper to scipy implmentation, to reconstruct the signal from an STFT.
+- Added Vertex and Graph classes, allowing for minimal path search (using Dijsktra's method).
+- Added routine to search for frequency in a spectrogram (trackFrequency).
+- Moved examples 'multipow', 'frequencyTracking' to new Folder: 'FrequencyAnalysis'
+- New example to plot fast the spectrogram of a given magnetic pick-up coil.
+
 ** 0.4.2: FILDSIM foward modelling
 - Now the StrikeMap.calculate_resolutions() also calculate the interpolators so one can just call smap.interpolators['pitch']['sigma'](gyr0, pitch0) and you will have the interpolated value of sigma of the pitch for gyr0, pitch0.
 - The StrikeMap object for FILD now include the fields: unique_gyroradius, unique_pitch and collimator_factor_matrix.
@@ -48,21 +61,6 @@
 - New library under iHIBPsim for reading and plotting strikelines and strikes on the scintillator.
 - Added function in LibDataAUG for reading magnetic pick-up coils and group of them (same toroidal location).
 - Added function in LibDataAUG for reading from the equilibrium the basics of the shot data (Bt0, Ip, elongation, ...)
-=======
-** 0.4.1 i-HIBPsim strike line reader & Frequency tracking.
-*** LibHIBPstrikes
-- Adding support read and plot the strikelines from i-HIBPsim code.
-- Added support to plot the scintillator synthetic signal.
-- Added support to introduce the database of strike lines.
-- Changed attributes in the database to adapt to a common TRANSP-like database. long_name contains a full description of the field while the short_name contains a ready-to-plot name.
-*** LibFrequencyAnalysis
-- Added STFT2 routine: wrapper to scipy implementation, emulating Giovanni's.
-- Added iSTFT routine: wrapper to scipy implmentation, to reconstruct the signal from an STFT.
-- Added Vertex and Graph classes, allowing for minimal path search (using Dijsktra's method).
-- Added routine to search for frequency in a spectrogram (trackFrequency).
-- Moved examples 'multipow', 'frequencyTracking' to new Folder: 'FrequencyAnalysis'
-- New example to plot fast the spectrogram of a given magnetic pick-up coil.
->>>>>>> 53417ba8
 
 ** 0.3.2: First INPASIM utilities:
 - Added function to fit a line to a 3d cloud of points
