--- conflicted
+++ resolved
@@ -3,7 +3,6 @@
 - The Strikes object of the FILDSIM code, use the Common object instead, already available and working better
 - StrikeMap.plot_strike_points() will be deleted. Please use StrikeMap.strike_points.scatter() instead, much better, with more flexibility and options
 
-<<<<<<< HEAD
 ** 0.7.7 Small improvements in handling SINPA and FILDSIM
 *** Examples:
 - SINPA examples were updated the new SINPA code version (which enables the default parameters in the namelist so FILDSIM user do not need to worry about INPA variables)
@@ -13,7 +12,7 @@
 - Strikes object now have the method .get() which return the data from the desired variable of the strike points
 *** Others:
 - Small improvements in comments
-=======
+
 ** 0.7.6 VRT video object and LibVRT
 *** VRTVideoObject
 - Solved a bug where the time trace was not the same as in the loaded video
@@ -27,7 +26,6 @@
 - Can plot VRT videos and save ROIs
 *** LibIO
 - Added load_mask
->>>>>>> 94b00899
 
 ** 0.7.4 Massive remaps:
 - A flag 'allIn' was included in the function to remap all loaded FILD frames. If this flag is set to true, the code will always take the closer strike maps, without allowing to the user to calculate the strike map. In this way, you can remap 'N' shot automatically, without having to say 'No' to the program if a strike map is missing
