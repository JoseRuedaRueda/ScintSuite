--- conflicted
+++ resolved
@@ -1,38 +1,3 @@
-<<<<<<< HEAD
-<<<<<<< HEAD
-
-** 0.8.3 MAST-U adaptation:
-In the process of adapting the code to work for the MAST-U FILD, some important changes have been performed:
-- New library to read PCO files (format .b16)
-- Bug fixed in PNG library: the video files were not necessarily read in the correct order
-
-** 0.8.2 Added get_pellets_timeTrace and update LibFILD4
-- Routine to get the pellets time trace
-- Included a routine (get_dist2sep) to calculate the distance to the separatrix 
-
-** 0.8.1 FILD4 object added (LibFILD4)
-- Added routines to load and reconstruct FILD4 trajectories as part of LibData
-- FILD4 database is stored in Javier Hidalgo local machine. Contact him if you cannot access them.
-- Routines used to load and plot FILD4 trajectories now show as deprecated
-=======
-** 0.8.1 INPA implementation (pre-release)
-*** INPA:
-- Included INPA calibration files in the data folder
-- FILD INPA and Basic Video Object moved to _<name> just to clean a bit the vid object
-*** LibData:
-- get_fast_channel adapted to use the aug_sfutils instead of the old dd
-*** Plotting:
-- Updated plotSettings() to match new matplotlib. font_manager changed and latex preamble removed
-*** LibFastChannel:
--Default plotting option changed to raw, to do not fail if the user plot the data just after loading them, so no filtering was done
-
-*** Bug:
-- Solved a bug in plot_frame from the FILD video object. The syntax for the routines to load the strike map was not updated to version 0.8.0
-*** Other changes
-- np.bool replaced with bool to avoid future isues with numpy (np.bool was going to be deprecated)
->>>>>>> prerelease of version 0.8.1
-
-=======
 ** 0.9.0 INPA implementation
 *** General:
 - Time traces library was re-written to do not depend on external libraries and avoid bugs. Now is also way faster for non-cine videos, as it was re-written to avoid loops
@@ -72,7 +37,20 @@
 - np.bool replaced with bool to avoid future issues with numpy (np.bool was going to be deprecated)
 - PEP8 improvements
 - Comments and documentation (Readme) improved
->>>>>>> 34502014
+
+** 0.8.3 MAST-U adaptation:
+In the process of adapting the code to work for the MAST-U FILD, some important changes have been performed:
+- New library to read PCO files (format .b16)
+- Bug fixed in PNG library: the video files were not necessarily read in the correct order
+
+** 0.8.2 Added get_pellets_timeTrace and update LibFILD4
+- Routine to get the pellets time trace
+- Included a routine (get_dist2sep) to calculate the distance to the separatrix
+
+** 0.8.1 FILD4 object added (LibFILD4)
+- Added routines to load and reconstruct FILD4 trajectories as part of LibData
+- FILD4 database is stored in Javier Hidalgo local machine. Contact him if you cannot access them.
+- Routines used to load and plot FILD4 trajectories now show as deprecated
 
 ** 0.8.0 SINPA implementation data analysis
 *Notice*: For all the SINPA related implementation, you need version 0.3 of the SINPA code
