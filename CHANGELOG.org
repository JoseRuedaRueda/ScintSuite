--- conflicted
+++ resolved
@@ -1,15 +1,6 @@
-<<<<<<< HEAD
 ** 0.2.8 i-HIBP cross sections.
 - Included i-HIBP cross sections calculation and storing to files (Issue 34)
 
-** 0.1.4: What is new?
-- iHIBP routines to interact with the tracker and iHIBPsim, first round
-** 0.1.5: What's new?
-- Now the remap_all_loaded_frames_FILD first calculate all theta and phi and
-see how many strike maps must be calculated. The user can decide wheter if
-perform the FILDSIM calculation or just take a single strike map
-- Added the possibility of remaping with a ROI. Also export the ROI
-=======
 ** 0.2.7: Hot fix
 - *BUG_SOLVED* Problem with the name of the number of saturated pixels solved, now it is possible to export the remap again (the bug was introduced in version 0.2.6). Issue #50
 
@@ -77,7 +68,6 @@
 - Improved the checking to test we are in AUG
 - Add a method to integrate the remapped frames in the desired range radius-pitch (arbitrary shapes allowed via roi)
 
->>>>>>> 5490439d
 ** 0.1.6: What's new?
 - Added possibility of loadind the used ROIs
 - Added the posibility of plotting each individual time trace
