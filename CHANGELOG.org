--- conflicted
+++ resolved
@@ -3,7 +3,6 @@
 - The Strikes object of the FILDSIM code, use the Common object instead, already available and working better
 - StrikeMap.plot_strike_points() will be deleted. Please use StrikeMap.strike_points.scatter() instead, much better, with more flexibility and options
 
-<<<<<<< HEAD
 ** 0.7.9 iHIBPsim updated.
 - Minor errors corrected in the iHIBPsim libraries.
 - iHIBPsim namelist: library ready to read and parse the namelists that will be used as inputs for the i-HIBPsim fortran code.
@@ -17,7 +16,7 @@
 - Save/read the binary files.
 - Plotting routines.
 - Possibility to modify the 1D profiles to study perturbations.
-=======
+
 ** 0.7.8 FILD logbook
 - FILD loogbook object was upgraded. Now is a complete database to interact with the object
 - The function to read the optical calibration database was moved into the FILD logbook object. The old one remains, but marked as deprecated
@@ -51,7 +50,6 @@
 ** 0.7.4 Massive remaps:
 - A flag 'allIn' was included in the function to remap all loaded FILD frames. If this flag is set to true, the code will always take the closer strike maps, without allowing to the user to calculate the strike map. In this way, you can remap 'N' shot automatically, without having to say 'No' to the program if a strike map is missing
 - *Bug_solved*. Bug which make the load of png files not possible is solved (the bug was introduced in version 0.7.0)
->>>>>>> ee5904ee
 
 ** 0.7.3 SINPA examples:
 *** Examples:
