--- conflicted
+++ resolved
@@ -1,7 +1,5 @@
-<<<<<<< HEAD
+
 ** 0.7.0 Common libraries for simulation codes
-=======
-** 0.6.7 Geometry library for iHIBPsim.
 *** Equilibrium
 - Included routine to retrieve the flux surface coordinates (R, z).
 *** i-HIBPsim namelists [iHIBPsim/nml.py]
@@ -19,9 +17,6 @@
 *** i-HIBPsim beam GUI [GUIs/i-HIBP_beam.py]
 - First GUI app for plotting the beam geometry. To be improved with Qt version.
 - GUI has to be run by : "run Examples/Others/ihibp_beam_gui.py"
-
-** 0.6.6 Common libraries for simulation codes (Pre-release)
->>>>>>> 95a3ff8d
 *** LibVideo
 - Plotting frames and remaps allows for the possibility of using log scale in the colorbar. Just set scale='log'
 - Improved efficiency of the counting of saturated frames thanks to build in methods
