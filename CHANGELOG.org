--- conflicted
+++ resolved
@@ -3,22 +3,20 @@
 - The Strikes object of the FILDSIM code, use the Common object instead, already available and working better
 - StrikeMap.plot_strike_points() will be deleted. Please use StrikeMap.strike_points.scatter() instead, much better, with more flexibility and options
 
-<<<<<<< HEAD
-** 0.7.3 VRT video object and LibVRT
+** 0.7.6 VRT video object and LibVRT
 *** VRTVideoObject
 - Solved a bug where the time trace was not the same as in the loaded video
 *** LibVRT
 - Library to interact with the VRT data
 - Get camera calibration (signal -> temperature) and (some) camera configuration parameters
 
-
-** 0.7.2 VRT video object and loadMask
+** 0.7.5 VRT video object and loadMask
 *** VRTVideoObject
 - Object intended for the analysis of the VRT cameras. Children of the BasicVideoObject
 - Can plot VRT videos and save ROIs
 *** LibIO
 - Added load_mask
-=======
+
 ** 0.7.4 Massive remaps:
 - A flag 'allIn' was included in the function to remap all loaded FILD frames. If this flag is set to true, the code will always take the closer strike maps, without allowing to the user to calculate the strike map. In this way, you can remap 'N' shot automatically, without having to say 'No' to the program if a strike map is missing
 - *Bug_solved*. Bug which make the load of png files not possible is solved (the bug was introduced in version 0.7.0)
@@ -40,8 +38,6 @@
 - FILDPosition from the DiagParam library was deprecated, to obtain the FILD position, the new FILD class should be used
 - load_FILD4_trajectory and plot_FILD4_trajectory where moved to the new FILD library inside LibDataAUG
 - load_FILD4_trajectory makes now the conversion between insertion and real R and z. Notice that this is based on CAD and can be non-precise. +- 1 cm can be expected due to failures in the CAD
-
->>>>>>> 687e5c8c
 
 ** 0.7.1 Uncertainties in fits and angles in execution:
 *** LibMap:
