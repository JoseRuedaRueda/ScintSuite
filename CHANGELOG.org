<<<<<<< HEAD
** 0.8.x MAST-U adaptation:
In the process of adapting the code to work for the MAST-U FILD, some important changes have been performed:
- New library to read PCO files (format .b16)
- Bug fixed in PNG library: the video files were not necessarily read in the correct order
=======
** 0.8.2 Added get_pellets_timeTrace and update LibFILD4
- Routine to get the pellets time trace
- Included a routine (get_dist2sep) to calculate the distance to the separatrix 

** 0.8.1 FILD4 object added (LibFILD4)
- Added routines to load and reconstruct FILD4 trajectories as part of LibData
- FILD4 database is stored in Javier Hidalgo local machine. Contact him if you cannot access them.
- Routines used to load and plot FILD4 trajectories now show as deprecated
>>>>>>> 62914027

** 0.8.0 SINPA implementation data analysis
*Notice*: For all the SINPA related implementation, you need version 0.3 of the SINPA code
*** Data Folder:
- calibration_database.txt was moved from cm (used by FILDSIM) to m (used by SINPA). A copy of the old file is kept, saved as calibration_database_cm.txt (see FILD example 0 of how to easily use this file)
- StrikeMaps will have to be now included inside the folder RemapStrikeMaps/FILD/<geomID>, where <geomID> is the geometry ID of the FILD head used
*** Examples Folder:
- SINPA examples updated to the new namelist paraters
- FILD examples simplified thanks to the direct and easy way of handling now the video files
- L3 from FILD lectures replaced. There is no longer need for custom options for RFILD. Now L3 shows the new averaging capabilities
- L14 and L16 from FILD lectures was deprecated (as it was never complete neither machine independent). 
*** Lib.GUIs:
- VideoPlusRemapPlayer: Was addapted to the new strike map database structure (still missing some tweaks to be included in version 0.8.1)
*** Lib.Data.Equilibrium:
- Moved to the aug_sfutils library to load the magnetic field. This library is faster. But you need version 0.7.0 or newer
*** Lib.Data.FILD:
- Minor improvements in FILDlogbook
*** Lib.Data.DiagParam:
- FILD6 (RFILD) was deleted from the parameter list. As agreed with Javi, RFILD will be just FILD1 with the geom AUG01, as it was in reality, same manipulator, same camera, same pmts...
- R,z, phi, alpha and beta were removed from the hardcored parameters. Now theses default parameters are defined via namelist in the data folder. For each FILD geometry (see logbook)
*** Lib.Map.FILD
- Remap all FILD frames completely rewritten, removed unnecessary parameters/calls. Removed calling the magnetic field inside this function. This makes mode transparent and easy to make the code machine agnostic
*** Lib.Map.StrikeMap
- *Bug Solved* Solved a bug which caused problems while calculating the resolutions for the cases where no strike points reach the scintillator for a given gyroradius or for a given pitch angle
- *Bug Solved* Solved the issue of data from different pitches values not being stored in the proper place of the strike map object.
- *Bug Solved* Solved issues in plot_resolution_fits, the variables index_pitch and index_gyr were float, so the code failed while using them as indeces (detected by Alex)
*** LibVideo.AuxFunctions:
- The function guess_filename() from the auxiliary functions of the Video library was moved towards the LibData.AUG.FILD, because at the end this was using AUG criteria. This should simplify MAST-U implementation. Also, it was renamed to guessFILDfilename
*** LibVideo.BasicVideoObject:
- flag 'empty' was included in the BVO such that the video object can be initialize empty. This is to initialize the video object from remap saved files
- The BVO includes the possibility to average the video on an arbitrary time base. These average frames can be used as input for the remaping routines
*** LibVideo.FILDVideoObject
- Now fetch FILD position, orientation and geometry from the FILD logbook
- Now include the magnetic field as an attribute of the object to better handle the remap
- It can be initialized just with the shot number and the desired FILD ID
- export_remap() addapted to work with the new internal structure of the VideoObject
- remap_loaded_frames(): Changed completely to adapt to SINPA code and to be more machine independent. *INPUT changed*. Notice that now the code will identify by the namelist if it needs to launch SINPA or FILDSIM. If the strikeMap folder is 100% empty (not even the basic namelist) this will fail
- Use the flag use_average in the options dictionary in the remap input to use the experimental or average frames
*** Lib.SimulationCodes.Common
- Geometry object has now a routine to generate files in SINPA format
- Plot2D with shaded areas included (thanks to @Alex)
- Function Strikes.calculate_2d_histogram and plot_histogram will calculate and plot all histograms you could imagine
- StrikeHeader from SINPA updated to match SINPA units (m)
*** Lib.SimulationCodes.FILDSIM
- guess_strike_map_name_FILD change its optional arguments, now it is geomID, not machine, as FILD geometries are now identified by a geometry id
- run_FILDSIM has now an input named cluster, though for the future implementation of MAST-U clusters
*** Lib.SimulationCodes.SINPA
- write_namelist() now also prepares the directories main, results and inputs, to simplify execution
- find_strike_map_FILD() created. This is equivalent to the one of the FILDSIM package, it try to find a strike map, if can not find it, it creates it
- *Bug Solved* Solved a bug in executing the SINPA code via SBATCH file (Thanks to @Alex)
*** LibIO
- load_FILD_remap(). New function from the io library allows to load a remap file into a video object
*** Lib.errors: Custom Exceptions
- Custom exceptions are here. They are defined in the file errors.py and are created to be more precise when the Suite raise and exception. This allows better filtering with try structures. Many of the raised exception are now handle by this way. The rest will come in the future
*** DEPRECATED
- The Strikes object of the FILDSIM code, use the Common object instead, already available and working better. You can use it, but it would give you a warning
- StrikeMap.plot_strike_points() is deprecated. Please use StrikeMap.strike_points.scatter() instead, much better, with more flexibility and options
*** Others
- np.arange substitute by range in loops
- Comments improved
- Small changing to correct deviations from PEP8
- Updated readme
- File First_run.py which only confused new users was removed
- Included an issue template

** 0.7.9 iHIBPsim updated.
- Minor errors corrected in the iHIBPsim libraries.
- iHIBPsim namelist: library ready to read and parse the namelists that will be used as inputs for the i-HIBPsim fortran code.
- iHIBPsim beam: the library has been updated and a simple GUI is introduced (Examples/Others/ihibpsim_beam_gui)
- iHIBPsim video viewer: included viewer in Examples/Others/ihibpsim_video_gui. No calibrations are yet applied.
- iHIBPsim paths updated in LibPath
- Optical calibration of the i-HIBPsim plate added (Data/Calibrations/iHIBP).
*** Profile library in iHIBPsim.
- Profiles class to read from the database and save them for the iHIBPsim execution (SimulationCodes/iHIBPsim/profiles.py)
- Can read from the database.
- Save/read the binary files.
- Plotting routines.
- Possibility to modify the 1D profiles to study perturbations.

** 0.7.8 FILD logbook
- FILD loogbook object was upgraded. Now is a complete database to interact with the object
- The function to read the optical calibration database was moved into the FILD logbook object. The old one remains, but marked as deprecated
- Deprecated decorators where included in the suite (thanks to PLEQUE code :)
- *Note* This is a transitional update, in version 8.0 the FILD logbook will be directly use in the automatic remap

** 0.7.7 Small improvements in handling SINPA and FILDSIM
*** Examples:
- SINPA examples were updated the new SINPA code version (which enables the default parameters in the namelist so FILDSIM user do not need to worry about INPA variables)
*** Mapping:
- StrikeMap.calculate_resolutions and StrikeMap.remap_strike_points() where updated to ensure INPA compatibility
*** SimulationCodes:
- Strikes object now have the method .get() which return the data from the desired variable of the strike points
*** Others:
- Small improvements in comments

** 0.7.6 VRT video object and LibVRT
*** VRTVideoObject
- Solved a bug where the time trace was not the same as in the loaded video
*** LibVRT
- Library to interact with the VRT data
- Get camera calibration (signal -> temperature) and (some) camera configuration parameters

** 0.7.5 VRT video object and loadMask
*** VRTVideoObject
- Object intended for the analysis of the VRT cameras. Children of the BasicVideoObject
- Can plot VRT videos and save ROIs
*** LibIO
- Added load_mask

** 0.7.4 Massive remaps:
- A flag 'allIn' was included in the function to remap all loaded FILD frames. If this flag is set to true, the code will always take the closer strike maps, without allowing to the user to calculate the strike map. In this way, you can remap 'N' shot automatically, without having to say 'No' to the program if a strike map is missing
- *Bug_solved*. Bug which make the load of png files not possible is solved (the bug was introduced in version 0.7.0)

** 0.7.3 SINPA examples:
*** Examples:
- Examples to execute the SINPA code polished and more documented.
*** Bugs:
- Solved bugs when several smaps of SINPA where loaded, a dictionary was not been properly copied so problems appeared in the header
- Solved a bug in the Smap.plot_resolution_fits() routine, due to copy/paste, an index in the loop was ir instead of i
- Solved a bug in the SINPA init module, geometry module was not loaded properly
- Solved a small bug in the Smap.plot_resolutions(), the old convention 'pitch' instead of 'XI' was used there

** 0.7.2 Logbook:
*** LibDat:
- A new FILD class was created. This class read directly the FILD logbook (excel on the web) and get the FILD position and orientation for that shot
- CalibrationDatabase.txt was moved into a folder AUG in the FILD folder inside the Calibration folder of the Data folder. This was made to accommodate future calibrations for other tokamaks
- Default_positions.txt was added in the FILD calibraation folder. The code will use the positions and orientation of FILD present there if the logbook is not accesible or if that shot is not found on it
- FILDPosition from the DiagParam library was deprecated, to obtain the FILD position, the new FILD class should be used
- load_FILD4_trajectory and plot_FILD4_trajectory where moved to the new FILD library inside LibDataAUG
- load_FILD4_trajectory makes now the conversion between insertion and real R and z. Notice that this is based on CAD and can be non-precise. +- 1 cm can be expected due to failures in the CAD

** 0.7.1 Uncertainties in fits and angles in execution:
*** LibMap:
- The fitting routines now return also the uncertainties
- 'Gyroradius_uncertainty' and 'Pitch_uncertainty' were added to the StrikeMap.resolution dictionary
- Strike Map object recognizes which code generated the StrikeMap (thanks to a number in the header which SINPA introduces)
- 'code' and 'version' attributes were added to the Strike Map object
- XI, nXI and uniqueXI attributes were added to the FILD StrikeMap object, as a starting point for we merging of INPA and FILD processing
- The StrikeMap object uses now the new strike points object, common of FILD and SINPA
*** LibVideoFiles:
- Included plt_frame_remap() to plot remapped frames
*** SINPA
- Added a routine in the SINPA execution library to calculate the FILD orientation following the new criteria
- Recovered the SINPA geometry library which was eliminated by mistake, the calculate rotation matrix is again there
- field object from the common library of the simulation codes now includes a method to generate the field for SINPA given theta and phi, the same 2 angles defined in FILDSIM
*** Bug fixed:
- Fixed bug if an old version of Shapely was installed
- Fixed a small bug in the calculation of FILD orientation

** 0.7.0 Common libraries for simulation codes
*** Equilibrium
- Included routine to retrieve the flux surface coordinates (R, z).
*** i-HIBPsim namelists [iHIBPsim/nml.py]
- Routines to generate generic namelists for the iHIBPsim code [make_namelist]
- Routines to check consistency of namelists [check_namelist].
- Routine to check if the files needed for a run of iHIBPsim are available [check_files]
*** i-HIBPsim execution wrapper [iHIBPsim/execute.py]
- prepareRun() wrapper to generate a simple run for iHIBPsim.
- run_ihibpsim() wrapper to run the code properly. No cluster version available.
*** i-HIBPsim geometry library [iHIBPsim/geom.py]
- Included particularities of the i-HIBPsim beam model in the library.
- Routines to generate beam lines, divergencies limits...
- gaussian_beam class to handle and contain all the data for a i-HIBPsim beam and plot it.
- geom class contains all the i-HIBPsim geometry: beam, head and scintillator plate and routines to plot it.
*** i-HIBPsim beam GUI [GUIs/i-HIBP_beam.py]
- First GUI app for plotting the beam geometry. To be improved with Qt version.
- GUI has to be run by : "run Examples/Others/ihibp_beam_gui.py"
*** LibVideo
- Plotting frames and remaps allows for the possibility of using log scale in the colorbar. Just set scale='log'
- Improved efficiency of the counting of saturated frames thanks to build in methods
- flag 'make_copy' from the filter method of the video file was rename to 'flag_copy' to be consistent with the noise subtraction case
- LibVideo split in individual libraries. The complete library was almost 3k lines of code. Now individual libraries are written for each type of archive
- BasicVideoObject created. This object is now the parent class for the INPA, FILD and iHIBP videos. IT just contain the skeleton to read frames, filter them and subtract noise (which is common for all diagnostics). In the future, it will include distortion correction
- FILDVideo object created. Is just the child class of BasicVideoObject with all FILD routines
*** LibPlotting
- clean3Daxis() included: It removes the ugly panes that matplotlib puts by default in 3d plots
- axisEqual3D() set aspect ratio to equal in the 3D plot
*** Simulation codes
- A new Geometry library was added, it can read geometries from FILDSIM and SINPA code. It can plot in 3D and 2D, shaded and not shared, apply the rotation and translation to the vertex... read the documentation of the library for full detail
- A new StrikePoints object was added. Now is it exactly the same for SINPA and FILDSIM codes!. So from the end user point of veiw, post process the data from both codes is equivalent.  Old FILDSIM strike object left there as for compatibility with all users, but is not recommended
*** Deprecation
- The object Geometry from the SINPA library was deprecated. The one from the Common library for the simulations codes should be used!
*** Others
- Improved comments and documentation
- The function which read FILDSIM orbits now raise an exception if there were no orbits in the file

** 0.6.5 Interpolators and synthetic signals
- Changed to RBFInterpolator, which seems to be more stable thatn BivariateSpline (*Scipy 1.7.0 or larger is required now*)
- Most robust calculation of the synthetic signal for FILD (no bugs for fcol almost zero)
- Solve a bug in the loading of the strike map. If a StrikePointsFile was passed as argument, the code failed. (Bug introduced in version 0.6.4)
*** Deprecations
- p1D() from the plotting library was deprecated

** 0.6.4 New interpolators for SINPA and SMap upgrades
*** StrikeMap
- StrikeMap can now be initialize with fild instead of FILD (actually the comparison is lower case, so you can initialize it as FiLd if you are crazy)
- StrikeMap now is able to load strike points from the new FILDSIM format
- If there are not strike points loaded, the function StrikeMap.calculate_resolutions will try to load them
- Plot real updated to show properly the labels if the inputs are in m or cm. Labels are now a bit messy, need a bit more work in future versions
- Smap.sanity_check_resolutions() was deprecated and eliminated
- Smap.plot_resolution_fits() released. This is the new and complete way of plotting the fits performed during the resolution calculation
- Smap.calculate_resolution no longer use predefined indeces but the header object, so it will not be an issue for future changes of strike object files
- _fit_to_model__() now return also de used normalization
*** Video
- Video.subtract_noise() was upgrade, loop was eliminated, now is much faster
- Video.subtract_noise() now always return the frame used, the flag return_frame was deprecated
*** IO
- IO.save_object_pickle() was corrected. Now it does not fail when user click cancel
*** Others
- improved comments and documentations
** 0.6.3 Small improvements
- line_fit_3D was moved from the INPASIM library to the SideFuncitons one
- Change in the SINPA.Strike to accommodate the order changes in SINPA (just a couple of index changed in the header)

** 0.6.2 Small improvements
*** TimeTrace
- TimeTrace.plot_single() now shows the axis and include a print for the base line correction done

** 0.6.1
*** Mapping library
- plot_resolution allows to plot just the resolution along a given gyroradii, avoiding the 2D contour which is difficult to follow. Check index_gyr new optional variable
- plot_pix of the Scintillator object was upgraded, now 'the scintillator is closed'. Default line style is continuous and color is white
*** Video Object
- plot_frame now include by default a colorbar
*** SINPA Library
- Solved a bug when the scintillator histogram wanted to be calculated for FILD data
*** Enhance plotting
- Lib.Plotting include a function to plot a collection of lines with colors given by a colormap (collection is mapable so you can then include a colorbar)

** 0.6.0 SINPA Support and new Tomography
*** Simulation codes
- Libraries to interact with the different simulation codes (FIDASIM, FILDSIM, iHIBPsim, and SINPA) are now located in the SimulationCodes library

*** FIDASIM
- Included routines to read the npa data
- Library subdivided in read and plot
*** FILDSIM
- a new FILDSIMmarkers library was created. It contain the new object to load and plot the strike maps
- *Note*: This library imply a small change of phylosophy against previous versions. Yuo can still load and use the strike points as before from the strike map, but they are now a part from the FILDSIM library, with their own object and ploting routines.
- This change was made for an earier integration of INPA and for an easier analysis of FILDSIM strike points for FILD optimization
- Function to plot any variable of the FILDSIM strike points was added: see LibFILDSIM.Strikes.plot1D()
- Direct and easy calculation of the histogram of strike points in the scintillator was added: see LibFILDSIM.Strike.calculate_scintillator_histogram() and LibFILDSIM.Strike.plot_scintillator_histogram()
- When the FILDSIM markers are loaded, they are no longer treated like a single matrix, they are splits by pairs (gyroradius, pitch). This save memory (we do not need to save the first 2 colums of the matrix) and simplify routines as the calculation of the resolution
- The function to read the orbits was removed from the FILDSIMexecution library and moved to the FILDSIMmarkers one, inside the new orbtis object
- The same happeded with the plot orbits, which is now a part from the orbit object
*** Mapping library
- Support for SINPA strike maps was included in the mapping library
- calculate_transformation_factors was deprecated
- get_points was deprecated
- append_to_database from the database object was deprecated
- The strike points variable of the StrikeMap was completely changed, see the FILDSIM part of the changelog for a full documentation
*** SINPA
- the new Synthetic INPA code is supported
*** Tomography
- Mono dimensional tomography can be performed, examples can be found in L15
*** PC compatibility
- Included a dummy LibData in order to be able to import the suite in your personal PC. Minor modifications here and there in the import statements were done to support this
*** Others
- function Lib.LibData.AUG.plot_FILD4_trajectory(shot) renamed to Lib.LibData.AUG.plot_FILD4_trajectory(shot)
- Solved a bug in Video.find_orientation when the function was called with the remap not calculated
- Solve small bug in the plot_real routine of the strike map, before pitch label was 'Pitch [0])' and in the gyroradius one, there were () instead of []
- Vid.plot_orientation no longer set by default the font size, as that is don now when initializing the suite
- Lib.Libfildsim.plot_geometry(). Dummy bug corrected, in the title of the 3 subplot it said 'Y-Z' instead of 'X-Z'
- Default colormap in the GUIS to plot the videos is now grey scale
- Added update_case_insensitive to the Utilities library to compare dictionaries in a case insensitive way
- Added a custom path file so the user can define its own paths
- Improvements in comments + PEP8 checking
- change 'Pablo Oyola:' to 'Pablo Oyola - ' beause Pablo likes more the ' - ' notation to introduce his email
- NBI object includes now an option to plot in 3D
- Solved minor details for the first installation (regarding plotting settings initialization and AUG path)

** 0.5.8 Minor improvements
- The guess_shot of the video class will no longer give an error if the shot number can't be deduced from the file name, it will just return none
- TimeTrace.export_to_ascii() now allows to select the number of digits you want for the output. By default, just 4 digits are used.

** 0.5.7 Minor improvements
- The print netCDF routine of the io is now compatible with netCDF saved without the long _name field
- Upgraded plot_profiles in time, now the labels re-adapt when the user makes zoom

** 0.5.6 i-HIBP namelists and ELM sync routines.
- Added new sublibrary in LibData/AUG names Misc, containing FILD4 trajectories, ELM shotfile...
- Basic namelist generation for i-HIBP simulation codes library included.
- Basic library for i-HIBP beam plotting and marker generator.
- Update in the library BPZ to read and plot BEP fitting data.
- L6 example now uses the MC method
- *Bug solved* related with the single strikemap remap. Before, if you asked the single map remapping, it failed at the end when it tries to save the data, as the variable theta_used was not created, as the theta angle was not evaluated. Now it just save theta_used=0 and solved!

** 0.5.5: Minor improvements and examples
- added an example to plot a discharge overview in AUG
- calculate spectrograms of the fast channel now uses as default the scipy spectrogram function

** 0.5.4: Minor improvements
- plot_single of the TimeTrace object now no longer have default color red, so is not a problem to compare different shots. Line_par and ax_par entries of that functions were renamed to line_params and ax_params to be coherent with the rest of the suite
- new examples to analyse FILD data

** 0.5.3: Minor improvements
- Now the scan of the tomography library saves the data in each interaction (can be deactivate via inputs)
- Label can be set in the plotting of the fast channel via line_params dictionary
- *Bug solved* now the get_fast_signal() will not fail if the requested channel is a component of a numpy array
- Lib.LibData.AUG.plot_FILD4_trayectory(shot) and Lib.LibData.AUG.load_FILD4_trayectory(shot) added to load FILD4 data. First step of FILD4 disclosure
- Plotting style sheet updated, now you can choose default colors for line plotting

** 0.5.2: Minor improvements
- synthetic_signal_remap() will output the signal as a matrix [npitch, nradius] to be consistent with the remap (before it was [nradius, npitch])
- The fast channel options allows now to calculate spectrograms and plot them

** 0.5.1: Fast Channel analysis v1
- synthetic_signal_remap() inputs changed, now gmin, gmax, dg is now renamed as rmin, rmax, dr, to be consistent with the rest of the ScintillatorSuite
- *Bug solved* solves a bug in the synthetic_signal_remap() method, nan where appearing if the markers were outside the map range
- get_fast_channel() from the LibData now also returns the number of the loaded channel

** 0.5.0: New FILD remap
- The 'nearest' method of the interp_grid was deprecated
- The interp_grid method of the StrikeMap class was completely rewritten, please see the new function
- The remap method will call interp_grid of the smap object instead of failing if the grid was not interpolated before calling this function
- inputs for remap method of the mapping library was changed, now the edges of the histogram should be calculated outside (improve efficiency and easily allows for MC or standard remap switch)
- New MC remap based in the 'Translation Tensor' developed. See documentation PDF for a full description of the method

** 0.4.15 Profile routines and EHO tracker.
- Toroidal rotation reading routines has been included: from PED, IDI or make a smoothing spline to the CXRS raw data.
- Routines to read the profiles (electron temperature and density) from PED.
- EHO tracker with and without diamagnetic corrections has been included in Examples.
- Phase correction for the magnetic pick-up coils in AUG is now included.
- The phase correction files are automatically downloaded at the first time that the magnetic routines from AUG are run.


** 0.4.14: Smap and plotting improvements
- The StrikeMap object can now be initialised with the theta and phi angle, no longer need the full path to the file (although of course you can still use the file)
- If no file is given to the StrikeMap.load_strike_points() the code will look for the strike points file in the same folder than the strike map
- The substract noise function include now an option to make a copy of the frames or not (to save memory, dafult: True)
- Default plotting options now available via configurable namelist (Data/MyData)
- Minor ToDos solved
- Upgraded Readme


** 0.4.13: FILDSIM forward modeling
- Camera parameters no longer in LibParams but in separate txt files in the Data folders
- f90mnl is now a fundamental module, the suite will not work without it
- Added function in the LibIO to read the camera properties
- Current synthetic_signal and plot_synthetic signal function of the FILDSIM library renamed to synthetic_remap and plot_synthetic_remap
- *Note*: The weight function calculation does no longer include  * dr_scint * dp_scint, so the W has dimension of one over dgyr and dpitch of the scintillator grid used for the calculus
- Several plotting plotting capabilities added (credit to Ajvv)
- Routines to model basic camera noise added


** 0.4.12: Small improvements
- New examples for the tracker were added
- *Note*: The order of the inputs in the function write_markers for the tracker was changed, to follow the same logical order of the rest of the suite, now is: write_markers(markers: dict, filename: str)
- Small PEP8 stile corrections
- functions to save and read objects with pickles were added, this allows to save and load figures more or less as .fig from matlab (see save_object_pickle and load_object_pickle)
- Update run_paths.py to the new system to import modules
- function to read the deposition markers was added
- old method to write tracker namelist recoverd for legacy compatibility
- *Note*: the input of the LibIHIBPorbits, for the plot, is now 'ax_params' and 'line_params' instead of 'ax_options' and 'line_options', to be consistent with the rest of the suite
- *Note*: the input of the LibIHIBfields, to read the magnetic field from the database, now requiers shot and time instead of time and shot, to be consistend with the rest of the suite
- *Note*: same with readPsiPolfromDB
- *Note*: vt renamed to vphi in the properties of the markers

** 0.4.11: HotFix
- Fix an issue while importing library of BEB
- change '()' on the plot strike map for '[]' (all the rest of the plots of the suite indicate the units between [])

** 0.4.10: Tomography improvements
*** Tomography improvements
- Solved a bug in the process to W2D to W4D, last gyroradii was being ignored
- Now fildsim.build_weight_matrix() gives also the W2D matrix
- Lib.Tomography.prepare_X_y_FILD now can apply a median filter to the remap frame
- Forward modeled frame and profiles included in the Tomography GUI
*** NBI improvements
- Renamed _NBI_diaggeom_cordinates to NBI_diaggeom_cordinates
- The function NBI_diaggeom_coordinates include now the 'length' of the NBI line as well as the tangency point
- Included 'calculate_intersection' method in the NBI class to calculate the intersection points of the NBI line with the flux surfaces
- Included generate_tarcker_markers in the NBI class to generate markers for the tracer
*** Tracker changes
- The write namelist for the tracker was updated to the new f90mnl format adapted in the rest of the suite
- Duplicated tracker routines were eliminated, now only the iHIBPsim library should be used for the fields and orbits reading
- *DEPRECATED* The flag grid on the plotTimeTraces() of the orbit class was deprecated, if you want to plot the grid pass grid:'both' or 'major' to the ax_options dictionary
- plotTimeTraces() now has a flag to plot the R,Z,phi temporal evolution
- The routines to plot the orbits now admit a flag (default: True) to plot the vessel or not
- Added routine in the orbit class to calculate the gyrocenter coordinates
- Added the possibility of calculating the magnetic moment with the gyrocenter Bfield
*** Forward modeling improvements:
- Include check to avoid the forward modeling routine to give Nan when some points of the distribution are outside the range of the Strike map, these points will be ignored

** 0.4.8: Toroidal rotation fitting and hotfix for magnetic spectograms:
*** LibData
- Introduction of routines to read the toroidal rotation velocity from AUG database. Available profiles from IDI, PED and spline-regression to several CXRS diagnostics (CUZ, COZ, CMZ & CEZ).
*** Magnetics
- Ballooning coils phase correction for the FFT taken from pyspecview.
- All examples in FreqAnalysis corrected with the phase.

** 0.4.7: Support for BEP plotting:
- Added initial library for reading the calibrated and uncalibrated signal from BEP shotfiles.
- Simple GUI to plot interactively see the spectra for shots.
- Added few examples to plot the BEP in a non-interactive way.

** 0.4.6: FILDSIM orbit plotting:
- Orbit plotting included to plot FILDSIM calculated orbits

** 0.4.5: Bug solved:
- Solved a bug in the diaggeom coordinates for NBI8. NBI8 end was off by almost 10 cm

** 0.4.4: Import changes:
- Routes to libraries were change such that you can import the library just setting your environment variable in the path

** 0.4.3: i-HIBPsim strike line reader & Frequency tracking.
*** LibHIBPstrikes
- Adding support read and plot the strikelines from i-HIBPsim code.
- Added support to plot the scintillator synthetic signal.
- Added support to introduce the database of strike lines.
- Changed attributes in the database to adapt to a common TRANSP-like database. long_name contains a full description of the field while the short_name contains a ready-to-plot name.
*** LibFrequencyAnalysis
- Added STFT2 routine: wrapper to scipy implementation, emulating Giovanni's.
- Added iSTFT routine: wrapper to scipy implmentation, to reconstruct the signal from an STFT.
- Added Vertex and Graph classes, allowing for minimal path search (using Dijsktra's method).
- Added routine to search for frequency in a spectrogram (trackFrequency).
- Moved examples 'multipow', 'frequencyTracking' to new Folder: 'FrequencyAnalysis'
- New example to plot fast the spectrogram of a given magnetic pick-up coil.
*** Movement of LibDataAUG
- LibDataAUG is now moved inside the folder LibData, to allow for a smother integration of future machines

** 0.4.2: FILDSIM forward modeling
- Now the StrikeMap.calculate_resolutions() also calculate the interpolators so one can just call smap.interpolators['pitch']['sigma'](gyr0, pitch0) and you will have the interpolated value of sigma of the pitch for gyr0, pitch0.
- The StrikeMap object for FILD now include the fields: unique_gyroradius, unique_pitch and collimator_factor_matrix.
- *Included requested feature*: Issue #58: read_ASCOT_distribution implemented, only valid for ASCOT4
- Fits of the calculate resolution function are now inside the 'fits' dictionary, contained in the resolution section of the strike map object
- read_scintillator_efficiency moved from the LibIO to the new LibScintillatorCharacterization.py
- Efficiency included in FILD forward modeling
- Efficiency included in tomography
- Calculation of the W function for FILD re-written in a more compact way. Coherent with the models used to calculate the resolutions. Now it much faster
- fildsim.plot_geometry added in the fildsim library. It plot the plates geometry in 3d and is projections
- Method relating the absolute calibration of the frames removed from FILDSIM library, they'll be included again in next version once they are tested

** 0.4.1: Minor improvements + ELM filtering
- Added a function to calculate the intersection between any curves in 2D (LibUtilities.find_2D_intersection(x1, y1, x2, y2))
- Improved LibPlotting.plot_flux surfaces() : Now color can be selected, cm can be used as units, the axis limit will not be changed if an axis is given
- Included root directory of the suite in path_suite.py to be aable of using the command =import Lib as ss= outside the root directory of the suite
- Included reading of ELM time base (LibData.profiles.get_ELM_timebase.py)
- Included ELM filtering: Note, it will just delete from your input signal the ELM time points
- Read frame from a cin file will no longer return a squeeze matrix when you load the frames internally. When you load them externally, they will be squeeze()
- Solved issue #7: NBI profile calculation and plot upgraded
- Plot NBI added to the NBI class
- Now calc_pitch_profile of the NBI class take as default IpBt sign defined in the .dat library


** 0.4.0: New suite structure:
- Typos in comments corrected
- PEP8 agreement revised
- LibDataAUG subdivided in different modules (it was too big)
- Re-written first_run.py
- Verbose of remap_all_loaded_frames_FILD.py improved

** 0.3.6: Improvements in tomography:
- Now the Ridge, nnridge and Elastic net scan also return a dictionary with the produced figures

** 0.3.5: Bug solved:
- *Bug solved* Solved issue #54 on the broken time base of CCD cameras

** 0.3.4: First INPASIM utilities:
- GUIs files where divided into a new folder GUIs
- *Included requested feature*: Issue #33. Now if a path is passed to the remap routine mask=path the code will load the mask contained in file inidcated by path
- Included Non Negative Ridge as a regression method
- Included method to cut the video in the Video class, to restrict to a given region of pixels: Video.cut_frames()
- A flag was added in the noise_subtraction and filter methods of the Video class in order to decide if we want to create a copy of the experimental frames or not
- First methods to calculate optical transmission

** 0.3.3 i-HIBPsim strikeline and strikes reader:
- New library under iHIBPsim for reading and plotting strikelines and strikes on the scintillator.
- Added function in LibDataAUG for reading magnetic pick-up coils and group of them (same toroidal location).
- Added function in LibDataAUG for reading from the equilibrium the basics of the shot data (Bt0, Ip, elongation, ...)

** 0.3.2: First INPASIM utilities:
- Added function to fit a line to a 3d cloud of points
- Rewritten paths_suite.py to allow make easier to include new libraries

** 0.3.1: Tomography:
- Update examples to the new version
- Updated Smaps library (more maps) download the new version if you want
- video.find_orientation() added, allows to find the calculated theta and phi (Yes, I was lazy and I've created a small function to avoid the calculation of this manually)
- Now the same criteria of rmin, dr and so on is implemented in the tomographic reconstruction section
- Scan of tomographic reconstruction now gives a dict as output, not single outputs
- New GUI for tomographic representation plotted

** 0.3.0: GUIs and plotting
- Simplified StrikeMap.plot_pix() and StrikeMap.plot_real(). *IMPORTANT* Names of the input arguments were changed!!!
- Included GUI to explore the camera frames, Video.plot plot_frames_slider() was rename as Vide.GUI_frames()
- Included GUI to explore the remapped frames, Vide.GUI_frames_and_remap()
- Improved Video.plot_frame() was upgraded now you can write 'auto' and the function will load and plot the StrikeMap (see its documentation for further instructions)
- LibPlotting.remove_lines() added, it deletes all lines from a plot, useful to delete the strikemap of one of your plots (used by the new GUIs)
- *BUG SOLVED*: Selecting 'cancel' in the export remap windows raised and error. Now it solved

** 0.2.9 Multipow calculation.
- Included functions to read magnetic coils in LibDataAUG
- Included functions to read the ECE data in LibDataAUG.
- Included plotting function for the ECE data in LibPlotting
- Included plotting function for flux surfaces using contour levels.
- Solved hotfix for the 0.2.8
- Multipow (CPSD for magnetics-ECE) included as an Example/Others
- Included myCPSD calculation for cross-power calculation in LibFrequencyAnalysis.

** 0.2.8 i-HIBP cross sections.
- Included i-HIBP cross sections calculation and storing to files (Issue 34)

** 0.2.7: Hot fix
- *BUG_SOLVED* Problem with the name of the number of saturated pixels solved, now it is possible to export the remap again (the bug was introduced in version 0.2.6). Issue #50

** 0.2.6: Count pixels
- *Included requested feature*: Issue #50 now the number of pixels over a given threshold is counted by default. User can set this threshold in the read_frame method of the video object
- Video.plot_number_saturated_counts() added. If executed without arguments, it plot the pixels counted by default when reading the video. The function accept also a threshold, in this case the pixels are count again
- *BUG_SOLVED* The angles of rFILD are now properly included

** 0.2.5: Improvements in the remap
- Now when some Smap is missing, the program will give the option to use the nearest (in time) existing strike map
- The real value of theta (with all the decimals) as well as the used one are stored to compare the angles used in the remap
- Added plot_orientation() to the video object, to plot the calculated angles with the orientation (real and used)
- The method fildsim.write_namelist() now overwrite by default the existing namelist. You can change this behavior with the flag =overwrite=
- The method fildsim.guess_strike_map_name_FILD() now do not create extra strike maps like 0 and -0
- Camera model included as one more data in the FILD dictionary in LibDataAUG.py
- Some PEP8 correction in iHIBP library

** 0.2.4: HotFix
- *BUG_SOLVED* Solved bugs in the LibFILDSIM.find_strike_map routine, the fildsim options were not updated properly
- Updated FILDSIM example following new f90nml requirements

** 0.2.3: Filter for video object
- *Included requested feature*: median filter added to the filter_frames method of the video class (closes #47)
- *Closes #45* Now the rmin, rmax, pmin, pmax represent the output vector when we want the remap, not the input edges (:-()
- 'Clean' a bit the method 'find_strike_map' from the FILDSIM library, now a loop is used to run over FILDSIM namelist
- Included Gaussian filter for the video frames
- Reordered examples
- Simplified plotting options in TimeTrace.plot_single()
- Improved TimeTrace.plot_all(), now they share x axis so zoom is better

** 0.2.2: Debugging
- *BUG_SOLVED* in the plot_vessel function, the factor from m to cm was 10 instead of 100!
- *BUG_SOLVED* rotation of the vessel was not passed from the plot_vessel routine to the method which calculate the vessel coordinates
- *BUG_SOLVED* Solved bug when the requested interval to average the noise was not in the file (issue #46)

** 0.2.1: FIDASIM implementation
- First routines to read FIDASIM output added, (thanks Pilar :-)) Although some work still needed in that module this is not completely checked
- Updated Readme following nice example of iHIBP
- Calibration used in the remapping is saved in the remapping options, such that future comparisons of remapped data is easier
- plot_profiles_in_time of the video object allows now to pass the min and max of the scale as inputs
- *Included requested feature* First implementation of issue #41

** 0.2.0: Strike Maps reordering
- p1D_shaded_error updated with the possibility of plotting the central line
- Updated gitignore to ignore a folder call 'MyRoutines' for the user to have its own routines
- Updated the paths to strike maps, now two libraries will be used: Remap 'low' number of markers, 'Tomography' high number of markers
- Updated namelist format, now the suite follows the criteria given in the f90nml module
- Added GNU license

** 0.1.9: Spectrograms
- First spectrogram function added, first step towards the fast channel analysis
- Better examples included
- Better checking of whether we are in AUG or not
- Now the remapping of the whole shot can be done using a given strike map

** 0.1.8: Reverse FILD
- IB sign were included to include the proper pitch definition in FILDSIM even with the reverse field
- *BUG_SOLVED*: Solve a bug which forced the remap to ignore theta and phi if just one of the strike maps was not found
- Included the RealBPP in the exported remap data

** 0.1.7: Improve reading/writing
- Solved the issue in the init due to new iHIBPsim libraries
- Included a check to not overwrite files, now if one of the saving routines try to save a file which exist, it will open a window to give to the user the chance to change the name
- Added also a similar function to open files in case it does not find the name, it will pop-up a window
- Improved the checking to test we are in AUG
- Add a method to integrate the remapped frames in the desired range radius-pitch (arbitrary shapes allowed via roi)

** 0.1.6: What's new?
- Added possibility of loading the used ROIs
- Added the possibility of plotting each individual time trace
- Added general routine to load the created ncdf files
- Suppressed remapped slider plotting in the video object, it was too buggy, new one will come with tkinter

** 0.1.5: What's new?
- Now the remap_all_loaded_frames_FILD first calculate all theta and phi and see how many strike maps must be calculated. The user can decide whether if perform the FILDSIM calculation or just take a single strike map
- Added the possibility of remapping with a ROI. Also export the ROI

** 0.1.4: What is new?
- iHIBP routines to interact with the tracker and iHIBPsim, first round<|MERGE_RESOLUTION|>--- conflicted
+++ resolved
@@ -1,9 +1,9 @@
-<<<<<<< HEAD
-** 0.8.x MAST-U adaptation:
+
+** 0.8.3 MAST-U adaptation:
 In the process of adapting the code to work for the MAST-U FILD, some important changes have been performed:
 - New library to read PCO files (format .b16)
 - Bug fixed in PNG library: the video files were not necessarily read in the correct order
-=======
+
 ** 0.8.2 Added get_pellets_timeTrace and update LibFILD4
 - Routine to get the pellets time trace
 - Included a routine (get_dist2sep) to calculate the distance to the separatrix 
@@ -12,7 +12,7 @@
 - Added routines to load and reconstruct FILD4 trajectories as part of LibData
 - FILD4 database is stored in Javier Hidalgo local machine. Contact him if you cannot access them.
 - Routines used to load and plot FILD4 trajectories now show as deprecated
->>>>>>> 62914027
+
 
 ** 0.8.0 SINPA implementation data analysis
 *Notice*: For all the SINPA related implementation, you need version 0.3 of the SINPA code
