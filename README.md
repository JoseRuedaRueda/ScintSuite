# SCINTILLATOR SUITE

This code is created to analyze the signal from scintillator diagnostics. Support for FILD, INPA and i-HIBP is planned. To include a different diagnostic, please contact Jose Rueda: jose.rueda@ipp.mpg.de

## Installation and documentation
### Prerequisites. Python 3.7 or higher
Needed packages. Only listed *non-standard* packages. See below, there is a script to install them.

#### Essentials
The suite will not work without them:
- f90nml: To read FORTRAN namelist in an easy way (needed since version 0.1.10) `pip install f90nml`. This is the suite standard to read and write namelists!!!
- xarray: To handle the data sets (videos, remaps, timetraces, needed since version 1.0.0) [tested with version 0.20.1]
- numpy > 1.21.0: To support xarray

#### Optional (the suite will work but some capabilities will not be available)
- cv2 (OpenCv): To load frames from .mp4 files and to export videos `pip install opencv-python`
- lmfit: To perform the fits needed for the resolution calculation `pip install lmfit`
- cycler: To set default plotting color `pip install cycler`
- pyfftw: To have extra capabilities in the spectrogram calculation `pip install pyfftw`
- scipy 1.7.0 or newer, to have the RBF interpolators for the strike points
- aug_sfutils > 0.7.0: To load the AUG magnetic field (see AUG python documentation for the different ways of installing this package https://www.aug.ipp.mpg.de/aug/manuals/aug_sfutils/)
- mesh: To deal with CAD files
- numba > 0.55.1 to perform fast iHIBPsim xsection calculations and tomography
- odfpy: To read INPA logbook (which is written in an .ODS file)
For MAST-U users:
- pyEquilibrium:
  git clone https://git.ccfe.ac.uk/SOL_Transport/pyEquilibrium.git -b lkogan_aeqdsk pyEquilibrium
  pip install –user ./pyEquilibrium



#### Complete list:
In a clean-typical python installation with anaconda, taking care only of the packages and versions listed above should be enough and the suite will run smoothly, but python package dependence can sometimes a mess. As an indication, in the folder `Data/TestedEnv` you can find the result of the command `pip list` in a python environment where the suite was tested and working fine. So if you find a series of problems with packages versions, try to create your virtual environment and reproduce the installed package list detailed there. The files are labeled with the Suite version for which they were tested and 'Optx', meaning 'Option x', as different user can have different list of packages which could work.

### Cloning the suite and installing

The code can be installed via pip, just change `<branch>` for the name of the branch you want to install and <ParentFolderForSuite>

For AUG users: <ParentFolderForSuite> = `/shares/departments/AUG/users/$USER`
```bash
cd <ParentFolderForSuite>
git clone https://gitlab.mpcdf.mpg.de/ruejo/scintsuite ScintSuite
cd ScintSuite
git checkout <branch>
python first_run_pip.py
pip install -e .
```
This will install all requirement via pip. It is needed that your machine support pip installation of python packages

> IMPORTANT: If you install the suite outside your home dir, you should create an ennviromental variable pointing towards the suite folder. Add to your bash (or similar file) the following:
```bash
export ScintSuitePath=<ParentFolderForSuite>/ScintSuite
```
for AUG people, if they followed the recomended route for the code:
```bash
export ScintSuitePath=/shares/departments/AUG/users/$USER/ScintSuite
```


#### Advanced installation
Things can go wrong if your system has some particular rights limitations and you are not allowed to change them using `pip install`. In these cases, you should use a virtual environment:

1. Install virtualenv: `pip install virtualenv`
2. Create your virtual environment (let us call it SSvirtualenv): `virtualenv -p python3 --system-site-packages SSvirtualenv` [Note: for MU users, this has to be done as `python -m virtualenv ...`]
3. Activate your virtual environment (remember to do this everytime you are using ScintSuite or add it to your login script): `source SSvirtualenv/bin/activate`
4. Force install the compatible versions using `pip install modulename==X.X.X`. A list of compatible versions is listed here (checked in MAST-U and JET):
```python
scipy==1.7.0
scikit-image==0.16.2
pyfftw==0.12.0
pandas==1.3.1
```
For MU, you will probably also need:
`openpyxl==3.0.3`
`pco-tools`

Once the python modules are created, you need to create the folder `MyData` inside the Data folder, and copy in it the .txt files which are located in `Data/MyDataTemplates`. These are the configuration files of the Suite, they are needed to import the sutie and can be modified (the ones in MYData folder) to change the behaviour of the plotting, warning, paths... If you installed the sutie with the script: `first_run.py` this step was done already, so you can ignore it

<<<<<<< HEAD
### Cloning and installed the suite (vainilla user. Install method 2)
The code can be installed via pip, just change `<branch>` for the name of the branch you want to install 
```bash
cd 
git clone https://gitlab.mpcdf.mpg.de/ruejo/scintsuite ScintSuite
cd ScintSuite
git checkout <branch>
python first_run_pip.py
pip install -e .
```
This will install all requirement via pip. It is needed that your machine support pip installation of python packages
=======

>>>>>>> da7eba4d
### Getting started
**Importing the suite**

*Short story*: 
- DevUser (install method 1): Go to the main directory of the suite in your python terminal and run: `import ScintSuite as ss` (or change ss by the name you want)
- VainillaUser (install method 2): run `import ScintSuite as ss` from whatever place, as this is already in your python path

*Long story*: (only for method 1 of installation) In order to import the ScintSuite as `import ScintSuite as MyAwesomeName`, you need to set in your environment the different paths to the external modules. For example, in the case of AUG, the path towards the AUG-python library. To do this, you just need to run the file path suite. For example, just type in a python terminal `run paths_suite` (being on the main Suite directory). After running it, you should be able to import the suite from everywhere in your computer. However, if your working directory is the root directory of the Suite, there is no need of running this line, you can just execute directly `import ScintSuite as MyAwesomeName` and enjoy (as the function path_suite is called in the Sutie `__init__.py`)

**Using it**

Please see the examples in the Examples folder of the Suite, it contains the basic lines to execute the suite for each of they main capabilities. Please note than the examples does not contain all possibles ways of doing things iside the code, you will need to dig arround a bit if you need something too specific.

### Paths
There are three files containing the paths and routes for the suite:
- `paths_suite.py`: Located in the main directory of the suite. This one just contain the routes pointing to the python packages/files needed by the suite. It says to python where to find what it needs. If you need to add something due to the peculiarities of your system, please do it locally in your bash file or open a issue in gitlab, do not modify this file.
- `LibPaths.py`: Located inside the Lib folder, there they are all the paths pointing towards the different codes (FILDSIM, INPASIM etc) and the results/strike maps directories. Again do not modify this file just to put your custom paths, please.
- `MyData/Paths.txt`: It could happen that you have FILDSIM, SINPA or whatever installed in a route which is not *the official*. Inside this file, you can set all these paths. The file should be created when you run the script `first_run.py`; although you can always copy it from the `Data/MyDataTemplates folder`.

**Important:** If the ScintSuite is not installed in your home directory, you need to define the EnvVar `ScintSuitePath` pointing towards the installation location of the code. If that variable is not defined, the code will assume it is located in your home dir. 

VRT related paths are hardcoded. There is a significant number of them and overloading LibPaths seems like a poor solution. Blame Javier Hidalgo for this (jhsalaverri@us.es)

### FILDSIM notes
- You need to create an empty folder in the root of FILDSIM code with name 'cfg_files' in order to run the remap routine. The namelist of the new calculated strike maps will be stored here, so we do not create thousands of files in the main FILDSIM paths
- FILDSIM code receive no more support since version 0.8.0. FILDSIM libraries will not be updated further, except some important bug is found. Please use the new code version (uFILDSIM/SINPA)

### Documentation
- All objects and methods are documented such that the user can understand what is going on
- As everything has doc-strings, you can always write in the python terminal <fname>? and you will get all the description of the <fname> method or object
- The routines in the Example folder are intended to illustrate the use of the different tools in the suite. Please, if you want to play with them, make your own copy on 'MyRoutines', modifying the examples can cause merge conflicts in the future
- If you have installed Doxygen you can generate the documentation in html and LaTex format just opening a terminal in the Suite root directory and typing  `doxygen Doxyfile`. Once the documentation is generated, you can open the index with the following command `xdg-open doc/index.html`. For a (old and outdated) Doxygen generated documentation, see: <https://hdvirtual.us.es/discovirt/index.php/s/FBjZ9FPfjjwMDS2> download the content and open the index.html file, inside the html folder.

## Data export
All data exported and saved by the Suite is done in netCDF, as default format. Platform independendent and binary format.

If the user is *alergic* to the use of programing languages in order to read the netCDF, this NASA program could be usefull: https://www.giss.nasa.gov/tools/panoply/download/ It allows you to open and plot the variables in the netCDF file


## Active Development
### Version control
Each release will be denoted by 3 numbers: a.b.c meaning:
- c: bug fixed and improved comments and documentation. Some new capabilities could be added (see changelog). The higher the number, the better.
- b: Significant changes, versions a.b1.c1 and a.b2.c2, should run perfectly with the same inputs.  But some internal routines may have changed, so if you have your own scripts using them 'outside the main loop' something can go wrong for you. The higher b, the more extra capabilities you have
- a: indicate major changes in the code, versions with different 'a' may be not compatible, not recommended update to a higher 'a' version close to a conference

### Branches
- master: Stable branch, things should work, may be a delay including new features
- dev-branch: developers branch, may have some small bugs or not fully developed features. Include the latest features, not recommended for general public
- 'tmp'-branch: linked to specific commits to include new features. Do not use these branches except you are the developer in charge of the new feature. Unicorns can appear

### Note for developers
- Before changing anything in a module open a issue in GitLab to start a discussion
- Indentation must be done via 4 spaces!
- PEP 8 guide is recommended, if some piece of code want to be merged without this standard, the maintainers could modify your code to adapt it to this standard (or completely deny your merge request)
  + maximum 80 character-long lines
  + space separation between operators, i.e., =a + b=
  + no blanks at the end of the lines
  + PEP8 in atom: <https://atom.io/packages/linter-python-pep8>
  + PEP8 in spyder: Tools > Preferences > Completion and linting > Code style and activating the option called #Enable code style linting#

### Issues and new implementations
If you are going to report a bug (or issue) please follow the template in <https://gitlab.mpcdf.mpg.de/ruejo/scintsuite/-/issues/71>

If a new implementation is required, open the appropriate issue in the GIT and link it to the milestone it corresponds (if possible). The following tags are available:

- Documentation: improve the documentation of a given section.
- Feature request: request to implement a new feature in the code.
- Minor mod.: request to implement minor modifications in the code.
- Enhancement: modify the implementation of a given feature to improve the efficiency or make easier some processing.
- Discussion: a forum to discuss ideas of implementation.
- Bug: minor error found in the code. To be corrected at the earliest convenience.
- Major error: an important error has to be solved in the code as soon as possible.
- Minor priority: Label for maintainer, indicates that the request has low priority in the ToDo list

## Machine names
All devices are identified by a string:
- `AUG`: ASDEX Upgrade
- `MU`: MAST Upgrade

## Useful links
- FILDSIM code: <https://gitlab.mpcdf.mpg.de/jgq/FILDSIM.git>
- SINPA (uFILDSIM) code: <https://gitlab.mpcdf.mpg.de/ruejo/SINPA>
- i-HIBPSIM code: <https://gitlab.mpcdf.mpg.de/poyo/ihibpsim>
- SMap library: <https://datashare.mpcdf.mpg.de/s/yyLR7hCKNBqK34W>
- Phase correction for magnetics: <https://datashare.mpcdf.mpg.de/s/FiqRIixNMb82HTq>

## Implementation of other machines
The suite is thought to be machine independent, but some work must be done:
- Create a module equivalent to LibDataAUG with the database methods of your machine
- Include your paths in paths_suite.py and LibPaths.py
- Include the calling of your nice module in LibMachine
- Cry a bit because some thing might still don't work
- Send an e-mail to jrrueda@us.es (maybe also some chocolate?)
- Wait a couple of days for him to solve the issues
- Enjoy!<|MERGE_RESOLUTION|>--- conflicted
+++ resolved
@@ -76,21 +76,6 @@
 
 Once the python modules are created, you need to create the folder `MyData` inside the Data folder, and copy in it the .txt files which are located in `Data/MyDataTemplates`. These are the configuration files of the Suite, they are needed to import the sutie and can be modified (the ones in MYData folder) to change the behaviour of the plotting, warning, paths... If you installed the sutie with the script: `first_run.py` this step was done already, so you can ignore it
 
-<<<<<<< HEAD
-### Cloning and installed the suite (vainilla user. Install method 2)
-The code can be installed via pip, just change `<branch>` for the name of the branch you want to install 
-```bash
-cd 
-git clone https://gitlab.mpcdf.mpg.de/ruejo/scintsuite ScintSuite
-cd ScintSuite
-git checkout <branch>
-python first_run_pip.py
-pip install -e .
-```
-This will install all requirement via pip. It is needed that your machine support pip installation of python packages
-=======
-
->>>>>>> da7eba4d
 ### Getting started
 **Importing the suite**
 
