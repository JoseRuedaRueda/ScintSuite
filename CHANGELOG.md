--- conflicted
+++ resolved
@@ -1,4 +1,3 @@
-<<<<<<< HEAD
 # 1.2.4 Documentation improvement
 - Improved docstrics
 - change some old prints into logger instances
@@ -21,9 +20,7 @@
 - avg_ini_gyrophase, avg_ini_gyrophase, renamed to avgIniGyrophase, avgIncidentAngle, to avoid issues in the automatic remap
 ## Plotting
 - IncludeColorMap flag added to multiline()
-=======
-
-# 1.2.1: Melon with Jamon
+
 ## iHIBPVideo
 - changed guessiHIBPfilename to use correct video filename for different discharges
 - fixed ihibp_get_time_basis to give correct timebase
@@ -54,7 +51,6 @@
     - Lib.strikeline.strikeLineCollection: loads the file with the map and initializes a many strike lines as the file contains.
     - Lib.strikeline.strikeLine: strike line object containing all the elements that a single strike line has.
 
->>>>>>> ed5f0ef8
 # 1.2.0: Melon con Jamon
 ## General
 - Changed @ for : in documentations
