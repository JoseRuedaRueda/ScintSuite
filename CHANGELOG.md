<<<<<<< HEAD
# 1.4.0 Mayor release

## General
- Easy initialization of the ScintSuite outside the hom directory thanks to env variables
- Added detrend signal
## INPA and FILD Remap
- allIn is no longer a bool, now 0,1,2 options are valid, so you can ask the user, calculate all maps or not calculate any
- default path to store data separated for each dioagnostic
## MULTIPOW
- Added module to read multipow files
## MHD
- Addep option to initialize the MHD object from OMFIT data
## Plotting
- Added radar plots
- Changed the suite default style properties
## GUIS
- Added a button for fast channels
## Fast channels
- rewritten from scratch to make use of datatrees.
## OWCF
- Created module to read topological maps from OWCF


# 1.3.11 Minor improvements
- Plate directory now controlled by a line in the custom paths, no longer hardcored
- New calibration object for the fast channel, giving the ROI and mask for remaps and camera timetraces

# 1.3.10 New calibrations
- Added a calibration kind for the situation where the tild is in the object space and not the image space

=======
# 1.3.13 
## Making the simulations easier
- Added a check feature in the execution. Erased the problems with duplicity of mesh values
- Number of gyroradius and pitch mesh points is now automatic
- Added build_parameters_xarray: unites all the relevant fit parameters in a single dataset
- Now the collimator can be plotted in the forward modelling (experimental)

## MSE-constrained eq in MAST-U
- By default it will now try to read the MSE-constrained equilibrium. If not possible, will read the standard one.
- Fixed bug in MU beta angle when reading from file

# 1.3.12 Update of MASTU nc files - position and orientation read from file + new timebase
- Updated default position and orientation for MU FILD
- The new format of the timebase can now be read
- MU RFILD and orientation are now directly read from the ximea file, before looking at the logbook
- MU FILD's adquisition frequency and trigger time (that were only used for the PCO camera) are now read from the DiagParams
- Solved bug in _Mapping/_FILD.py, line 311: hardwritten magnetic field to calculate the energy

# 1.3.11 Implementation of xarray in forward modelling
- Capable of creating synthetic siganls with WF xarray
- Change in phase space remapped synthetic signals
- Camera frames, with implemention of diferent kind of noises and filters
- Capability to compute synthetic signals for double collimators
- smap class fit parameters matrix wrap for easy optimization

# 1.3.10 Minor fixes
- Bug solved in substract noise, last frame was not taken into account (bug introduced in 1.2.1)
- Plot mask option added to the GUI_frames
- Included option to load both remap and video
- Fixed the rotation of the frames when plotting for MU01
>>>>>>> 8294267e

# 1.3.9 D3D implementation
## General
- Minor potential bug fixes and documentation implementation
## Simulation codes
- geometry.plot routines now accept element_to_plot integer, no need of array
## Fast channel
- Fast channel library rewritten. New spectograms using new scipy core
- New baseline correction
- New plotting
## Video library:
- Default limit size for loading video files increased from 2 to 3 Gb
- New library to read D3D videos
## Mapping library
- Homomorphic calibrations implemented
## Tomography library
- Added methods to collapse/restore 5D arrays into 2D (Orbits weights)
- Added methods to collapse/restore 3D arrays into 1D (Orbits F)
- Added a non-negative projective tikhonov inversor
## Dat library
- pySpecView extracted from AUG library and given an independent submodule

# 1.3.8 WF improvements
- Official release of FILD numerical WF
- Included a cutoff in the weight function calculation to avoid correlations in tomography (can be activated or not with an optional variable)

# 1.3.7 Solved (again) np.int stuff
- removed np.int and np.float calls

# 1.3.6 Updated fild export
- Updated pip requirements
- Updated export fild, for the case of single smap used in remap

# 1.3.5 Shares path, Update netCDF library for MU
- Updated basic paths of AUG FILD and INPa to the shares
- The netCDF library has been updated to read new standard MU format

# 1.3.4 Home flexibility
- The code can now be intalled away from your home directory using the env variable ScintSuitePath
- *Bug fixing*: Small bug when reading old FILD remaps when the total number per pixel was not properly read
- *Major Bug fix*: Tiff video read was broken
- *Bug fixing*: np.float removed from vessel library

# 1.3.3 BAngles calculation
- BAngles can now be calculated without having to perform the remap
- netCDF4 files can be read and analysed
- The time instant can be calculated for the absolute or relative frame number
- MU default position updated
- Camera general parameters can now be read

# 1.3.2 Minor polishing
- `timeWindow` option of the get_ECE function can now be a tuple
- Add recursive finding to read Calibration database to alow having more header lines than the Suite standard

# 1.3.1 Numba bypass
- Minor bug fix and comment improvements
- Alpha parameter now properly shown in tomography GUI
- Added dummy decorators to use the suite in the absents of NUMBA

# 1.3.0 PIP release
- Changed name from Lib to ScintSuite in order to be installable via PIP

# 1.2.11 Minor improvements
- pitchProfile from INPA video is now a data array
- corrected bug in get_ECE when the time interval was too short for the slow channel to have more than 1 point
- Revised multipow example. Solved issue in input data type
- Deprecated translate remap energy
- revived plot_profiles_time() from video object

# 1.2.10 Release for the iHIBPsim branch.
- Release to the dev-branch with the recent modifications for the compability with the i-HIBPsim package.

# 1.2.9 Minor improvemments
- Defocus in optis now done with a gaussian comvulution instead of scipy gaussian blurr.
- Included calculate 4D histogram in strikes.
- *Bug correction* corrected a sall bug when passing an array and an integer as bin limits for strikes histograms.

# 1.2.8 Minor improvements
- Improvements in tomography object
- Improvements in documentation (added return types hints)
- Corrected a bug in strikes.calculate_2d_histograms: limits not well captured when using bins=None

# 1.2.7 Bug solve
- Solves #86: issues when loading a discrete number of frames from pco, png or tiff formats

# 1.2.6 Tomography and camera Upgrades
- Camera calibration object upgraded, now will be compatibe with all the calibrationsDatabase formats
- Calibration database object now use pandas as inner data storage
- Maximum entropy regularization added to the solver options
- Improved documentation
- Improved performance of MC remap
- **Bug Soved** calibration was not exporting into netCDF the optional parameters like the nxpix or nypix introduced by HIBPcomunity

# 1.2.5 Cameracalibration options
- Included posibility to flip camera frames when loading it (via Camera Data Files)
- Reverted changes to camera calibration data bases  added in version 1.2.2

# 1.2.4 Documentation improvement
- Improved docstrics
- change some old prints into logger instances

# 1.2.3: Minor correction
## Strikes:
- Corrected 2Pi factor in the definition of the Transmission optical factor
## First run:
- Added missing module of ffmpeg for iHIBP videos in the first run script

# 1.2.2: Acedias
## FirstRun
- Included numpy, numba and scipy insallation in the first run script
## Mapping
- variable transformationMatrixLimit included as as iput for the remap, to increase the allowed size fo the transformation matrix in the remap
## Others
- Minor Bug correction and documentation improvements
# 1.2.1:
## StrikeMaps
- avg_ini_gyrophase, avg_ini_gyrophase, renamed to avgIniGyrophase, avgIncidentAngle, to avoid issues in the automatic remap
## Plotting
- IncludeColorMap flag added to multiline()

## iHIBPVideo
- changed guessiHIBPfilename to use correct video filename for different discharges
- fixed ihibp_get_time_basis to give correct timebase
- videos will be subtracted by zero-th frame and median filtered with size 5
## BasicVideoObject
- subtract_noise now uses DataArrays to allow arbitrary order of dimensions
- plot_frame now accepts [t1, t2] and plots the average of the frame strictly within the time range.
## _MP4files
- read mp4 video files with ffmpeg
## Calibration
- changed iHIBP camera calibration database
- calibration uniquely given by shotnumber, method and diag_ID = 1 for iHIBP.
## DiagParam
- changed origin point of ihibp beam
## Plates
- changed ihibp Scintillator plate to match experimental geometry
## iHIBP beam watchdog cameras
- New object to handle the cameras watching the beam and extract useful info from them like beam displacement, divergences,... *Lib.vid.ihibp_beam_camera(shot, camera='top'/'side')*
# iHIBP strikes
- the object reading the *.strikes file from the iHIBPsim simulation has been rewritten into a more handlable fashion.
- 3D plot of the strikes in 3D axes, with colormap corresponding to weights.
- generic histograms functions included.
- plotScintillator now generates better images.
- plot_frames generates the real frame including distorsion and optics defocusing.
# iHIBP StrikeLineCollection.
- the old object for the strikelines has been removed to give rise to a more intuitive strikeline.
- two new objects:
    - Lib.strikeline.strikeLineCollection: loads the file with the map and initializes a many strike lines as the file contains.
    - Lib.strikeline.strikeLine: strike line object containing all the elements that a single strike line has.

# 1.2.0: Melon con Jamon
## General
- Changed @ for : in documentations
## Data
- INPA object documentation improved
- getGeomShots() removed from INPA object
## Simulation codes
- Added compatibility with SINPA 4
## Tomography
- Polished the tomography object, added scan in L1 for the elastic net. Added export and import features to the object
## Others
- Minor upgrades in comments and documentation

# 1.1.0: Melon con Jamon
## FIDASIM library
- FIDASIM library distributed with the suite is no longer mantained. Please download it from the main repo of FIDASIM4
## Logging
- Logging output was colorised to distinguish between info and warning
## Scintillator
- New library combining scintillator efficiency and characterization
## Optics
- Output of the defocusing matrix is now a sparse matrix, to save memory (still not recommended to be used)
## Side Functions
- Included a function to generate a gaussian kernel for convolutions gkern
## Scintillator
- New library combining scintillator efficiency and characterization
## Strike Map Library
- Defocusing included in the calculation of the INPA instrument function via convolution
## Video
- corrected the reading of the shutter time in NS from png file, it was being stored in s
## Others
- Small typos corrected in documentation
- Updated readme
- git commit now shown in starting of the Suite and saved in the version file
# 1.0.4: Lentejas
## Tomography
- Lib Tomography rewritten, now the folding of the W is done via numba, saving 99% of the time
- New class to perform tomography created
- Tomography library split in different small files
## Optics
- Included a simple grid object, to generate evenly spaced grid (usefull for distortion). The object is a child of XYtoPixel
## SimulationCodes
- field.tofile() now accept a string as fid. If this is the case, the method will open itself the file, so there is no longer the need of open the file outside
## Video
- INPA video now have a flag to load NBI and ne data when reading the video header
- *BUG*, corrected a bug when substracting the noise in a video giving just the frame
- Added and optional argument, YOLO, in the BVO. If true, the code will ignore frames which database is corrupt, typical
## GUIs
- Adapted GUIs to the new xArray structures
- Created GUIS to show raw video and plasma traces

## 1.0.3: Salmorejo con Jamon
### TimeTrace
- Time trace object have now a method to export to netCDF
- Timetrace object allows now to be initialised from a netCDF file
- read_trace() from the io package was deprecated, as it used the old format for the trace
- TimeTrace accept now a name as input, to be used to label the plots

### Video
- FILD video includes now a scintillator attribute
- getTimeTrace return the time trace using the scintillator as mask, if no time nor mask is passed as input

## 1.0.2: Bug fix and example revision
- Examples revised by lvelarde
- **Bux fix** small bug relative to the us of the xarrays in the video object fixed
- Improvements in code documentation and comments
- FILD remap now is provided with units
- read_from_loaded was deprecated from the read_frame() method of the video, please use just getFrame()

## 1.0.1: Salmorejo con picatostes
- Minor bug fix in the GUI which plot the frames
- Integral of the remap is no automatically calculated in the remap video
- Minor bug fix and comments improvements
**From this version onwards, the ScintSuite only works with the iHIPsim 3.0.0 and above**
- Deposition object for the iHIBPsim: can read and plot basic informative data of the secondary birth profile.
- Adapted namelists and default values to the new iHIBPsim version.
- Included Hannah's modifications.

## 1.0.0: Salmorejo
**Installation instructions**: Please run the file 'first_run.py' if you just landed in version 1.0.0, as some extra files need to be created
### General comment:
- The disorder 'gyr', 'rl', 'Gyroradius' etc was eliminated. Now it is called 'gyroradius' at every point of the suite (please if you find any not update, tell jrrueda@us.es)
- Changelog and readme are now written in markdown format, which is more open and easy
- Lib name removed from files, to make things more readable. All submodules as _, to avoid duplicities in import (Lib data and Simulation codes will be addapted in the next version)
- All (almost) plotting function now return the axes where the data was plotted
- No longer support for AUG-dd libraries (this caused the magnetics and ECE routines to do not work, will be solved in future releases)
- calling to LibDat to get the IpBt sign as default argument in pitch functions is eliminated (it was creating an infinite import loop) Now all IpBt default to -1, and the user should take care of that sign when calling a pitch function
- Use of `logging` module to handle warnings and prints implemented. Up to now, just the basic warnings are inside this framework. minor prints will become logger info in future versions
- Now the remapping can be done in any arbitrary variable, such as energy pitch for FILD or Energy-rho for INPA. Notice that this causes problems with the 'translation remaps'. WIP

### LibCAD:
- write_file_for_fortran based on open3D was deprecated, as this package is no easy to install in cluster and non-personal computers
- write_file_for_fortran_numpymesh renamed as write_file_for_fortran and consider as the official function. A dummy wrapper with this name was left in the library for retro-compatibility. It will be removed in version 1.1.0
- open3D no longer used nor needed

### LibData:
- AUG `get_shot_basic()` was adapted to new sfaug library
- INPA PMT channels data was included

### GUIS
- StrikeMap button fixed, but only SINPA format is supported now (if users ask for it, FILDSIM format could be back, but the new smap archives are done with SINPA so...)

### LibMapping:
- The strike map object there present is just a wrapper for the new strike maps
- The remap done with a mask was improved to save memory (now just z values are set to zero instead of cutting the 3 arrays)
- The rprofmin and other variables to calculate profiles during the remap where eliminated, please use the integrate remap function if you want a profile

### LibOptics:
- Included methods to simulated finite focus in the cameras

### LibPlotting:
- Divided in submodules for easier iteration
- Cursors added for multi-axis analysis

### SimulationCodes.Strikes
- includeW no longer used in calculate histograms. Both histograms weight/no weights will be calculated (as just miliseconds are needed for the calculation and the histogram occupies quite small space in memory)
- Corrected the get() function such that it properly return a flattened array
- Included normalise flag in the histogram plotting routine

### LibStrikeMap:
- Created a proper object to handle the strike map. Now there is a parent general class from which each diagnostic feed. No longer messy naming and ifs inside the object to distinguish between diagnostics
- The StrikeMap object of the mapping library is just a wrapper to this new objects, to keep retro-compatibility
- Old criteria of x,y,z being y,z the scintillator and then x,y the scintillator plane in the camera was abandoned. Now the coordinates in the scintillator are called x1, x2, x3, being x1 and x2 in the scintillator plane and x3 normal to it. Camera coordinates are kept as x,y
- Many new side functions and property were added to the strike map, for example the plot_variable, to get a quick insight of a given variable and the properties such as size and variables, to see how many pairs of points contain the map or which variables are stored
- Some functions of the Strike map changed names:
    - calculate_resolutions -> calculate_phase_space_resolution
    - map_to_txt -> export_spatial_coordinates. map_to_txt remain there for compatibility as a wrapper, will be deleted in version 11.2
- Some where deprecated completely
    - get_energy()
    - plot_strike_points() (it had a deprecation warning since version 8, sot it was time to remove it)
- Some change some input naming, examples:
    - in plot_pix, plot_real, now the labels are rotation_for_x_label and rotation_for_x_label if you want to rotate the labels, x is for the first montercarlo variable, x for the second.

### LibTimeTraces
- **bug**: Corrected the bug where the plotting of a time trace with a baseline correction was overwritting the data in the timetrace_object
- Rewritten the object to use xarray as core. This open the door to share a basic object between the TT object and the fast channel one, simplifying the future

### LibTracker
- Finally removed, use directly iHIBPsim library

### LibVideo: Tiff Support
- Included full support for TIFF files. Now they can be used as input video format
- 'normalise' flags was added to the plot_remap_frame routine, to normalize the plot to unity
- **bug**: Solved a bug in the get frame index
- **bug**: Solved a small bug, the .cin files was not being closed in the read_settings structure
- Translate remap: temporally not available, until it is adapted to the new remap structure
- getTimeTrace now returns also the used mask
- exp_dat, remap_dat are now xarrays instead of dictionaries
- export_remaps now create a series of netCDF files to simplify reloading of data

### LibIO
- read_calibration() routine now compatible with distortion calibrations
- Included load_remap(), to load and handle the new remap exports

### LibFastChannel
- Was rewritten to derive from the common timetrace class

### LibMachine
- Made a bit more robust the case of false AUG detections, but still not good enough, we need a better way

### Others
- getGyroradius and getEnergy now uses the proper amu to kg conversion and no longer rely on the proton mass
- Integrate_remap change completely inputs and output, now it can handle also any translation of the remap. Please have a look at the new function doc. Take care with the translation if you do not use standard remaps as initial point
- The small bug on the units of the weights of INPA markers from SINPA was corrected (the correction due to the detector pinhole size was already performed in SINPA)
- Included new sub-library MHD, to calculate/plot basic mode parameters such as mode frequencies


## 0.9.10: iHIBP videos improvements and TORBEAM sims.
- Corrected bugs in the iHIBPsim videos read.
- Added a class to handle the TORBEAM simulations written in UFILE format.
- Changed ECRH time traces reading into SFUTILS library.

## 0.9.9: BEP removed from library and work in iHIBP.
- Removed the full BEP library from the ScintSuite.
- Re-branded class for the iHIBP video with:
    - Distorted and aligned scintillator.
    - Plotting time traces of the signal within the scintillator.
    - Basic and advanced methods to substract noise from the signal.
- Included in LibData/AUG/DiagParams the paths to the relevant iHIBP files.

## 0.9.8: Rebujito release
- Filtered Numpy Warnings
- Small PEP8 corrections
- Solved a bug in the fidasim.read.read_npa routine. kind of the markers was not being read
- New FBM and NPA objects to load and plot the FIDASIM FI distribution function and neutral CX flux
- FIDASIM library re-written
- Simplified internally the plot_frame from the vido object

## 0.9.7: Moving to SFUTILS.
- Changed dd-libraries in LibData/AUG/Misc into sfutils.

## 0.9.6: Energy remap
- Include the possibility to translate the remap to energy instead of rl (see the function translate_remap_to_energy of video object and the plot_frame remap for the needed input)
- FILDgeometry/INPAgeometry atributes in the video object just renamed to geometryID, idem with FILDposition, FILDorientation etc to simplify life
- Added a proper first_run script


## 0.9.5b Text and stl output functions added to evaluate SINPA data structures
### SimulationCodes Lib
 - Functions to write triangles to an STL file has been inlcuded in geometry
 - A function to write the strikepoints data obtained from a SINPA simulation to txt file has been added, to be able to easily load the data in CAD software

### LibMapping
 - Functions to write strike map points to a txt file has been added a swell


## 0.9.5fix: Bugfix for writing >2D fields to Fortran files.
### SimulationCodes/common/fields & SimulationCodes/iHIBPsim/profiles
Writing and reading from files using 2D arrays to Fortran programs was enabled via an _ad-hoc_ transpose. This method was creating a problem with 3D and above dimensions, since np.tofile does write in 'C'-order nowithstanding the np.asfortran array.
Found how to write a proper Fortran 3D array in <https://stackoverflow.com/questions/22385801/best-practices-with-reading-and-operating-on-fortran-ordered-arrays-with-numpy>


## 0.9.5: Small upgrade
### LibVideo
- Plot frame and plot remap frame include new optional arguments
- New BWR added in video player

### LibSimulationCodes
- Strikes objects upgraded for new wrong markers file in SINPA

### LibStrikeMap
- Small correction in the strike map plotting for INPA


## 0.9.4 iHIBPsim norm correction and SFUTILs in profiles.
### SimulationCodes Lib
- iHIBPsim has now a class handling the deposition generated by the iHIBPsim code allowing for direct plotting of the results -> Lib.ihibp.depos.deposition(...)
- Deposition and 1D strikeline histogram corrected with the proper normalization. The normalization allows comparing different number of particles, i.e., different resolutions.

### AUG/Profiles
- The main functions (get_ne, get_Te, ...) has been moved now to the SFUTILS library and work significantly faster.
- Still to change ECE routines into SFUTILS.
- Now the get_Ti_CXRS and get_tor_rotation_CXRS allow for a single time point to be provided instead of forcing a time window.


## 0.9.3: Strike modelling
### LibOptics
- Include a class to accommodate radial dependent transmission coefficient in the cameras

### LibVideoFiles
- Include a GUI to analyse the remap in 2D (allows to subtract a reference frame and plot timetraces)

### SimulationCodes
- Optical calibrations (magnification, transmission and distortion) can be applied now to the strike points

### Others:
- Improve documentation and error handling
- Small improvementes in INPA strikemap plotting


## 0.9.2 Added functions to the VRT library
- Added the get_time_traces in LibVRT
- Added the ROI2mask function to LibVRT
- Fixed a bug on the getdist2sep of FILD4


## 0.9.1 Minor bug fix and upgrades
### SimulationCodes Lib
- Now the strikes object will look backwards in the strike header file, ie, if the used SINPA version is X.y, and there is no specific header in the StrikeHeader file for version X, the code will assume that there was no changes in the file structure between version X and version X-1 and use the header of version X-1
- Added a function to read the fast-ion distribution function use in FIDASIM
- solved the bug in the FIDASIM library init file, which make the FIDASIM library to be loaded in loo

### FILD-INPA object
- function plot_orientation() renamed to plotBangles() to avoid confusion between the FILD orientation (alpha, beta, gamma defined in the machine system) with the magnetic field orientation (theta and phi)


## 0.9.0 INPA implementation
### General:
- Time traces library was re-written to do not depend on external libraries and avoid bugs. Now is also way faster for non-cine videos, as it was re-written to avoid loops
- run path_suite is no longer needed to import the Suite (see import section in the readme)
- Subfolders for each diagnostic were created in the folder Data/Plates

### INPA and Lib.Video:
- Included INPA calibration files in the data folder
- FILD INPA and Basic Video Object moved to _<name> just to clean a bit the vid object
- FILD and INPA do not depend directly from BVO but from the new object FIV, which contains the common rouitnes from FILD and INPA, as the itegral of the remap signal
- Included INPA paths
- Lib.LibVideo.FILDVideo.plot_frame() now include the flag IncludeColorbar to include or not the colorbar (default=True). Also, it includes the parameter alpha to have transparencies
- Lib.LibVideo.FILDVideo.plot_frame() now includes the time as text inside the box, not as the title
- Lib.LibVideo.FILDVideo.plot_frame() was moved to the new parent object
- Lib.LibVideo.FILDVideo.integrate_remap(), now included in the parent object, and return not only the trace but the marginal distributions in rl and pitch (of R for the INPA)

### Lib.SimulationsCodes:
- Same naming criteria was adopted for FILDSIM and SINPA, so the routines  guess_strike_map_name_FILD from the SINPA and FILDSIM libraries were renamed just into guess_strike_map_name

### Examples:
- Added Example 16 of the FILD collection to align the scintillator

### LibData:
- get_fast_channel adapted to use the aug_sfutils instead of the old dd

### LibMapping:
- Updating the Scintillator object to make it compatible with the SINPA format
- readCameraCalibration was extracted from the FILDlogbook and placed to the mapping library, as it will be used for INPA and FILD at the same time
- Calibration params now include 3 parameters to model distortion (distortion center xc and yc and distortion coefficient). Space for a 4th coefficient was allocated, although not needed for INPA dna iHIBP
- Scintillator, and strike maps now depend of the parent class XYtoPixel, which contain the basic information of cooridnates and pixel position and the method to translate among them

### Plotting:
- Updated plotSettings() to match new matplotlib. font_manager changed and latex preamble removed

### LibFastChannel:
- Default plotting option changed to raw, to do not fail if the user plot the data just after loading them, so no filtering was done

### Bug:
- Solved a bug in plot_frame from the FILD video object. The syntax for the routines to load the strike map was not updated to version 0.8.0
- Solved a bug in timetraces object. Mean and std of the ROI were exchanged
- Solved a bug in the StrikePoints.plot3d(). If the percentage was too low that no marker was selected. Now the code just check that some markers was actually selected

### Other changes
- Some comparison to strings changed to <strin>.lower() == ... to give more flexibility in case the user capitalise the first letter
- np.bool replaced with bool to avoid future issues with numpy (np.bool was going to be deprecated)
- PEP8 improvements
- Comments and documentation (Readme) improved


## 0.8.3 MAST-U adaptation:
In the process of adapting the code to work for the MAST-U FILD, some important changes have been performed:
- New library to read PCO files (format .b16)
- Bug fixed in PNG library: the video files were not necessarily read in the correct order


## 0.8.2 Added get_pellets_timeTrace and update LibFILD4
- Routine to get the pellets time trace
- Included a routine (get_dist2sep) to calculate the distance to the separatrix


## 0.8.1 FILD4 object added (LibFILD4)
- Added routines to load and reconstruct FILD4 trajectories as part of LibData
- FILD4 database is stored in Javier Hidalgo local machine. Contact him if you cannot access them.
- Routines used to load and plot FILD4 trajectories now show as deprecated


## 0.8.0 SINPA implementation data analysis
#Notice#: For all the SINPA related implementation, you need version 0.3 of the SINPA code
### Data Folder:
- calibration_database.txt was moved from cm (used by FILDSIM) to m (used by SINPA). A copy of the old file is kept, saved as calibration_database_cm.txt (see FILD example 0 of how to easily use this file)
- StrikeMaps will have to be now included inside the folder RemapStrikeMaps/FILD/<geomID>, where <geomID> is the geometry ID of the FILD head used

### Examples Folder:
- SINPA examples updated to the new namelist paraters
- FILD examples simplified thanks to the direct and easy way of handling now the video files
- L3 from FILD lectures replaced. There is no longer need for custom options for RFILD. Now L3 shows the new averaging capabilities
- L14 and L16 from FILD lectures was deprecated (as it was never complete neither machine independent).

### Lib.GUIs:
- VideoPlusRemapPlayer: Was addapted to the new strike map database structure (still missing some tweaks to be included in version 0.8.1)

### Lib.Data.Equilibrium:
- Moved to the aug_sfutils library to load the magnetic field. This library is faster. But you need version 0.7.0 or newer

### Lib.Data.FILD:
- Minor improvements in FILDlogbook

### Lib.Data.DiagParam:
- FILD6 (RFILD) was deleted from the parameter list. As agreed with Javi, RFILD will be just FILD1 with the geom AUG01, as it was in reality, same manipulator, same camera, same pmts...
- R,z, phi, alpha and beta were removed from the hardcored parameters. Now theses default parameters are defined via namelist in the data folder. For each FILD geometry (see logbook)

### Lib.Map.FILD
- Remap all FILD frames completely rewritten, removed unnecessary parameters/calls. Removed calling the magnetic field inside this function. This makes mode transparent and easy to make the code machine agnostic

### Lib.Map.StrikeMap
- #Bug Solved# Solved a bug which caused problems while calculating the resolutions for the cases where no strike points reach the scintillator for a given gyroradius or for a given pitch angle
- #Bug Solved# Solved the issue of data from different pitches values not being stored in the proper place of the strike map object.
- #Bug Solved# Solved issues in plot_resolution_fits, the variables index_pitch and index_gyr were float, so the code failed while using them as indeces (detected by Alex)

### LibVideo.AuxFunctions:
- The function guess_filename() from the auxiliary functions of the Video library was moved towards the LibData.AUG.FILD, because at the end this was using AUG criteria. This should simplify MAST-U implementation. Also, it was renamed to guessFILDfilename

### LibVideo.BasicVideoObject:
- flag 'empty' was included in the BVO such that the video object can be initialize empty. This is to initialize the video object from remap saved files
- The BVO includes the possibility to average the video on an arbitrary time base. These average frames can be used as input for the remaping routines

### LibVideo.FILDVideoObject
- Now fetch FILD position, orientation and geometry from the FILD logbook
- Now include the magnetic field as an attribute of the object to better handle the remap
- It can be initialized just with the shot number and the desired FILD ID
- export_remap() addapted to work with the new internal structure of the VideoObject
- remap_loaded_frames(): Changed completely to adapt to SINPA code and to be more machine independent. #INPUT changed#. Notice that now the code will identify by the namelist if it needs to launch SINPA or FILDSIM. If the strikeMap folder is 100% empty (not even the basic namelist) this will fail
- Use the flag use_average in the options dictionary in the remap input to use the experimental or average frames

### Lib.SimulationCodes.Common
- Geometry object has now a routine to generate files in SINPA format
- Plot2D with shaded areas included (thanks to @Alex)
- Function Strikes.calculate_2d_histogram and plot_histogram will calculate and plot all histograms you could imagine
- StrikeHeader from SINPA updated to match SINPA units (m)

### Lib.SimulationCodes.FILDSIM
- guess_strike_map_name_FILD change its optional arguments, now it is geomID, not machine, as FILD geometries are now identified by a geometry id
- run_FILDSIM has now an input named cluster, though for the future implementation of MAST-U clusters

### Lib.SimulationCodes.SINPA
- write_namelist() now also prepares the directories main, results and inputs, to simplify execution
- find_strike_map_FILD() created. This is equivalent to the one of the FILDSIM package, it try to find a strike map, if can not find it, it creates it
- #Bug Solved# Solved a bug in executing the SINPA code via SBATCH file (Thanks to @Alex)

### LibIO
- load_FILD_remap(). New function from the io library allows to load a remap file into a video object

### Lib.errors: Custom Exceptions
- Custom exceptions are here. They are defined in the file errors.py and are created to be more precise when the Suite raise and exception. This allows better filtering with try structures. Many of the raised exception are now handle by this way. The rest will come in the future

### DEPRECATED
- The Strikes object of the FILDSIM code, use the Common object instead, already available and working better. You can use it, but it would give you a warning
- StrikeMap.plot_strike_points() is deprecated. Please use StrikeMap.strike_points.scatter() instead, much better, with more flexibility and options

### Others
- np.arange substitute by range in loops
- Comments improved
- Small changing to correct deviations from PEP8
- Updated readme
- File First_run.py which only confused new users was removed
- Included an issue template


## 0.7.9 iHIBPsim updated.
- Minor errors corrected in the iHIBPsim libraries.
- iHIBPsim namelist: library ready to read and parse the namelists that will be used as inputs for the i-HIBPsim fortran code.
- iHIBPsim beam: the library has been updated and a simple GUI is introduced (Examples/Others/ihibpsim_beam_gui)
- iHIBPsim video viewer: included viewer in Examples/Others/ihibpsim_video_gui. No calibrations are yet applied.
- iHIBPsim paths updated in LibPath
- Optical calibration of the i-HIBPsim plate added (Data/Calibrations/iHIBP).

### Profile library in iHIBPsim.
- Profiles class to read from the database and save them for the iHIBPsim execution (SimulationCodes/iHIBPsim/profiles.py)
- Can read from the database.
- Save/read the binary files.
- Plotting routines.
- Possibility to modify the 1D profiles to study perturbations.


## 0.7.8 FILD logbook
- FILD loogbook object was upgraded. Now is a complete database to interact with the object
- The function to read the optical calibration database was moved into the FILD logbook object. The old one remains, but marked as deprecated
- Deprecated decorators where included in the suite (thanks to PLEQUE code :)
- #Note# This is a transitional update, in version 8.0 the FILD logbook will be directly use in the automatic remap


## 0.7.7 Small improvements in handling SINPA and FILDSIM
### Examples:
- SINPA examples were updated the new SINPA code version (which enables the default parameters in the namelist so FILDSIM user do not need to worry about INPA variables)

### Mapping:
- StrikeMap.calculate_resolutions and StrikeMap.remap_strike_points() where updated to ensure INPA compatibility

### SimulationCodes:
- Strikes object now have the method .get() which return the data from the desired variable of the strike points

### Others:
- Small improvements in comments


## 0.7.6 VRT video object and LibVRT
### VRTVideoObject
- Solved a bug where the time trace was not the same as in the loaded video

### LibVRT
- Library to interact with the VRT data
- Get camera calibration (signal -> temperature) and (some) camera configuration parameters


## 0.7.5 VRT video object and loadMask
### VRTVideoObject
- Object intended for the analysis of the VRT cameras. Children of the BasicVideoObject
- Can plot VRT videos and save ROIs

### LibIO
- Added load_mask


## 0.7.4 Massive remaps:
- A flag 'allIn' was included in the function to remap all loaded FILD frames. If this flag is set to true, the code will always take the closer strike maps, without allowing to the user to calculate the strike map. In this way, you can remap 'N' shot automatically, without having to say 'No' to the program if a strike map is missing
- #Bug_solved#. Bug which make the load of png files not possible is solved (the bug was introduced in version 0.7.0)


## 0.7.3 SINPA examples:
### Examples:
- Examples to execute the SINPA code polished and more documented.

### Bugs:
- Solved bugs when several smaps of SINPA where loaded, a dictionary was not been properly copied so problems appeared in the header
- Solved a bug in the Smap.plot_resolution_fits() routine, due to copy/paste, an index in the loop was ir instead of i
- Solved a bug in the SINPA init module, geometry module was not loaded properly
- Solved a small bug in the Smap.plot_resolutions(), the old convention 'pitch' instead of 'XI' was used there


## 0.7.2 Logbook:
### LibDat:
- A new FILD class was created. This class read directly the FILD logbook (excel on the web) and get the FILD position and orientation for that shot
- CalibrationDatabase.txt was moved into a folder AUG in the FILD folder inside the Calibration folder of the Data folder. This was made to accommodate future calibrations for other tokamaks
- Default_positions.txt was added in the FILD calibraation folder. The code will use the positions and orientation of FILD present there if the logbook is not accesible or if that shot is not found on it
- FILDPosition from the DiagParam library was deprecated, to obtain the FILD position, the new FILD class should be used
- load_FILD4_trajectory and plot_FILD4_trajectory where moved to the new FILD library inside LibDataAUG
- load_FILD4_trajectory makes now the conversion between insertion and real R and z. Notice that this is based on CAD and can be non-precise. +- 1 cm can be expected due to failures in the CAD


## 0.7.1 Uncertainties in fits and angles in execution:
### LibMap:
- The fitting routines now return also the uncertainties
- 'Gyroradius_uncertainty' and 'Pitch_uncertainty' were added to the StrikeMap.resolution dictionary
- Strike Map object recognizes which code generated the StrikeMap (thanks to a number in the header which SINPA introduces)
- 'code' and 'version' attributes were added to the Strike Map object
- XI, nXI and uniqueXI attributes were added to the FILD StrikeMap object, as a starting point for we merging of INPA and FILD processing
- The StrikeMap object uses now the new strike points object, common of FILD and SINPA

### LibVideoFiles:
- Included plt_frame_remap() to plot remapped frames

### SINPA
- Added a routine in the SINPA execution library to calculate the FILD orientation following the new criteria
- Recovered the SINPA geometry library which was eliminated by mistake, the calculate rotation matrix is again there
- field object from the common library of the simulation codes now includes a method to generate the field for SINPA given theta and phi, the same 2 angles defined in FILDSIM

### Bug fixed:
- Fixed bug if an old version of Shapely was installed
- Fixed a small bug in the calculation of FILD orientation


## 0.7.0 Common libraries for simulation codes
### Equilibrium
- Included routine to retrieve the flux surface coordinates (R, z).

### i-HIBPsim namelists [iHIBPsim/nml.py]
- Routines to generate generic namelists for the iHIBPsim code [make_namelist]
- Routines to check consistency of namelists [check_namelist].
- Routine to check if the files needed for a run of iHIBPsim are available [check_files]

### i-HIBPsim execution wrapper [iHIBPsim/execute.py]
- prepareRun() wrapper to generate a simple run for iHIBPsim.
- run_ihibpsim() wrapper to run the code properly. No cluster version available.

### i-HIBPsim geometry library [iHIBPsim/geom.py]
- Included particularities of the i-HIBPsim beam model in the library.
- Routines to generate beam lines, divergencies limits...
- gaussian_beam class to handle and contain all the data for a i-HIBPsim beam and plot it.
- geom class contains all the i-HIBPsim geometry: beam, head and scintillator plate and routines to plot it.

### i-HIBPsim beam GUI [GUIs/i-HIBP_beam.py]
- First GUI app for plotting the beam geometry. To be improved with Qt version.
- GUI has to be run by : "run Examples/Others/ihibp_beam_gui.py"

### LibVideo
- Plotting frames and remaps allows for the possibility of using log scale in the colorbar. Just set scale='log'
- Improved efficiency of the counting of saturated frames thanks to build in methods
- flag 'make_copy' from the filter method of the video file was rename to 'flag_copy' to be consistent with the noise subtraction case
- LibVideo split in individual libraries. The complete library was almost 3k lines of code. Now individual libraries are written for each type of archive
- BasicVideoObject created. This object is now the parent class for the INPA, FILD and iHIBP videos. IT just contain the skeleton to read frames, filter them and subtract noise (which is common for all diagnostics). In the future, it will include distortion correction
- FILDVideo object created. Is just the child class of BasicVideoObject with all FILD routines

### LibPlotting
- clean3Daxis() included: It removes the ugly panes that matplotlib puts by default in 3d plots
- axisEqual3D() set aspect ratio to equal in the 3D plot

### Simulation codes
- A new Geometry library was added, it can read geometries from FILDSIM and SINPA code. It can plot in 3D and 2D, shaded and not shared, apply the rotation and translation to the vertex... read the documentation of the library for full detail
- A new StrikePoints object was added. Now is it exactly the same for SINPA and FILDSIM codes!. So from the end user point of veiw, post process the data from both codes is equivalent.  Old FILDSIM strike object left there as for compatibility with all users, but is not recommended

### Deprecation
- The object Geometry from the SINPA library was deprecated. The one from the Common library for the simulations codes should be used!

### Others
- Improved comments and documentation
- The function which read FILDSIM orbits now raise an exception if there were no orbits in the file


## 0.6.5 Interpolators and synthetic signals
- Changed to RBFInterpolator, which seems to be more stable thatn BivariateSpline (#Scipy 1.7.0 or larger is required now#)
- Most robust calculation of the synthetic signal for FILD (no bugs for fcol almost zero)
- Solve a bug in the loading of the strike map. If a StrikePointsFile was passed as argument, the code failed. (Bug introduced in version 0.6.4)

### Deprecations
- p1D() from the plotting library was deprecated


## 0.6.4 New interpolators for SINPA and SMap upgrades
### StrikeMap
- StrikeMap can now be initialize with fild instead of FILD (actually the comparison is lower case, so you can initialize it as FiLd if you are crazy)
- StrikeMap now is able to load strike points from the new FILDSIM format
- If there are not strike points loaded, the function StrikeMap.calculate_resolutions will try to load them
- Plot real updated to show properly the labels if the inputs are in m or cm. Labels are now a bit messy, need a bit more work in future versions
- Smap.sanity_check_resolutions() was deprecated and eliminated
- Smap.plot_resolution_fits() released. This is the new and complete way of plotting the fits performed during the resolution calculation
- Smap.calculate_resolution no longer use predefined indeces but the header object, so it will not be an issue for future changes of strike object files
- _fit_to_model__() now return also de used normalization

### Video
- Video.subtract_noise() was upgrade, loop was eliminated, now is much faster
- Video.subtract_noise() now always return the frame used, the flag return_frame was deprecated

### IO
- IO.save_object_pickle() was corrected. Now it does not fail when user click cancel

### Others
- improved comments and documentations


## 0.6.3 Small improvements
- line_fit_3D was moved from the INPASIM library to the SideFuncitons one
- Change in the SINPA.Strike to accommodate the order changes in SINPA (just a couple of index changed in the header)


## 0.6.2 Small improvements
### TimeTrace
- TimeTrace.plot_single() now shows the axis and include a print for the base line correction done


## 0.6.1
### Mapping library
- plot_resolution allows to plot just the resolution along a given gyroradii, avoiding the 2D contour which is difficult to follow. Check index_gyr new optional variable
- plot_pix of the Scintillator object was upgraded, now 'the scintillator is closed'. Default line style is continuous and color is white

### Video Object
- plot_frame now include by default a colorbar

### SINPA Library
- Solved a bug when the scintillator histogram wanted to be calculated for FILD data

### Enhance plotting
- Lib.Plotting include a function to plot a collection of lines with colors given by a colormap (collection is mapable so you can then include a colorbar)


## 0.6.0 SINPA Support and new Tomography
### Simulation codes
- Libraries to interact with the different simulation codes (FIDASIM, FILDSIM, iHIBPsim, and SINPA) are now located in the SimulationCodes library

### FIDASIM
- Included routines to read the npa data
- Library subdivided in read and plot

### FILDSIM
- a new FILDSIMmarkers library was created. It contain the new object to load and plot the strike maps
- #Note#: This library imply a small change of phylosophy against previous versions. Yuo can still load and use the strike points as before from the strike map, but they are now a part from the FILDSIM library, with their own object and ploting routines.
- This change was made for an earier integration of INPA and for an easier analysis of FILDSIM strike points for FILD optimization
- Function to plot any variable of the FILDSIM strike points was added: see LibFILDSIM.Strikes.plot1D()
- Direct and easy calculation of the histogram of strike points in the scintillator was added: see LibFILDSIM.Strike.calculate_scintillator_histogram() and LibFILDSIM.Strike.plot_scintillator_histogram()
- When the FILDSIM markers are loaded, they are no longer treated like a single matrix, they are splits by pairs (gyroradius, pitch). This save memory (we do not need to save the first 2 colums of the matrix) and simplify routines as the calculation of the resolution
- The function to read the orbits was removed from the FILDSIMexecution library and moved to the FILDSIMmarkers one, inside the new orbtis object
- The same happeded with the plot orbits, which is now a part from the orbit object

### Mapping library
- Support for SINPA strike maps was included in the mapping library
- calculate_transformation_factors was deprecated
- get_points was deprecated
- append_to_database from the database object was deprecated
- The strike points variable of the StrikeMap was completely changed, see the FILDSIM part of the changelog for a full documentation

### SINPA
- the new Synthetic INPA code is supported

### Tomography
- Mono dimensional tomography can be performed, examples can be found in L15

### PC compatibility
- Included a dummy LibData in order to be able to import the suite in your personal PC. Minor modifications here and there in the import statements were done to support this

### Others
- function Lib.LibData.AUG.plot_FILD4_trajectory(shot) renamed to Lib.LibData.AUG.plot_FILD4_trajectory(shot)
- Solved a bug in Video.find_orientation when the function was called with the remap not calculated
- Solve small bug in the plot_real routine of the strike map, before pitch label was 'Pitch [0])' and in the gyroradius one, there were () instead of []
- Vid.plot_orientation no longer set by default the font size, as that is don now when initializing the suite
- Lib.Libfildsim.plot_geometry(). Dummy bug corrected, in the title of the 3 subplot it said 'Y-Z' instead of 'X-Z'
- Default colormap in the GUIS to plot the videos is now grey scale
- Added update_case_insensitive to the Utilities library to compare dictionaries in a case insensitive way
- Added a custom path file so the user can define its own paths
- Improvements in comments + PEP8 checking
- change 'Pablo Oyola:' to 'Pablo Oyola - ' beause Pablo likes more the ' - ' notation to introduce his email
- NBI object includes now an option to plot in 3D
- Solved minor details for the first installation (regarding plotting settings initialization and AUG path)


## 0.5.8 Minor improvements
- The guess_shot of the video class will no longer give an error if the shot number can't be deduced from the file name, it will just return none
- TimeTrace.export_to_ascii() now allows to select the number of digits you want for the output. By default, just 4 digits are used.


## 0.5.7 Minor improvements
- The print netCDF routine of the io is now compatible with netCDF saved without the long _name field
- Upgraded plot_profiles in time, now the labels re-adapt when the user makes zoom


## 0.5.6 i-HIBP namelists and ELM sync routines.
- Added new sublibrary in LibData/AUG names Misc, containing FILD4 trajectories, ELM shotfile...
- Basic namelist generation for i-HIBP simulation codes library included.
- Basic library for i-HIBP beam plotting and marker generator.
- Update in the library BPZ to read and plot BEP fitting data.
- L6 example now uses the MC method
- #Bug solved# related with the single strikemap remap. Before, if you asked the single map remapping, it failed at the end when it tries to save the data, as the variable theta_used was not created, as the theta angle was not evaluated. Now it just save theta_used=0 and solved!


## 0.5.5: Minor improvements and examples
- added an example to plot a discharge overview in AUG
- calculate spectrograms of the fast channel now uses as default the scipy spectrogram function


## 0.5.4: Minor improvements
- plot_single of the TimeTrace object now no longer have default color red, so is not a problem to compare different shots. Line_par and ax_par entries of that functions were renamed to line_params and ax_params to be coherent with the rest of the suite
- new examples to analyse FILD data


## 0.5.3: Minor improvements
- Now the scan of the tomography library saves the data in each interaction (can be deactivate via inputs)
- Label can be set in the plotting of the fast channel via line_params dictionary
- #Bug solved# now the get_fast_signal() will not fail if the requested channel is a component of a numpy array
- Lib.LibData.AUG.plot_FILD4_trayectory(shot) and Lib.LibData.AUG.load_FILD4_trayectory(shot) added to load FILD4 data. First step of FILD4 disclosure
- Plotting style sheet updated, now you can choose default colors for line plotting


## 0.5.2: Minor improvements
- synthetic_signal_remap() will output the signal as a matrix [npitch, nradius] to be consistent with the remap (before it was [nradius, npitch])
- The fast channel options allows now to calculate spectrograms and plot them


## 0.5.1: Fast Channel analysis v1
- synthetic_signal_remap() inputs changed, now gmin, gmax, dg is now renamed as rmin, rmax, dr, to be consistent with the rest of the ScintillatorSuite
- #Bug solved# solves a bug in the synthetic_signal_remap() method, nan where appearing if the markers were outside the map range
- get_fast_channel() from the LibData now also returns the number of the loaded channel


## 0.5.0: New FILD remap
- The 'nearest' method of the interp_grid was deprecated
- The interp_grid method of the StrikeMap class was completely rewritten, please see the new function
- The remap method will call interp_grid of the smap object instead of failing if the grid was not interpolated before calling this function
- inputs for remap method of the mapping library was changed, now the edges of the histogram should be calculated outside (improve efficiency and easily allows for MC or standard remap switch)
- New MC remap based in the 'Translation Tensor' developed. See documentation PDF for a full description of the method


## 0.4.15 Profile routines and EHO tracker.
- Toroidal rotation reading routines has been included: from PED, IDI or make a smoothing spline to the CXRS raw data.
- Routines to read the profiles (electron temperature and density) from PED.
- EHO tracker with and without diamagnetic corrections has been included in Examples.
- Phase correction for the magnetic pick-up coils in AUG is now included.
- The phase correction files are automatically downloaded at the first time that the magnetic routines from AUG are run.


## 0.4.14: Smap and plotting improvements
- The StrikeMap object can now be initialised with the theta and phi angle, no longer need the full path to the file (although of course you can still use the file)
- If no file is given to the StrikeMap.load_strike_points() the code will look for the strike points file in the same folder than the strike map
- The substract noise function include now an option to make a copy of the frames or not (to save memory, dafult: True)
- Default plotting options now available via configurable namelist (Data/MyData)
- Minor ToDos solved
- Upgraded Readme


## 0.4.13: FILDSIM forward modeling
- Camera parameters no longer in LibParams but in separate txt files in the Data folders
- f90mnl is now a fundamental module, the suite will not work without it
- Added function in the LibIO to read the camera properties
- Current synthetic_signal and plot_synthetic signal function of the FILDSIM library renamed to synthetic_remap and plot_synthetic_remap
- #Note#: The weight function calculation does no longer include  # dr_scint # dp_scint, so the W has dimension of one over dgyr and dpitch of the scintillator grid used for the calculus
- Several plotting plotting capabilities added (credit to Ajvv)
- Routines to model basic camera noise added


## 0.4.12: Small improvements
- New examples for the tracker were added
- #Note#: The order of the inputs in the function write_markers for the tracker was changed, to follow the same logical order of the rest of the suite, now is: write_markers(markers: dict, filename: str)
- Small PEP8 stile corrections
- functions to save and read objects with pickles were added, this allows to save and load figures more or less as .fig from matlab (see save_object_pickle and load_object_pickle)
- Update run_paths.py to the new system to import modules
- function to read the deposition markers was added
- old method to write tracker namelist recoverd for legacy compatibility
- #Note#: the input of the LibIHIBPorbits, for the plot, is now 'ax_params' and 'line_params' instead of 'ax_options' and 'line_options', to be consistent with the rest of the suite
- #Note#: the input of the LibIHIBfields, to read the magnetic field from the database, now requiers shot and time instead of time and shot, to be consistend with the rest of the suite
- #Note#: same with readPsiPolfromDB
- #Note#: vt renamed to vphi in the properties of the markers


## 0.4.11: HotFix
- Fix an issue while importing library of BEB
- change '()' on the plot strike map for '[]' (all the rest of the plots of the suite indicate the units between [])


## 0.4.10: Tomography improvements
### Tomography improvements
- Solved a bug in the process to W2D to W4D, last gyroradii was being ignored
- Now fildsim.build_weight_matrix() gives also the W2D matrix
- Lib.Tomography.prepare_X_y_FILD now can apply a median filter to the remap frame
- Forward modeled frame and profiles included in the Tomography GUI

### NBI improvements
- Renamed _NBI_diaggeom_cordinates to NBI_diaggeom_cordinates
- The function NBI_diaggeom_coordinates include now the 'length' of the NBI line as well as the tangency point
- Included 'calculate_intersection' method in the NBI class to calculate the intersection points of the NBI line with the flux surfaces
- Included generate_tarcker_markers in the NBI class to generate markers for the tracer

### Tracker changes
- The write namelist for the tracker was updated to the new f90mnl format adapted in the rest of the suite
- Duplicated tracker routines were eliminated, now only the iHIBPsim library should be used for the fields and orbits reading
- #DEPRECATED# The flag grid on the plotTimeTraces() of the orbit class was deprecated, if you want to plot the grid pass grid:'both' or 'major' to the ax_options dictionary
- plotTimeTraces() now has a flag to plot the R,Z,phi temporal evolution
- The routines to plot the orbits now admit a flag (default: True) to plot the vessel or not
- Added routine in the orbit class to calculate the gyrocenter coordinates
- Added the possibility of calculating the magnetic moment with the gyrocenter Bfield

### Forward modeling improvements:
- Include check to avoid the forward modeling routine to give Nan when some points of the distribution are outside the range of the Strike map, these points will be ignored


## 0.4.8: Toroidal rotation fitting and hotfix for magnetic spectograms:
### LibData
- Introduction of routines to read the toroidal rotation velocity from AUG database. Available profiles from IDI, PED and spline-regression to several CXRS diagnostics (CUZ, COZ, CMZ & CEZ).

### Magnetics
- Ballooning coils phase correction for the FFT taken from pyspecview.
- All examples in FreqAnalysis corrected with the phase.


## 0.4.7: Support for BEP plotting:
- Added initial library for reading the calibrated and uncalibrated signal from BEP shotfiles.
- Simple GUI to plot interactively see the spectra for shots.
- Added few examples to plot the BEP in a non-interactive way.


## 0.4.6: FILDSIM orbit plotting:
- Orbit plotting included to plot FILDSIM calculated orbits


## 0.4.5: Bug solved:
- Solved a bug in the diaggeom coordinates for NBI8. NBI8 end was off by almost 10 cm


## 0.4.4: Import changes:
- Routes to libraries were change such that you can import the library just setting your environment variable in the path


## 0.4.3: i-HIBPsim strike line reader & Frequency tracking.
### LibHIBPstrikes
- Adding support read and plot the strikelines from i-HIBPsim code.
- Added support to plot the scintillator synthetic signal.
- Added support to introduce the database of strike lines.
- Changed attributes in the database to adapt to a common TRANSP-like database. long_name contains a full description of the field while the short_name contains a ready-to-plot name.

### LibFrequencyAnalysis
- Added STFT2 routine: wrapper to scipy implementation, emulating Giovanni's.
- Added iSTFT routine: wrapper to scipy implmentation, to reconstruct the signal from an STFT.
- Added Vertex and Graph classes, allowing for minimal path search (using Dijsktra's method).
- Added routine to search for frequency in a spectrogram (trackFrequency).
- Moved examples 'multipow', 'frequencyTracking' to new Folder: 'FrequencyAnalysis'
- New example to plot fast the spectrogram of a given magnetic pick-up coil.

### Movement of LibDataAUG
- LibDataAUG is now moved inside the folder LibData, to allow for a smother integration of future machines


## 0.4.2: FILDSIM forward modeling
- Now the StrikeMap.calculate_resolutions() also calculate the interpolators so one can just call smap.interpolators['pitch']['sigma'](gyr0, pitch0) and you will have the interpolated value of sigma of the pitch for gyr0, pitch0.
- The StrikeMap object for FILD now include the fields: unique_gyroradius, unique_pitch and collimator_factor_matrix.
- #Included requested feature#: Issue #58: read_ASCOT_distribution implemented, only valid for ASCOT4
- Fits of the calculate resolution function are now inside the 'fits' dictionary, contained in the resolution section of the strike map object
- read_scintillator_efficiency moved from the LibIO to the new LibScintillatorCharacterization.py
- Efficiency included in FILD forward modeling
- Efficiency included in tomography
- Calculation of the W function for FILD re-written in a more compact way. Coherent with the models used to calculate the resolutions. Now it much faster
- fildsim.plot_geometry added in the fildsim library. It plot the plates geometry in 3d and is projections
- Method relating the absolute calibration of the frames removed from FILDSIM library, they'll be included again in next version once they are tested


## 0.4.1: Minor improvements + ELM filtering
- Added a function to calculate the intersection between any curves in 2D (LibUtilities.find_2D_intersection(x1, y1, x2, y2))
- Improved LibPlotting.plot_flux surfaces() : Now color can be selected, cm can be used as units, the axis limit will not be changed if an axis is given
- Included root directory of the suite in path_suite.py to be aable of using the command =import Lib as ss= outside the root directory of the suite
- Included reading of ELM time base (LibData.profiles.get_ELM_timebase.py)
- Included ELM filtering: Note, it will just delete from your input signal the ELM time points
- Read frame from a cin file will no longer return a squeeze matrix when you load the frames internally. When you load them externally, they will be squeeze()
- Solved issue #7: NBI profile calculation and plot upgraded
- Plot NBI added to the NBI class
- Now calc_pitch_profile of the NBI class take as default IpBt sign defined in the .dat library


## 0.4.0: New suite structure:
- Typos in comments corrected
- PEP8 agreement revised
- LibDataAUG subdivided in different modules (it was too big)
- Re-written first_run.py
- Verbose of remap_all_loaded_frames_FILD.py improved


## 0.3.6: Improvements in tomography:
- Now the Ridge, nnridge and Elastic net scan also return a dictionary with the produced figures


## 0.3.5: Bug solved:
- #Bug solved# Solved issue #54 on the broken time base of CCD cameras


## 0.3.4: First INPASIM utilities:
- GUIs files where divided into a new folder GUIs
- #Included requested feature#: Issue #33. Now if a path is passed to the remap routine mask=path the code will load the mask contained in file inidcated by path
- Included Non Negative Ridge as a regression method
- Included method to cut the video in the Video class, to restrict to a given region of pixels: Video.cut_frames()
- A flag was added in the noise_subtraction and filter methods of the Video class in order to decide if we want to create a copy of the experimental frames or not
- First methods to calculate optical transmission


## 0.3.3 i-HIBPsim strikeline and strikes reader:
- New library under iHIBPsim for reading and plotting strikelines and strikes on the scintillator.
- Added function in LibDataAUG for reading magnetic pick-up coils and group of them (same toroidal location).
- Added function in LibDataAUG for reading from the equilibrium the basics of the shot data (Bt0, Ip, elongation, ...)


## 0.3.2: First INPASIM utilities:
- Added function to fit a line to a 3d cloud of points
- Rewritten paths_suite.py to allow make easier to include new libraries


## 0.3.1: Tomography:
- Update examples to the new version
- Updated Smaps library (more maps) download the new version if you want
- video.find_orientation() added, allows to find the calculated theta and phi (Yes, I was lazy and I've created a small function to avoid the calculation of this manually)
- Now the same criteria of rmin, dr and so on is implemented in the tomographic reconstruction section
- Scan of tomographic reconstruction now gives a dict as output, not single outputs
- New GUI for tomographic representation plotted


## 0.3.0: GUIs and plotting
- Simplified StrikeMap.plot_pix() and StrikeMap.plot_real(). #IMPORTANT# Names of the input arguments were changed!!!
- Included GUI to explore the camera frames, Video.plot plot_frames_slider() was rename as Vide.GUI_frames()
- Included GUI to explore the remapped frames, Vide.GUI_frames_and_remap()
- Improved Video.plot_frame() was upgraded now you can write 'auto' and the function will load and plot the StrikeMap (see its documentation for further instructions)
- LibPlotting.remove_lines() added, it deletes all lines from a plot, useful to delete the strikemap of one of your plots (used by the new GUIs)
- #BUG SOLVED#: Selecting 'cancel' in the export remap windows raised and error. Now it solved


## 0.2.9 Multipow calculation.
- Included functions to read magnetic coils in LibDataAUG
- Included functions to read the ECE data in LibDataAUG.
- Included plotting function for the ECE data in LibPlotting
- Included plotting function for flux surfaces using contour levels.
- Solved hotfix for the 0.2.8
- Multipow (CPSD for magnetics-ECE) included as an Example/Others
- Included myCPSD calculation for cross-power calculation in LibFrequencyAnalysis.


## 0.2.8 i-HIBP cross sections.
- Included i-HIBP cross sections calculation and storing to files (Issue 34)


## 0.2.7: Hot fix
- #BUG_SOLVED# Problem with the name of the number of saturated pixels solved, now it is possible to export the remap again (the bug was introduced in version 0.2.6). Issue #50


## 0.2.6: Count pixels
- #Included requested feature#: Issue #50 now the number of pixels over a given threshold is counted by default. User can set this threshold in the read_frame method of the video object
- Video.plot_number_saturated_counts() added. If executed without arguments, it plot the pixels counted by default when reading the video. The function accept also a threshold, in this case the pixels are count again
- #BUG_SOLVED# The angles of rFILD are now properly included


## 0.2.5: Improvements in the remap
- Now when some Smap is missing, the program will give the option to use the nearest (in time) existing strike map
- The real value of theta (with all the decimals) as well as the used one are stored to compare the angles used in the remap
- Added plot_orientation() to the video object, to plot the calculated angles with the orientation (real and used)
- The method fildsim.write_namelist() now overwrite by default the existing namelist. You can change this behavior with the flag =overwrite=
- The method fildsim.guess_strike_map_name_FILD() now do not create extra strike maps like 0 and -0
- Camera model included as one more data in the FILD dictionary in LibDataAUG.py
- Some PEP8 correction in iHIBP library


## 0.2.4: HotFix
- #BUG_SOLVED# Solved bugs in the LibFILDSIM.find_strike_map routine, the fildsim options were not updated properly
- Updated FILDSIM example following new f90nml requirements


## 0.2.3: Filter for video object
- #Included requested feature#: median filter added to the filter_frames method of the video class (closes #47)
- #Closes #45# Now the rmin, rmax, pmin, pmax represent the output vector when we want the remap, not the input edges (:-()
- 'Clean' a bit the method 'find_strike_map' from the FILDSIM library, now a loop is used to run over FILDSIM namelist
- Included Gaussian filter for the video frames
- Reordered examples
- Simplified plotting options in TimeTrace.plot_single()
- Improved TimeTrace.plot_all(), now they share x axis so zoom is better


## 0.2.2: Debugging
- #BUG_SOLVED# in the plot_vessel function, the factor from m to cm was 10 instead of 100!
- #BUG_SOLVED# rotation of the vessel was not passed from the plot_vessel routine to the method which calculate the vessel coordinates
- #BUG_SOLVED# Solved bug when the requested interval to average the noise was not in the file (issue #46)


## 0.2.1: FIDASIM implementation
- First routines to read FIDASIM output added, (thanks Pilar :-)) Although some work still needed in that module this is not completely checked
- Updated Readme following nice example of iHIBP
- Calibration used in the remapping is saved in the remapping options, such that future comparisons of remapped data is easier
- plot_profiles_in_time of the video object allows now to pass the min and max of the scale as inputs
- #Included requested feature# First implementation of issue #41


## 0.2.0: Strike Maps reordering
- p1D_shaded_error updated with the possibility of plotting the central line
- Updated gitignore to ignore a folder call 'MyRoutines' for the user to have its own routines
- Updated the paths to strike maps, now two libraries will be used: Remap 'low' number of markers, 'Tomography' high number of markers
- Updated namelist format, now the suite follows the criteria given in the f90nml module
- Added GNU license


## 0.1.9: Spectrograms
- First spectrogram function added, first step towards the fast channel analysis
- Better examples included
- Better checking of whether we are in AUG or not
- Now the remapping of the whole shot can be done using a given strike map


## 0.1.8: Reverse FILD
- IB sign were included to include the proper pitch definition in FILDSIM even with the reverse field
- #BUG_SOLVED#: Solve a bug which forced the remap to ignore theta and phi if just one of the strike maps was not found
- Included the RealBPP in the exported remap data


## 0.1.7: Improve reading/writing
- Solved the issue in the init due to new iHIBPsim libraries
- Included a check to not overwrite files, now if one of the saving routines try to save a file which exist, it will open a window to give to the user the chance to change the name
- Added also a similar function to open files in case it does not find the name, it will pop-up a window
- Improved the checking to test we are in AUG
- Add a method to integrate the remapped frames in the desired range radius-pitch (arbitrary shapes allowed via roi)


## 0.1.6: What's new?
- Added possibility of loading the used ROIs
- Added the possibility of plotting each individual time trace
- Added general routine to load the created ncdf files
- Suppressed remapped slider plotting in the video object, it was too buggy, new one will come with tkinter


## 0.1.5: What's new?
- Now the remap_all_loaded_frames_FILD first calculate all theta and phi and see how many strike maps must be calculated. The user can decide whether if perform the FILDSIM calculation or just take a single strike map
- Added the possibility of remapping with a ROI. Also export the ROI


## 0.1.4: What is new?
- iHIBP routines to interact with the tracker and iHIBPsim, first round<|MERGE_RESOLUTION|>--- conflicted
+++ resolved
@@ -1,4 +1,3 @@
-<<<<<<< HEAD
 # 1.4.0 Mayor release
 
 ## General
@@ -20,16 +19,12 @@
 - rewritten from scratch to make use of datatrees.
 ## OWCF
 - Created module to read topological maps from OWCF
-
-
-# 1.3.11 Minor improvements
+## Minor improvements
 - Plate directory now controlled by a line in the custom paths, no longer hardcored
 - New calibration object for the fast channel, giving the ROI and mask for remaps and camera timetraces
-
-# 1.3.10 New calibrations
 - Added a calibration kind for the situation where the tild is in the object space and not the image space
 
-=======
+
 # 1.3.13 
 ## Making the simulations easier
 - Added a check feature in the execution. Erased the problems with duplicity of mesh values
@@ -60,7 +55,7 @@
 - Plot mask option added to the GUI_frames
 - Included option to load both remap and video
 - Fixed the rotation of the frames when plotting for MU01
->>>>>>> 8294267e
+
 
 # 1.3.9 D3D implementation
 ## General
