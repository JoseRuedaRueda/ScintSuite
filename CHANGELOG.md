<<<<<<< HEAD
# 1.2.8: Improvements from iHIBP modeling.
## _MP4files
- Using the ffmpeg package to read the MP4 file.

## BasicVideoObject
- New routine to write the video data into video files (MP4 only available now).
- Corrected part related to MP4 loading.

## Decorators
- *false_njit* introduced to avoid issues with *import numba* but keeping the structure. It is a fake wrapper that  does nothing to the wrapped function.

## Timetrace
- Included shortcuts to mean, averages and sums as properties of the class.

## Equilibrium
- Correction to the function *get_mag_field*. Now it uses the *exp* input to get the equilibrium.

## Fields
- Added possibility to get the *psipol* and write to file. Writing function rewritten in a more convenient fashion. Instead of *e_flags*, *b_flags*, now it accepts the name of the field as input.

## iHIBP beam camera.
- Signal-to-noise ratio computed in the iHIBPwatchdog cameras.

## VRT video object.
- Updated to the new API of the MP4 reader.
- TODO: need to update the XML reader.

## iHIBPsim orbits
- New orbit API for the v3.4 iHIBPsim. The older version still in the suite, but marked as deprecated!
- Added checks in the old iHIBPsim version to avoid mistakes reading the files.

=======
# 1.2.9 Minor improvemments
- Defocus in optis now done with a gaussian comvulution instead of scipy gaussian blurr.
- Included calculate 4D histogram in strikes.
- *Bug correction* corrected a sall bug when passing an array and an integer as bin limits for strikes histograms.

# 1.2.8 Minor improvements
- Improvements in tomography object
- Improvements in documentation (added return types hints)
- Corrected a bug in strikes.calculate_2d_histograms: limits not well captured when using bins=None
>>>>>>> 6007c02a

# 1.2.7 Bug solve
- Solves #86: issues when loading a discrete number of frames from pco, png or tiff formats

# 1.2.6 Tomography and camera Upgrades
- Camera calibration object upgraded, now will be compatibe with all the calibrationsDatabase formats
- Calibration database object now use pandas as inner data storage
- Maximum entropy regularization added to the solver options
- Improved documentation
- Improved performance of MC remap
- **Bug Soved** calibration was not exporting into netCDF the optional parameters like the nxpix or nypix introduced by HIBPcomunity

# 1.2.5 Cameracalibration options
- Included posibility to flip camera frames when loading it (via Camera Data Files)
- Reverted changes to camera calibration data bases  added in version 1.2.2

# 1.2.4 Documentation improvement
- Improved docstrics
- change some old prints into logger instances

# 1.2.3: Minor correction
## Strikes:
- Corrected 2Pi factor in the definition of the Transmission optical factor
## First run:
- Added missing module of ffmpeg for iHIBP videos in the first run script

# 1.2.2: Acedias
## FirstRun
- Included numpy, numba and scipy insallation in the first run script
## Mapping
- variable transformationMatrixLimit included as as iput for the remap, to increase the allowed size fo the transformation matrix in the remap
## Others
- Minor Bug correction and documentation improvements
# 1.2.1:
## StrikeMaps
- avg_ini_gyrophase, avg_ini_gyrophase, renamed to avgIniGyrophase, avgIncidentAngle, to avoid issues in the automatic remap
## Plotting
- IncludeColorMap flag added to multiline()

## iHIBPVideo
- changed guessiHIBPfilename to use correct video filename for different discharges
- fixed ihibp_get_time_basis to give correct timebase
- videos will be subtracted by zero-th frame and median filtered with size 5
## BasicVideoObject
- subtract_noise now uses DataArrays to allow arbitrary order of dimensions
- plot_frame now accepts [t1, t2] and plots the average of the frame strictly within the time range.
## _MP4files
- read mp4 video files with ffmpeg
## Calibration
- changed iHIBP camera calibration database
- calibration uniquely given by shotnumber, method and diag_ID = 1 for iHIBP.
## DiagParam
- changed origin point of ihibp beam
## Plates
- changed ihibp Scintillator plate to match experimental geometry
## iHIBP beam watchdog cameras
- New object to handle the cameras watching the beam and extract useful info from them like beam displacement, divergences,... *Lib.vid.ihibp_beam_camera(shot, camera='top'/'side')*
# iHIBP strikes
- the object reading the *.strikes file from the iHIBPsim simulation has been rewritten into a more handlable fashion.
- 3D plot of the strikes in 3D axes, with colormap corresponding to weights.
- generic histograms functions included.
- plotScintillator now generates better images.
- plot_frames generates the real frame including distorsion and optics defocusing.
# iHIBP StrikeLineCollection.
- the old object for the strikelines has been removed to give rise to a more intuitive strikeline.
- two new objects:
    - Lib.strikeline.strikeLineCollection: loads the file with the map and initializes a many strike lines as the file contains.
    - Lib.strikeline.strikeLine: strike line object containing all the elements that a single strike line has.

# 1.2.0: Melon con Jamon
## General
- Changed @ for : in documentations
## Data
- INPA object documentation improved
- getGeomShots() removed from INPA object
## Simulation codes
- Added compatibility with SINPA 4
## Tomography
- Polished the tomography object, added scan in L1 for the elastic net. Added export and import features to the object
## Others
- Minor upgrades in comments and documentation

# 1.1.0: Melon con Jamon
## FIDASIM library
- FIDASIM library distributed with the suite is no longer mantained. Please download it from the main repo of FIDASIM4
## Logging
- Logging output was colorised to distinguish between info and warning
## Scintillator
- New library combining scintillator efficiency and characterization
## Optics
- Output of the defocusing matrix is now a sparse matrix, to save memory (still not recommended to be used)
## Side Functions
- Included a function to generate a gaussian kernel for convolutions gkern
## Scintillator
- New library combining scintillator efficiency and characterization
## Strike Map Library
- Defocusing included in the calculation of the INPA instrument function via convolution
## Video
- corrected the reading of the shutter time in NS from png file, it was being stored in s
## Others
- Small typos corrected in documentation
- Updated readme
- git commit now shown in starting of the Suite and saved in the version file
# 1.0.4: Lentejas
## Tomography
- Lib Tomography rewritten, now the folding of the W is done via numba, saving 99% of the time
- New class to perform tomography created
- Tomography library split in different small files
## Optics
- Included a simple grid object, to generate evenly spaced grid (usefull for distortion). The object is a child of XYtoPixel
## SimulationCodes
- field.tofile() now accept a string as fid. If this is the case, the method will open itself the file, so there is no longer the need of open the file outside
## Video
- INPA video now have a flag to load NBI and ne data when reading the video header
- *BUG*, corrected a bug when substracting the noise in a video giving just the frame
- Added and optional argument, YOLO, in the BVO. If true, the code will ignore frames which database is corrupt, typical
## GUIs
- Adapted GUIs to the new xArray structures
- Created GUIS to show raw video and plasma traces

## 1.0.3: Salmorejo con Jamon
### TimeTrace
- Time trace object have now a method to export to netCDF
- Timetrace object allows now to be initialised from a netCDF file
- read_trace() from the io package was deprecated, as it used the old format for the trace
- TimeTrace accept now a name as input, to be used to label the plots

### Video
- FILD video includes now a scintillator attribute
- getTimeTrace return the time trace using the scintillator as mask, if no time nor mask is passed as input

## 1.0.2: Bug fix and example revision
- Examples revised by lvelarde
- **Bux fix** small bug relative to the us of the xarrays in the video object fixed
- Improvements in code documentation and comments
- FILD remap now is provided with units
- read_from_loaded was deprecated from the read_frame() method of the video, please use just getFrame()

## 1.0.1: Salmorejo con picatostes
- Minor bug fix in the GUI which plot the frames
- Integral of the remap is no automatically calculated in the remap video
- Minor bug fix and comments improvements
**From this version onwards, the ScintSuite only works with the iHIPsim 3.0.0 and above**
- Deposition object for the iHIBPsim: can read and plot basic informative data of the secondary birth profile.
- Adapted namelists and default values to the new iHIBPsim version.
- Included Hannah's modifications.

## 1.0.0: Salmorejo
**Installation instructions**: Please run the file 'first_run.py' if you just landed in version 1.0.0, as some extra files need to be created
### General comment:
- The disorder 'gyr', 'rl', 'Gyroradius' etc was eliminated. Now it is called 'gyroradius' at every point of the suite (please if you find any not update, tell jrrueda@us.es)
- Changelog and readme are now written in markdown format, which is more open and easy
- Lib name removed from files, to make things more readable. All submodules as _, to avoid duplicities in import (Lib data and Simulation codes will be addapted in the next version)
- All (almost) plotting function now return the axes where the data was plotted
- No longer support for AUG-dd libraries (this caused the magnetics and ECE routines to do not work, will be solved in future releases)
- calling to LibDat to get the IpBt sign as default argument in pitch functions is eliminated (it was creating an infinite import loop) Now all IpBt default to -1, and the user should take care of that sign when calling a pitch function
- Use of `logging` module to handle warnings and prints implemented. Up to now, just the basic warnings are inside this framework. minor prints will become logger info in future versions
- Now the remapping can be done in any arbitrary variable, such as energy pitch for FILD or Energy-rho for INPA. Notice that this causes problems with the 'translation remaps'. WIP

### LibCAD:
- write_file_for_fortran based on open3D was deprecated, as this package is no easy to install in cluster and non-personal computers
- write_file_for_fortran_numpymesh renamed as write_file_for_fortran and consider as the official function. A dummy wrapper with this name was left in the library for retro-compatibility. It will be removed in version 1.1.0
- open3D no longer used nor needed

### LibData:
- AUG `get_shot_basic()` was adapted to new sfaug library
- INPA PMT channels data was included

### GUIS
- StrikeMap button fixed, but only SINPA format is supported now (if users ask for it, FILDSIM format could be back, but the new smap archives are done with SINPA so...)

### LibMapping:
- The strike map object there present is just a wrapper for the new strike maps
- The remap done with a mask was improved to save memory (now just z values are set to zero instead of cutting the 3 arrays)
- The rprofmin and other variables to calculate profiles during the remap where eliminated, please use the integrate remap function if you want a profile

### LibOptics:
- Included methods to simulated finite focus in the cameras

### LibPlotting:
- Divided in submodules for easier iteration
- Cursors added for multi-axis analysis

### SimulationCodes.Strikes
- includeW no longer used in calculate histograms. Both histograms weight/no weights will be calculated (as just miliseconds are needed for the calculation and the histogram occupies quite small space in memory)
- Corrected the get() function such that it properly return a flattened array
- Included normalise flag in the histogram plotting routine

### LibStrikeMap:
- Created a proper object to handle the strike map. Now there is a parent general class from which each diagnostic feed. No longer messy naming and ifs inside the object to distinguish between diagnostics
- The StrikeMap object of the mapping library is just a wrapper to this new objects, to keep retro-compatibility
- Old criteria of x,y,z being y,z the scintillator and then x,y the scintillator plane in the camera was abandoned. Now the coordinates in the scintillator are called x1, x2, x3, being x1 and x2 in the scintillator plane and x3 normal to it. Camera coordinates are kept as x,y
- Many new side functions and property were added to the strike map, for example the plot_variable, to get a quick insight of a given variable and the properties such as size and variables, to see how many pairs of points contain the map or which variables are stored
- Some functions of the Strike map changed names:
    - calculate_resolutions -> calculate_phase_space_resolution
    - map_to_txt -> export_spatial_coordinates. map_to_txt remain there for compatibility as a wrapper, will be deleted in version 11.2
- Some where deprecated completely
    - get_energy()
    - plot_strike_points() (it had a deprecation warning since version 8, sot it was time to remove it)
- Some change some input naming, examples:
    - in plot_pix, plot_real, now the labels are rotation_for_x_label and rotation_for_x_label if you want to rotate the labels, x is for the first montercarlo variable, x for the second.

### LibTimeTraces
- **bug**: Corrected the bug where the plotting of a time trace with a baseline correction was overwritting the data in the timetrace_object
- Rewritten the object to use xarray as core. This open the door to share a basic object between the TT object and the fast channel one, simplifying the future

### LibTracker
- Finally removed, use directly iHIBPsim library

### LibVideo: Tiff Support
- Included full support for TIFF files. Now they can be used as input video format
- 'normalise' flags was added to the plot_remap_frame routine, to normalize the plot to unity
- **bug**: Solved a bug in the get frame index
- **bug**: Solved a small bug, the .cin files was not being closed in the read_settings structure
- Translate remap: temporally not available, until it is adapted to the new remap structure
- getTimeTrace now returns also the used mask
- exp_dat, remap_dat are now xarrays instead of dictionaries
- export_remaps now create a series of netCDF files to simplify reloading of data

### LibIO
- read_calibration() routine now compatible with distortion calibrations
- Included load_remap(), to load and handle the new remap exports

### LibFastChannel
- Was rewritten to derive from the common timetrace class

### LibMachine
- Made a bit more robust the case of false AUG detections, but still not good enough, we need a better way

### Others
- getGyroradius and getEnergy now uses the proper amu to kg conversion and no longer rely on the proton mass
- Integrate_remap change completely inputs and output, now it can handle also any translation of the remap. Please have a look at the new function doc. Take care with the translation if you do not use standard remaps as initial point
- The small bug on the units of the weights of INPA markers from SINPA was corrected (the correction due to the detector pinhole size was already performed in SINPA)
- Included new sub-library MHD, to calculate/plot basic mode parameters such as mode frequencies


## 0.9.10: iHIBP videos improvements and TORBEAM sims.
- Corrected bugs in the iHIBPsim videos read.
- Added a class to handle the TORBEAM simulations written in UFILE format.
- Changed ECRH time traces reading into SFUTILS library.

## 0.9.9: BEP removed from library and work in iHIBP.
- Removed the full BEP library from the ScintSuite.
- Re-branded class for the iHIBP video with:
    - Distorted and aligned scintillator.
    - Plotting time traces of the signal within the scintillator.
    - Basic and advanced methods to substract noise from the signal.
- Included in LibData/AUG/DiagParams the paths to the relevant iHIBP files.

## 0.9.8: Rebujito release
- Filtered Numpy Warnings
- Small PEP8 corrections
- Solved a bug in the fidasim.read.read_npa routine. kind of the markers was not being read
- New FBM and NPA objects to load and plot the FIDASIM FI distribution function and neutral CX flux
- FIDASIM library re-written
- Simplified internally the plot_frame from the vido object

## 0.9.7: Moving to SFUTILS.
- Changed dd-libraries in LibData/AUG/Misc into sfutils.

## 0.9.6: Energy remap
- Include the possibility to translate the remap to energy instead of rl (see the function translate_remap_to_energy of video object and the plot_frame remap for the needed input)
- FILDgeometry/INPAgeometry atributes in the video object just renamed to geometryID, idem with FILDposition, FILDorientation etc to simplify life
- Added a proper first_run script


## 0.9.5b Text and stl output functions added to evaluate SINPA data structures
### SimulationCodes Lib
 - Functions to write triangles to an STL file has been inlcuded in geometry
 - A function to write the strikepoints data obtained from a SINPA simulation to txt file has been added, to be able to easily load the data in CAD software

### LibMapping
 - Functions to write strike map points to a txt file has been added a swell


## 0.9.5fix: Bugfix for writing >2D fields to Fortran files.
### SimulationCodes/common/fields & SimulationCodes/iHIBPsim/profiles
Writing and reading from files using 2D arrays to Fortran programs was enabled via an _ad-hoc_ transpose. This method was creating a problem with 3D and above dimensions, since np.tofile does write in 'C'-order nowithstanding the np.asfortran array.
Found how to write a proper Fortran 3D array in <https://stackoverflow.com/questions/22385801/best-practices-with-reading-and-operating-on-fortran-ordered-arrays-with-numpy>


## 0.9.5: Small upgrade
### LibVideo
- Plot frame and plot remap frame include new optional arguments
- New BWR added in video player

### LibSimulationCodes
- Strikes objects upgraded for new wrong markers file in SINPA

### LibStrikeMap
- Small correction in the strike map plotting for INPA


## 0.9.4 iHIBPsim norm correction and SFUTILs in profiles.
### SimulationCodes Lib
- iHIBPsim has now a class handling the deposition generated by the iHIBPsim code allowing for direct plotting of the results -> Lib.ihibp.depos.deposition(...)
- Deposition and 1D strikeline histogram corrected with the proper normalization. The normalization allows comparing different number of particles, i.e., different resolutions.

### AUG/Profiles
- The main functions (get_ne, get_Te, ...) has been moved now to the SFUTILS library and work significantly faster.
- Still to change ECE routines into SFUTILS.
- Now the get_Ti_CXRS and get_tor_rotation_CXRS allow for a single time point to be provided instead of forcing a time window.


## 0.9.3: Strike modelling
### LibOptics
- Include a class to accommodate radial dependent transmission coefficient in the cameras

### LibVideoFiles
- Include a GUI to analyse the remap in 2D (allows to subtract a reference frame and plot timetraces)

### SimulationCodes
- Optical calibrations (magnification, transmission and distortion) can be applied now to the strike points

### Others:
- Improve documentation and error handling
- Small improvementes in INPA strikemap plotting


## 0.9.2 Added functions to the VRT library
- Added the get_time_traces in LibVRT
- Added the ROI2mask function to LibVRT
- Fixed a bug on the getdist2sep of FILD4


## 0.9.1 Minor bug fix and upgrades
### SimulationCodes Lib
- Now the strikes object will look backwards in the strike header file, ie, if the used SINPA version is X.y, and there is no specific header in the StrikeHeader file for version X, the code will assume that there was no changes in the file structure between version X and version X-1 and use the header of version X-1
- Added a function to read the fast-ion distribution function use in FIDASIM
- solved the bug in the FIDASIM library init file, which make the FIDASIM library to be loaded in loo

### FILD-INPA object
- function plot_orientation() renamed to plotBangles() to avoid confusion between the FILD orientation (alpha, beta, gamma defined in the machine system) with the magnetic field orientation (theta and phi)


## 0.9.0 INPA implementation
### General:
- Time traces library was re-written to do not depend on external libraries and avoid bugs. Now is also way faster for non-cine videos, as it was re-written to avoid loops
- run path_suite is no longer needed to import the Suite (see import section in the readme)
- Subfolders for each diagnostic were created in the folder Data/Plates

### INPA and Lib.Video:
- Included INPA calibration files in the data folder
- FILD INPA and Basic Video Object moved to _<name> just to clean a bit the vid object
- FILD and INPA do not depend directly from BVO but from the new object FIV, which contains the common rouitnes from FILD and INPA, as the itegral of the remap signal
- Included INPA paths
- Lib.LibVideo.FILDVideo.plot_frame() now include the flag IncludeColorbar to include or not the colorbar (default=True). Also, it includes the parameter alpha to have transparencies
- Lib.LibVideo.FILDVideo.plot_frame() now includes the time as text inside the box, not as the title
- Lib.LibVideo.FILDVideo.plot_frame() was moved to the new parent object
- Lib.LibVideo.FILDVideo.integrate_remap(), now included in the parent object, and return not only the trace but the marginal distributions in rl and pitch (of R for the INPA)

### Lib.SimulationsCodes:
- Same naming criteria was adopted for FILDSIM and SINPA, so the routines  guess_strike_map_name_FILD from the SINPA and FILDSIM libraries were renamed just into guess_strike_map_name

### Examples:
- Added Example 16 of the FILD collection to align the scintillator

### LibData:
- get_fast_channel adapted to use the aug_sfutils instead of the old dd

### LibMapping:
- Updating the Scintillator object to make it compatible with the SINPA format
- readCameraCalibration was extracted from the FILDlogbook and placed to the mapping library, as it will be used for INPA and FILD at the same time
- Calibration params now include 3 parameters to model distortion (distortion center xc and yc and distortion coefficient). Space for a 4th coefficient was allocated, although not needed for INPA dna iHIBP
- Scintillator, and strike maps now depend of the parent class XYtoPixel, which contain the basic information of cooridnates and pixel position and the method to translate among them

### Plotting:
- Updated plotSettings() to match new matplotlib. font_manager changed and latex preamble removed

### LibFastChannel:
- Default plotting option changed to raw, to do not fail if the user plot the data just after loading them, so no filtering was done

### Bug:
- Solved a bug in plot_frame from the FILD video object. The syntax for the routines to load the strike map was not updated to version 0.8.0
- Solved a bug in timetraces object. Mean and std of the ROI were exchanged
- Solved a bug in the StrikePoints.plot3d(). If the percentage was too low that no marker was selected. Now the code just check that some markers was actually selected

### Other changes
- Some comparison to strings changed to <strin>.lower() == ... to give more flexibility in case the user capitalise the first letter
- np.bool replaced with bool to avoid future issues with numpy (np.bool was going to be deprecated)
- PEP8 improvements
- Comments and documentation (Readme) improved


## 0.8.3 MAST-U adaptation:
In the process of adapting the code to work for the MAST-U FILD, some important changes have been performed:
- New library to read PCO files (format .b16)
- Bug fixed in PNG library: the video files were not necessarily read in the correct order


## 0.8.2 Added get_pellets_timeTrace and update LibFILD4
- Routine to get the pellets time trace
- Included a routine (get_dist2sep) to calculate the distance to the separatrix


## 0.8.1 FILD4 object added (LibFILD4)
- Added routines to load and reconstruct FILD4 trajectories as part of LibData
- FILD4 database is stored in Javier Hidalgo local machine. Contact him if you cannot access them.
- Routines used to load and plot FILD4 trajectories now show as deprecated


## 0.8.0 SINPA implementation data analysis
#Notice#: For all the SINPA related implementation, you need version 0.3 of the SINPA code
### Data Folder:
- calibration_database.txt was moved from cm (used by FILDSIM) to m (used by SINPA). A copy of the old file is kept, saved as calibration_database_cm.txt (see FILD example 0 of how to easily use this file)
- StrikeMaps will have to be now included inside the folder RemapStrikeMaps/FILD/<geomID>, where <geomID> is the geometry ID of the FILD head used

### Examples Folder:
- SINPA examples updated to the new namelist paraters
- FILD examples simplified thanks to the direct and easy way of handling now the video files
- L3 from FILD lectures replaced. There is no longer need for custom options for RFILD. Now L3 shows the new averaging capabilities
- L14 and L16 from FILD lectures was deprecated (as it was never complete neither machine independent).

### Lib.GUIs:
- VideoPlusRemapPlayer: Was addapted to the new strike map database structure (still missing some tweaks to be included in version 0.8.1)

### Lib.Data.Equilibrium:
- Moved to the aug_sfutils library to load the magnetic field. This library is faster. But you need version 0.7.0 or newer

### Lib.Data.FILD:
- Minor improvements in FILDlogbook

### Lib.Data.DiagParam:
- FILD6 (RFILD) was deleted from the parameter list. As agreed with Javi, RFILD will be just FILD1 with the geom AUG01, as it was in reality, same manipulator, same camera, same pmts...
- R,z, phi, alpha and beta were removed from the hardcored parameters. Now theses default parameters are defined via namelist in the data folder. For each FILD geometry (see logbook)

### Lib.Map.FILD
- Remap all FILD frames completely rewritten, removed unnecessary parameters/calls. Removed calling the magnetic field inside this function. This makes mode transparent and easy to make the code machine agnostic

### Lib.Map.StrikeMap
- #Bug Solved# Solved a bug which caused problems while calculating the resolutions for the cases where no strike points reach the scintillator for a given gyroradius or for a given pitch angle
- #Bug Solved# Solved the issue of data from different pitches values not being stored in the proper place of the strike map object.
- #Bug Solved# Solved issues in plot_resolution_fits, the variables index_pitch and index_gyr were float, so the code failed while using them as indeces (detected by Alex)

### LibVideo.AuxFunctions:
- The function guess_filename() from the auxiliary functions of the Video library was moved towards the LibData.AUG.FILD, because at the end this was using AUG criteria. This should simplify MAST-U implementation. Also, it was renamed to guessFILDfilename

### LibVideo.BasicVideoObject:
- flag 'empty' was included in the BVO such that the video object can be initialize empty. This is to initialize the video object from remap saved files
- The BVO includes the possibility to average the video on an arbitrary time base. These average frames can be used as input for the remaping routines

### LibVideo.FILDVideoObject
- Now fetch FILD position, orientation and geometry from the FILD logbook
- Now include the magnetic field as an attribute of the object to better handle the remap
- It can be initialized just with the shot number and the desired FILD ID
- export_remap() addapted to work with the new internal structure of the VideoObject
- remap_loaded_frames(): Changed completely to adapt to SINPA code and to be more machine independent. #INPUT changed#. Notice that now the code will identify by the namelist if it needs to launch SINPA or FILDSIM. If the strikeMap folder is 100% empty (not even the basic namelist) this will fail
- Use the flag use_average in the options dictionary in the remap input to use the experimental or average frames

### Lib.SimulationCodes.Common
- Geometry object has now a routine to generate files in SINPA format
- Plot2D with shaded areas included (thanks to @Alex)
- Function Strikes.calculate_2d_histogram and plot_histogram will calculate and plot all histograms you could imagine
- StrikeHeader from SINPA updated to match SINPA units (m)

### Lib.SimulationCodes.FILDSIM
- guess_strike_map_name_FILD change its optional arguments, now it is geomID, not machine, as FILD geometries are now identified by a geometry id
- run_FILDSIM has now an input named cluster, though for the future implementation of MAST-U clusters

### Lib.SimulationCodes.SINPA
- write_namelist() now also prepares the directories main, results and inputs, to simplify execution
- find_strike_map_FILD() created. This is equivalent to the one of the FILDSIM package, it try to find a strike map, if can not find it, it creates it
- #Bug Solved# Solved a bug in executing the SINPA code via SBATCH file (Thanks to @Alex)

### LibIO
- load_FILD_remap(). New function from the io library allows to load a remap file into a video object

### Lib.errors: Custom Exceptions
- Custom exceptions are here. They are defined in the file errors.py and are created to be more precise when the Suite raise and exception. This allows better filtering with try structures. Many of the raised exception are now handle by this way. The rest will come in the future

### DEPRECATED
- The Strikes object of the FILDSIM code, use the Common object instead, already available and working better. You can use it, but it would give you a warning
- StrikeMap.plot_strike_points() is deprecated. Please use StrikeMap.strike_points.scatter() instead, much better, with more flexibility and options

### Others
- np.arange substitute by range in loops
- Comments improved
- Small changing to correct deviations from PEP8
- Updated readme
- File First_run.py which only confused new users was removed
- Included an issue template


## 0.7.9 iHIBPsim updated.
- Minor errors corrected in the iHIBPsim libraries.
- iHIBPsim namelist: library ready to read and parse the namelists that will be used as inputs for the i-HIBPsim fortran code.
- iHIBPsim beam: the library has been updated and a simple GUI is introduced (Examples/Others/ihibpsim_beam_gui)
- iHIBPsim video viewer: included viewer in Examples/Others/ihibpsim_video_gui. No calibrations are yet applied.
- iHIBPsim paths updated in LibPath
- Optical calibration of the i-HIBPsim plate added (Data/Calibrations/iHIBP).

### Profile library in iHIBPsim.
- Profiles class to read from the database and save them for the iHIBPsim execution (SimulationCodes/iHIBPsim/profiles.py)
- Can read from the database.
- Save/read the binary files.
- Plotting routines.
- Possibility to modify the 1D profiles to study perturbations.


## 0.7.8 FILD logbook
- FILD loogbook object was upgraded. Now is a complete database to interact with the object
- The function to read the optical calibration database was moved into the FILD logbook object. The old one remains, but marked as deprecated
- Deprecated decorators where included in the suite (thanks to PLEQUE code :)
- #Note# This is a transitional update, in version 8.0 the FILD logbook will be directly use in the automatic remap


## 0.7.7 Small improvements in handling SINPA and FILDSIM
### Examples:
- SINPA examples were updated the new SINPA code version (which enables the default parameters in the namelist so FILDSIM user do not need to worry about INPA variables)

### Mapping:
- StrikeMap.calculate_resolutions and StrikeMap.remap_strike_points() where updated to ensure INPA compatibility

### SimulationCodes:
- Strikes object now have the method .get() which return the data from the desired variable of the strike points

### Others:
- Small improvements in comments


## 0.7.6 VRT video object and LibVRT
### VRTVideoObject
- Solved a bug where the time trace was not the same as in the loaded video

### LibVRT
- Library to interact with the VRT data
- Get camera calibration (signal -> temperature) and (some) camera configuration parameters


## 0.7.5 VRT video object and loadMask
### VRTVideoObject
- Object intended for the analysis of the VRT cameras. Children of the BasicVideoObject
- Can plot VRT videos and save ROIs

### LibIO
- Added load_mask


## 0.7.4 Massive remaps:
- A flag 'allIn' was included in the function to remap all loaded FILD frames. If this flag is set to true, the code will always take the closer strike maps, without allowing to the user to calculate the strike map. In this way, you can remap 'N' shot automatically, without having to say 'No' to the program if a strike map is missing
- #Bug_solved#. Bug which make the load of png files not possible is solved (the bug was introduced in version 0.7.0)


## 0.7.3 SINPA examples:
### Examples:
- Examples to execute the SINPA code polished and more documented.

### Bugs:
- Solved bugs when several smaps of SINPA where loaded, a dictionary was not been properly copied so problems appeared in the header
- Solved a bug in the Smap.plot_resolution_fits() routine, due to copy/paste, an index in the loop was ir instead of i
- Solved a bug in the SINPA init module, geometry module was not loaded properly
- Solved a small bug in the Smap.plot_resolutions(), the old convention 'pitch' instead of 'XI' was used there


## 0.7.2 Logbook:
### LibDat:
- A new FILD class was created. This class read directly the FILD logbook (excel on the web) and get the FILD position and orientation for that shot
- CalibrationDatabase.txt was moved into a folder AUG in the FILD folder inside the Calibration folder of the Data folder. This was made to accommodate future calibrations for other tokamaks
- Default_positions.txt was added in the FILD calibraation folder. The code will use the positions and orientation of FILD present there if the logbook is not accesible or if that shot is not found on it
- FILDPosition from the DiagParam library was deprecated, to obtain the FILD position, the new FILD class should be used
- load_FILD4_trajectory and plot_FILD4_trajectory where moved to the new FILD library inside LibDataAUG
- load_FILD4_trajectory makes now the conversion between insertion and real R and z. Notice that this is based on CAD and can be non-precise. +- 1 cm can be expected due to failures in the CAD


## 0.7.1 Uncertainties in fits and angles in execution:
### LibMap:
- The fitting routines now return also the uncertainties
- 'Gyroradius_uncertainty' and 'Pitch_uncertainty' were added to the StrikeMap.resolution dictionary
- Strike Map object recognizes which code generated the StrikeMap (thanks to a number in the header which SINPA introduces)
- 'code' and 'version' attributes were added to the Strike Map object
- XI, nXI and uniqueXI attributes were added to the FILD StrikeMap object, as a starting point for we merging of INPA and FILD processing
- The StrikeMap object uses now the new strike points object, common of FILD and SINPA

### LibVideoFiles:
- Included plt_frame_remap() to plot remapped frames

### SINPA
- Added a routine in the SINPA execution library to calculate the FILD orientation following the new criteria
- Recovered the SINPA geometry library which was eliminated by mistake, the calculate rotation matrix is again there
- field object from the common library of the simulation codes now includes a method to generate the field for SINPA given theta and phi, the same 2 angles defined in FILDSIM

### Bug fixed:
- Fixed bug if an old version of Shapely was installed
- Fixed a small bug in the calculation of FILD orientation


## 0.7.0 Common libraries for simulation codes
### Equilibrium
- Included routine to retrieve the flux surface coordinates (R, z).

### i-HIBPsim namelists [iHIBPsim/nml.py]
- Routines to generate generic namelists for the iHIBPsim code [make_namelist]
- Routines to check consistency of namelists [check_namelist].
- Routine to check if the files needed for a run of iHIBPsim are available [check_files]

### i-HIBPsim execution wrapper [iHIBPsim/execute.py]
- prepareRun() wrapper to generate a simple run for iHIBPsim.
- run_ihibpsim() wrapper to run the code properly. No cluster version available.

### i-HIBPsim geometry library [iHIBPsim/geom.py]
- Included particularities of the i-HIBPsim beam model in the library.
- Routines to generate beam lines, divergencies limits...
- gaussian_beam class to handle and contain all the data for a i-HIBPsim beam and plot it.
- geom class contains all the i-HIBPsim geometry: beam, head and scintillator plate and routines to plot it.

### i-HIBPsim beam GUI [GUIs/i-HIBP_beam.py]
- First GUI app for plotting the beam geometry. To be improved with Qt version.
- GUI has to be run by : "run Examples/Others/ihibp_beam_gui.py"

### LibVideo
- Plotting frames and remaps allows for the possibility of using log scale in the colorbar. Just set scale='log'
- Improved efficiency of the counting of saturated frames thanks to build in methods
- flag 'make_copy' from the filter method of the video file was rename to 'flag_copy' to be consistent with the noise subtraction case
- LibVideo split in individual libraries. The complete library was almost 3k lines of code. Now individual libraries are written for each type of archive
- BasicVideoObject created. This object is now the parent class for the INPA, FILD and iHIBP videos. IT just contain the skeleton to read frames, filter them and subtract noise (which is common for all diagnostics). In the future, it will include distortion correction
- FILDVideo object created. Is just the child class of BasicVideoObject with all FILD routines

### LibPlotting
- clean3Daxis() included: It removes the ugly panes that matplotlib puts by default in 3d plots
- axisEqual3D() set aspect ratio to equal in the 3D plot

### Simulation codes
- A new Geometry library was added, it can read geometries from FILDSIM and SINPA code. It can plot in 3D and 2D, shaded and not shared, apply the rotation and translation to the vertex... read the documentation of the library for full detail
- A new StrikePoints object was added. Now is it exactly the same for SINPA and FILDSIM codes!. So from the end user point of veiw, post process the data from both codes is equivalent.  Old FILDSIM strike object left there as for compatibility with all users, but is not recommended

### Deprecation
- The object Geometry from the SINPA library was deprecated. The one from the Common library for the simulations codes should be used!

### Others
- Improved comments and documentation
- The function which read FILDSIM orbits now raise an exception if there were no orbits in the file


## 0.6.5 Interpolators and synthetic signals
- Changed to RBFInterpolator, which seems to be more stable thatn BivariateSpline (#Scipy 1.7.0 or larger is required now#)
- Most robust calculation of the synthetic signal for FILD (no bugs for fcol almost zero)
- Solve a bug in the loading of the strike map. If a StrikePointsFile was passed as argument, the code failed. (Bug introduced in version 0.6.4)

### Deprecations
- p1D() from the plotting library was deprecated


## 0.6.4 New interpolators for SINPA and SMap upgrades
### StrikeMap
- StrikeMap can now be initialize with fild instead of FILD (actually the comparison is lower case, so you can initialize it as FiLd if you are crazy)
- StrikeMap now is able to load strike points from the new FILDSIM format
- If there are not strike points loaded, the function StrikeMap.calculate_resolutions will try to load them
- Plot real updated to show properly the labels if the inputs are in m or cm. Labels are now a bit messy, need a bit more work in future versions
- Smap.sanity_check_resolutions() was deprecated and eliminated
- Smap.plot_resolution_fits() released. This is the new and complete way of plotting the fits performed during the resolution calculation
- Smap.calculate_resolution no longer use predefined indeces but the header object, so it will not be an issue for future changes of strike object files
- _fit_to_model__() now return also de used normalization

### Video
- Video.subtract_noise() was upgrade, loop was eliminated, now is much faster
- Video.subtract_noise() now always return the frame used, the flag return_frame was deprecated

### IO
- IO.save_object_pickle() was corrected. Now it does not fail when user click cancel

### Others
- improved comments and documentations


## 0.6.3 Small improvements
- line_fit_3D was moved from the INPASIM library to the SideFuncitons one
- Change in the SINPA.Strike to accommodate the order changes in SINPA (just a couple of index changed in the header)


## 0.6.2 Small improvements
### TimeTrace
- TimeTrace.plot_single() now shows the axis and include a print for the base line correction done


## 0.6.1
### Mapping library
- plot_resolution allows to plot just the resolution along a given gyroradii, avoiding the 2D contour which is difficult to follow. Check index_gyr new optional variable
- plot_pix of the Scintillator object was upgraded, now 'the scintillator is closed'. Default line style is continuous and color is white

### Video Object
- plot_frame now include by default a colorbar

### SINPA Library
- Solved a bug when the scintillator histogram wanted to be calculated for FILD data

### Enhance plotting
- Lib.Plotting include a function to plot a collection of lines with colors given by a colormap (collection is mapable so you can then include a colorbar)


## 0.6.0 SINPA Support and new Tomography
### Simulation codes
- Libraries to interact with the different simulation codes (FIDASIM, FILDSIM, iHIBPsim, and SINPA) are now located in the SimulationCodes library

### FIDASIM
- Included routines to read the npa data
- Library subdivided in read and plot

### FILDSIM
- a new FILDSIMmarkers library was created. It contain the new object to load and plot the strike maps
- #Note#: This library imply a small change of phylosophy against previous versions. Yuo can still load and use the strike points as before from the strike map, but they are now a part from the FILDSIM library, with their own object and ploting routines.
- This change was made for an earier integration of INPA and for an easier analysis of FILDSIM strike points for FILD optimization
- Function to plot any variable of the FILDSIM strike points was added: see LibFILDSIM.Strikes.plot1D()
- Direct and easy calculation of the histogram of strike points in the scintillator was added: see LibFILDSIM.Strike.calculate_scintillator_histogram() and LibFILDSIM.Strike.plot_scintillator_histogram()
- When the FILDSIM markers are loaded, they are no longer treated like a single matrix, they are splits by pairs (gyroradius, pitch). This save memory (we do not need to save the first 2 colums of the matrix) and simplify routines as the calculation of the resolution
- The function to read the orbits was removed from the FILDSIMexecution library and moved to the FILDSIMmarkers one, inside the new orbtis object
- The same happeded with the plot orbits, which is now a part from the orbit object

### Mapping library
- Support for SINPA strike maps was included in the mapping library
- calculate_transformation_factors was deprecated
- get_points was deprecated
- append_to_database from the database object was deprecated
- The strike points variable of the StrikeMap was completely changed, see the FILDSIM part of the changelog for a full documentation

### SINPA
- the new Synthetic INPA code is supported

### Tomography
- Mono dimensional tomography can be performed, examples can be found in L15

### PC compatibility
- Included a dummy LibData in order to be able to import the suite in your personal PC. Minor modifications here and there in the import statements were done to support this

### Others
- function Lib.LibData.AUG.plot_FILD4_trajectory(shot) renamed to Lib.LibData.AUG.plot_FILD4_trajectory(shot)
- Solved a bug in Video.find_orientation when the function was called with the remap not calculated
- Solve small bug in the plot_real routine of the strike map, before pitch label was 'Pitch [0])' and in the gyroradius one, there were () instead of []
- Vid.plot_orientation no longer set by default the font size, as that is don now when initializing the suite
- Lib.Libfildsim.plot_geometry(). Dummy bug corrected, in the title of the 3 subplot it said 'Y-Z' instead of 'X-Z'
- Default colormap in the GUIS to plot the videos is now grey scale
- Added update_case_insensitive to the Utilities library to compare dictionaries in a case insensitive way
- Added a custom path file so the user can define its own paths
- Improvements in comments + PEP8 checking
- change 'Pablo Oyola:' to 'Pablo Oyola - ' beause Pablo likes more the ' - ' notation to introduce his email
- NBI object includes now an option to plot in 3D
- Solved minor details for the first installation (regarding plotting settings initialization and AUG path)


## 0.5.8 Minor improvements
- The guess_shot of the video class will no longer give an error if the shot number can't be deduced from the file name, it will just return none
- TimeTrace.export_to_ascii() now allows to select the number of digits you want for the output. By default, just 4 digits are used.


## 0.5.7 Minor improvements
- The print netCDF routine of the io is now compatible with netCDF saved without the long _name field
- Upgraded plot_profiles in time, now the labels re-adapt when the user makes zoom


## 0.5.6 i-HIBP namelists and ELM sync routines.
- Added new sublibrary in LibData/AUG names Misc, containing FILD4 trajectories, ELM shotfile...
- Basic namelist generation for i-HIBP simulation codes library included.
- Basic library for i-HIBP beam plotting and marker generator.
- Update in the library BPZ to read and plot BEP fitting data.
- L6 example now uses the MC method
- #Bug solved# related with the single strikemap remap. Before, if you asked the single map remapping, it failed at the end when it tries to save the data, as the variable theta_used was not created, as the theta angle was not evaluated. Now it just save theta_used=0 and solved!


## 0.5.5: Minor improvements and examples
- added an example to plot a discharge overview in AUG
- calculate spectrograms of the fast channel now uses as default the scipy spectrogram function


## 0.5.4: Minor improvements
- plot_single of the TimeTrace object now no longer have default color red, so is not a problem to compare different shots. Line_par and ax_par entries of that functions were renamed to line_params and ax_params to be coherent with the rest of the suite
- new examples to analyse FILD data


## 0.5.3: Minor improvements
- Now the scan of the tomography library saves the data in each interaction (can be deactivate via inputs)
- Label can be set in the plotting of the fast channel via line_params dictionary
- #Bug solved# now the get_fast_signal() will not fail if the requested channel is a component of a numpy array
- Lib.LibData.AUG.plot_FILD4_trayectory(shot) and Lib.LibData.AUG.load_FILD4_trayectory(shot) added to load FILD4 data. First step of FILD4 disclosure
- Plotting style sheet updated, now you can choose default colors for line plotting


## 0.5.2: Minor improvements
- synthetic_signal_remap() will output the signal as a matrix [npitch, nradius] to be consistent with the remap (before it was [nradius, npitch])
- The fast channel options allows now to calculate spectrograms and plot them


## 0.5.1: Fast Channel analysis v1
- synthetic_signal_remap() inputs changed, now gmin, gmax, dg is now renamed as rmin, rmax, dr, to be consistent with the rest of the ScintillatorSuite
- #Bug solved# solves a bug in the synthetic_signal_remap() method, nan where appearing if the markers were outside the map range
- get_fast_channel() from the LibData now also returns the number of the loaded channel


## 0.5.0: New FILD remap
- The 'nearest' method of the interp_grid was deprecated
- The interp_grid method of the StrikeMap class was completely rewritten, please see the new function
- The remap method will call interp_grid of the smap object instead of failing if the grid was not interpolated before calling this function
- inputs for remap method of the mapping library was changed, now the edges of the histogram should be calculated outside (improve efficiency and easily allows for MC or standard remap switch)
- New MC remap based in the 'Translation Tensor' developed. See documentation PDF for a full description of the method


## 0.4.15 Profile routines and EHO tracker.
- Toroidal rotation reading routines has been included: from PED, IDI or make a smoothing spline to the CXRS raw data.
- Routines to read the profiles (electron temperature and density) from PED.
- EHO tracker with and without diamagnetic corrections has been included in Examples.
- Phase correction for the magnetic pick-up coils in AUG is now included.
- The phase correction files are automatically downloaded at the first time that the magnetic routines from AUG are run.


## 0.4.14: Smap and plotting improvements
- The StrikeMap object can now be initialised with the theta and phi angle, no longer need the full path to the file (although of course you can still use the file)
- If no file is given to the StrikeMap.load_strike_points() the code will look for the strike points file in the same folder than the strike map
- The substract noise function include now an option to make a copy of the frames or not (to save memory, dafult: True)
- Default plotting options now available via configurable namelist (Data/MyData)
- Minor ToDos solved
- Upgraded Readme


## 0.4.13: FILDSIM forward modeling
- Camera parameters no longer in LibParams but in separate txt files in the Data folders
- f90mnl is now a fundamental module, the suite will not work without it
- Added function in the LibIO to read the camera properties
- Current synthetic_signal and plot_synthetic signal function of the FILDSIM library renamed to synthetic_remap and plot_synthetic_remap
- #Note#: The weight function calculation does no longer include  # dr_scint # dp_scint, so the W has dimension of one over dgyr and dpitch of the scintillator grid used for the calculus
- Several plotting plotting capabilities added (credit to Ajvv)
- Routines to model basic camera noise added


## 0.4.12: Small improvements
- New examples for the tracker were added
- #Note#: The order of the inputs in the function write_markers for the tracker was changed, to follow the same logical order of the rest of the suite, now is: write_markers(markers: dict, filename: str)
- Small PEP8 stile corrections
- functions to save and read objects with pickles were added, this allows to save and load figures more or less as .fig from matlab (see save_object_pickle and load_object_pickle)
- Update run_paths.py to the new system to import modules
- function to read the deposition markers was added
- old method to write tracker namelist recoverd for legacy compatibility
- #Note#: the input of the LibIHIBPorbits, for the plot, is now 'ax_params' and 'line_params' instead of 'ax_options' and 'line_options', to be consistent with the rest of the suite
- #Note#: the input of the LibIHIBfields, to read the magnetic field from the database, now requiers shot and time instead of time and shot, to be consistend with the rest of the suite
- #Note#: same with readPsiPolfromDB
- #Note#: vt renamed to vphi in the properties of the markers


## 0.4.11: HotFix
- Fix an issue while importing library of BEB
- change '()' on the plot strike map for '[]' (all the rest of the plots of the suite indicate the units between [])


## 0.4.10: Tomography improvements
### Tomography improvements
- Solved a bug in the process to W2D to W4D, last gyroradii was being ignored
- Now fildsim.build_weight_matrix() gives also the W2D matrix
- Lib.Tomography.prepare_X_y_FILD now can apply a median filter to the remap frame
- Forward modeled frame and profiles included in the Tomography GUI

### NBI improvements
- Renamed _NBI_diaggeom_cordinates to NBI_diaggeom_cordinates
- The function NBI_diaggeom_coordinates include now the 'length' of the NBI line as well as the tangency point
- Included 'calculate_intersection' method in the NBI class to calculate the intersection points of the NBI line with the flux surfaces
- Included generate_tarcker_markers in the NBI class to generate markers for the tracer

### Tracker changes
- The write namelist for the tracker was updated to the new f90mnl format adapted in the rest of the suite
- Duplicated tracker routines were eliminated, now only the iHIBPsim library should be used for the fields and orbits reading
- #DEPRECATED# The flag grid on the plotTimeTraces() of the orbit class was deprecated, if you want to plot the grid pass grid:'both' or 'major' to the ax_options dictionary
- plotTimeTraces() now has a flag to plot the R,Z,phi temporal evolution
- The routines to plot the orbits now admit a flag (default: True) to plot the vessel or not
- Added routine in the orbit class to calculate the gyrocenter coordinates
- Added the possibility of calculating the magnetic moment with the gyrocenter Bfield

### Forward modeling improvements:
- Include check to avoid the forward modeling routine to give Nan when some points of the distribution are outside the range of the Strike map, these points will be ignored


## 0.4.8: Toroidal rotation fitting and hotfix for magnetic spectograms:
### LibData
- Introduction of routines to read the toroidal rotation velocity from AUG database. Available profiles from IDI, PED and spline-regression to several CXRS diagnostics (CUZ, COZ, CMZ & CEZ).

### Magnetics
- Ballooning coils phase correction for the FFT taken from pyspecview.
- All examples in FreqAnalysis corrected with the phase.


## 0.4.7: Support for BEP plotting:
- Added initial library for reading the calibrated and uncalibrated signal from BEP shotfiles.
- Simple GUI to plot interactively see the spectra for shots.
- Added few examples to plot the BEP in a non-interactive way.


## 0.4.6: FILDSIM orbit plotting:
- Orbit plotting included to plot FILDSIM calculated orbits


## 0.4.5: Bug solved:
- Solved a bug in the diaggeom coordinates for NBI8. NBI8 end was off by almost 10 cm


## 0.4.4: Import changes:
- Routes to libraries were change such that you can import the library just setting your environment variable in the path


## 0.4.3: i-HIBPsim strike line reader & Frequency tracking.
### LibHIBPstrikes
- Adding support read and plot the strikelines from i-HIBPsim code.
- Added support to plot the scintillator synthetic signal.
- Added support to introduce the database of strike lines.
- Changed attributes in the database to adapt to a common TRANSP-like database. long_name contains a full description of the field while the short_name contains a ready-to-plot name.

### LibFrequencyAnalysis
- Added STFT2 routine: wrapper to scipy implementation, emulating Giovanni's.
- Added iSTFT routine: wrapper to scipy implmentation, to reconstruct the signal from an STFT.
- Added Vertex and Graph classes, allowing for minimal path search (using Dijsktra's method).
- Added routine to search for frequency in a spectrogram (trackFrequency).
- Moved examples 'multipow', 'frequencyTracking' to new Folder: 'FrequencyAnalysis'
- New example to plot fast the spectrogram of a given magnetic pick-up coil.

### Movement of LibDataAUG
- LibDataAUG is now moved inside the folder LibData, to allow for a smother integration of future machines


## 0.4.2: FILDSIM forward modeling
- Now the StrikeMap.calculate_resolutions() also calculate the interpolators so one can just call smap.interpolators['pitch']['sigma'](gyr0, pitch0) and you will have the interpolated value of sigma of the pitch for gyr0, pitch0.
- The StrikeMap object for FILD now include the fields: unique_gyroradius, unique_pitch and collimator_factor_matrix.
- #Included requested feature#: Issue #58: read_ASCOT_distribution implemented, only valid for ASCOT4
- Fits of the calculate resolution function are now inside the 'fits' dictionary, contained in the resolution section of the strike map object
- read_scintillator_efficiency moved from the LibIO to the new LibScintillatorCharacterization.py
- Efficiency included in FILD forward modeling
- Efficiency included in tomography
- Calculation of the W function for FILD re-written in a more compact way. Coherent with the models used to calculate the resolutions. Now it much faster
- fildsim.plot_geometry added in the fildsim library. It plot the plates geometry in 3d and is projections
- Method relating the absolute calibration of the frames removed from FILDSIM library, they'll be included again in next version once they are tested


## 0.4.1: Minor improvements + ELM filtering
- Added a function to calculate the intersection between any curves in 2D (LibUtilities.find_2D_intersection(x1, y1, x2, y2))
- Improved LibPlotting.plot_flux surfaces() : Now color can be selected, cm can be used as units, the axis limit will not be changed if an axis is given
- Included root directory of the suite in path_suite.py to be aable of using the command =import Lib as ss= outside the root directory of the suite
- Included reading of ELM time base (LibData.profiles.get_ELM_timebase.py)
- Included ELM filtering: Note, it will just delete from your input signal the ELM time points
- Read frame from a cin file will no longer return a squeeze matrix when you load the frames internally. When you load them externally, they will be squeeze()
- Solved issue #7: NBI profile calculation and plot upgraded
- Plot NBI added to the NBI class
- Now calc_pitch_profile of the NBI class take as default IpBt sign defined in the .dat library


## 0.4.0: New suite structure:
- Typos in comments corrected
- PEP8 agreement revised
- LibDataAUG subdivided in different modules (it was too big)
- Re-written first_run.py
- Verbose of remap_all_loaded_frames_FILD.py improved


## 0.3.6: Improvements in tomography:
- Now the Ridge, nnridge and Elastic net scan also return a dictionary with the produced figures


## 0.3.5: Bug solved:
- #Bug solved# Solved issue #54 on the broken time base of CCD cameras


## 0.3.4: First INPASIM utilities:
- GUIs files where divided into a new folder GUIs
- #Included requested feature#: Issue #33. Now if a path is passed to the remap routine mask=path the code will load the mask contained in file inidcated by path
- Included Non Negative Ridge as a regression method
- Included method to cut the video in the Video class, to restrict to a given region of pixels: Video.cut_frames()
- A flag was added in the noise_subtraction and filter methods of the Video class in order to decide if we want to create a copy of the experimental frames or not
- First methods to calculate optical transmission


## 0.3.3 i-HIBPsim strikeline and strikes reader:
- New library under iHIBPsim for reading and plotting strikelines and strikes on the scintillator.
- Added function in LibDataAUG for reading magnetic pick-up coils and group of them (same toroidal location).
- Added function in LibDataAUG for reading from the equilibrium the basics of the shot data (Bt0, Ip, elongation, ...)


## 0.3.2: First INPASIM utilities:
- Added function to fit a line to a 3d cloud of points
- Rewritten paths_suite.py to allow make easier to include new libraries


## 0.3.1: Tomography:
- Update examples to the new version
- Updated Smaps library (more maps) download the new version if you want
- video.find_orientation() added, allows to find the calculated theta and phi (Yes, I was lazy and I've created a small function to avoid the calculation of this manually)
- Now the same criteria of rmin, dr and so on is implemented in the tomographic reconstruction section
- Scan of tomographic reconstruction now gives a dict as output, not single outputs
- New GUI for tomographic representation plotted


## 0.3.0: GUIs and plotting
- Simplified StrikeMap.plot_pix() and StrikeMap.plot_real(). #IMPORTANT# Names of the input arguments were changed!!!
- Included GUI to explore the camera frames, Video.plot plot_frames_slider() was rename as Vide.GUI_frames()
- Included GUI to explore the remapped frames, Vide.GUI_frames_and_remap()
- Improved Video.plot_frame() was upgraded now you can write 'auto' and the function will load and plot the StrikeMap (see its documentation for further instructions)
- LibPlotting.remove_lines() added, it deletes all lines from a plot, useful to delete the strikemap of one of your plots (used by the new GUIs)
- #BUG SOLVED#: Selecting 'cancel' in the export remap windows raised and error. Now it solved


## 0.2.9 Multipow calculation.
- Included functions to read magnetic coils in LibDataAUG
- Included functions to read the ECE data in LibDataAUG.
- Included plotting function for the ECE data in LibPlotting
- Included plotting function for flux surfaces using contour levels.
- Solved hotfix for the 0.2.8
- Multipow (CPSD for magnetics-ECE) included as an Example/Others
- Included myCPSD calculation for cross-power calculation in LibFrequencyAnalysis.


## 0.2.8 i-HIBP cross sections.
- Included i-HIBP cross sections calculation and storing to files (Issue 34)


## 0.2.7: Hot fix
- #BUG_SOLVED# Problem with the name of the number of saturated pixels solved, now it is possible to export the remap again (the bug was introduced in version 0.2.6). Issue #50


## 0.2.6: Count pixels
- #Included requested feature#: Issue #50 now the number of pixels over a given threshold is counted by default. User can set this threshold in the read_frame method of the video object
- Video.plot_number_saturated_counts() added. If executed without arguments, it plot the pixels counted by default when reading the video. The function accept also a threshold, in this case the pixels are count again
- #BUG_SOLVED# The angles of rFILD are now properly included


## 0.2.5: Improvements in the remap
- Now when some Smap is missing, the program will give the option to use the nearest (in time) existing strike map
- The real value of theta (with all the decimals) as well as the used one are stored to compare the angles used in the remap
- Added plot_orientation() to the video object, to plot the calculated angles with the orientation (real and used)
- The method fildsim.write_namelist() now overwrite by default the existing namelist. You can change this behavior with the flag =overwrite=
- The method fildsim.guess_strike_map_name_FILD() now do not create extra strike maps like 0 and -0
- Camera model included as one more data in the FILD dictionary in LibDataAUG.py
- Some PEP8 correction in iHIBP library


## 0.2.4: HotFix
- #BUG_SOLVED# Solved bugs in the LibFILDSIM.find_strike_map routine, the fildsim options were not updated properly
- Updated FILDSIM example following new f90nml requirements


## 0.2.3: Filter for video object
- #Included requested feature#: median filter added to the filter_frames method of the video class (closes #47)
- #Closes #45# Now the rmin, rmax, pmin, pmax represent the output vector when we want the remap, not the input edges (:-()
- 'Clean' a bit the method 'find_strike_map' from the FILDSIM library, now a loop is used to run over FILDSIM namelist
- Included Gaussian filter for the video frames
- Reordered examples
- Simplified plotting options in TimeTrace.plot_single()
- Improved TimeTrace.plot_all(), now they share x axis so zoom is better


## 0.2.2: Debugging
- #BUG_SOLVED# in the plot_vessel function, the factor from m to cm was 10 instead of 100!
- #BUG_SOLVED# rotation of the vessel was not passed from the plot_vessel routine to the method which calculate the vessel coordinates
- #BUG_SOLVED# Solved bug when the requested interval to average the noise was not in the file (issue #46)


## 0.2.1: FIDASIM implementation
- First routines to read FIDASIM output added, (thanks Pilar :-)) Although some work still needed in that module this is not completely checked
- Updated Readme following nice example of iHIBP
- Calibration used in the remapping is saved in the remapping options, such that future comparisons of remapped data is easier
- plot_profiles_in_time of the video object allows now to pass the min and max of the scale as inputs
- #Included requested feature# First implementation of issue #41


## 0.2.0: Strike Maps reordering
- p1D_shaded_error updated with the possibility of plotting the central line
- Updated gitignore to ignore a folder call 'MyRoutines' for the user to have its own routines
- Updated the paths to strike maps, now two libraries will be used: Remap 'low' number of markers, 'Tomography' high number of markers
- Updated namelist format, now the suite follows the criteria given in the f90nml module
- Added GNU license


## 0.1.9: Spectrograms
- First spectrogram function added, first step towards the fast channel analysis
- Better examples included
- Better checking of whether we are in AUG or not
- Now the remapping of the whole shot can be done using a given strike map


## 0.1.8: Reverse FILD
- IB sign were included to include the proper pitch definition in FILDSIM even with the reverse field
- #BUG_SOLVED#: Solve a bug which forced the remap to ignore theta and phi if just one of the strike maps was not found
- Included the RealBPP in the exported remap data


## 0.1.7: Improve reading/writing
- Solved the issue in the init due to new iHIBPsim libraries
- Included a check to not overwrite files, now if one of the saving routines try to save a file which exist, it will open a window to give to the user the chance to change the name
- Added also a similar function to open files in case it does not find the name, it will pop-up a window
- Improved the checking to test we are in AUG
- Add a method to integrate the remapped frames in the desired range radius-pitch (arbitrary shapes allowed via roi)


## 0.1.6: What's new?
- Added possibility of loading the used ROIs
- Added the possibility of plotting each individual time trace
- Added general routine to load the created ncdf files
- Suppressed remapped slider plotting in the video object, it was too buggy, new one will come with tkinter


## 0.1.5: What's new?
- Now the remap_all_loaded_frames_FILD first calculate all theta and phi and see how many strike maps must be calculated. The user can decide whether if perform the FILDSIM calculation or just take a single strike map
- Added the possibility of remapping with a ROI. Also export the ROI


## 0.1.4: What is new?
- iHIBP routines to interact with the tracker and iHIBPsim, first round<|MERGE_RESOLUTION|>--- conflicted
+++ resolved
@@ -1,36 +1,6 @@
-<<<<<<< HEAD
-# 1.2.8: Improvements from iHIBP modeling.
-## _MP4files
-- Using the ffmpeg package to read the MP4 file.
-
-## BasicVideoObject
-- New routine to write the video data into video files (MP4 only available now).
-- Corrected part related to MP4 loading.
-
-## Decorators
-- *false_njit* introduced to avoid issues with *import numba* but keeping the structure. It is a fake wrapper that  does nothing to the wrapped function.
-
-## Timetrace
-- Included shortcuts to mean, averages and sums as properties of the class.
-
-## Equilibrium
-- Correction to the function *get_mag_field*. Now it uses the *exp* input to get the equilibrium.
-
-## Fields
-- Added possibility to get the *psipol* and write to file. Writing function rewritten in a more convenient fashion. Instead of *e_flags*, *b_flags*, now it accepts the name of the field as input.
-
-## iHIBP beam camera.
-- Signal-to-noise ratio computed in the iHIBPwatchdog cameras.
-
-## VRT video object.
-- Updated to the new API of the MP4 reader.
-- TODO: need to update the XML reader.
-
-## iHIBPsim orbits
-- New orbit API for the v3.4 iHIBPsim. The older version still in the suite, but marked as deprecated!
-- Added checks in the old iHIBPsim version to avoid mistakes reading the files.
-
-=======
+# 1.2.10 Release for the iHIBPsim branch.
+- Release to the dev-branch with the recent modifications for the compability with the i-HIBPsim package.
+
 # 1.2.9 Minor improvemments
 - Defocus in optis now done with a gaussian comvulution instead of scipy gaussian blurr.
 - Included calculate 4D histogram in strikes.
@@ -40,7 +10,6 @@
 - Improvements in tomography object
 - Improvements in documentation (added return types hints)
 - Corrected a bug in strikes.calculate_2d_histograms: limits not well captured when using bins=None
->>>>>>> 6007c02a
 
 # 1.2.7 Bug solve
 - Solves #86: issues when loading a discrete number of frames from pco, png or tiff formats
