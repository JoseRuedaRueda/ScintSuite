<<<<<<< HEAD
# 1.2.2: Melon con Jamon
## _MP4files
- Using the ffmpeg package to read the MP4 file.

## BasicVideoObject
- New routine to write the video data into video files (MP4 only available now).
- Corrected part related to MP4 loading.

## Decorators
- *false_njit* introduced to avoid issues with *import numba* but keeping the structure. It is a fake wrapper that  does nothing to the wrapped function.

## Timetrace
- Included shortcuts to mean, averages and sums as properties of the class.

## Equilibrium
- Correction to the function *get_mag_field*. Now it uses the *exp* input to get the equilibrium.

## Fields
- Added possibility to get the *psipol* and write to file. Writing function rewritten in a more convenient fashion. Instead of *e_flags*, *b_flags*, now it accepts the name of the field as input.

## iHIBP beam camera.
- Signal-to-noise ratio computed in the iHIBPwatchdog cameras.

## VRT video object.
- Updated to the new API of the MP4 reader.
- TODO: need to update the XML reader.

## iHIBPsim orbits
- New orbit API for the v3.4 iHIBPsim. The older version still in the suite, but marked as deprecated!
- Added checks in the old iHIBPsim version to avoid mistakes reading the files.
=======
# 1.2.7 Bug solve
- Solves #86: issues when loading a discrete number of frames from pco, png or tiff formats

# 1.2.6 Tomography and camera Upgrades
- Camera calibration object upgraded, now will be compatibe with all the calibrationsDatabase formats
- Calibration database object now use pandas as inner data storage
- Maximum entropy regularization added to the solver options
- Improved documentation
- Improved performance of MC remap
- **Bug Soved** calibration was not exporting into netCDF the optional parameters like the nxpix or nypix introduced by HIBPcomunity

# 1.2.5 Cameracalibration options
- Included posibility to flip camera frames when loading it (via Camera Data Files)
- Reverted changes to camera calibration data bases  added in version 1.2.2

# 1.2.4 Documentation improvement
- Improved docstrics
- change some old prints into logger instances

# 1.2.3: Minor correction
## Strikes:
- Corrected 2Pi factor in the definition of the Transmission optical factor
## First run:
- Added missing module of ffmpeg for iHIBP videos in the first run script

# 1.2.2: Acedias
## FirstRun
- Included numpy, numba and scipy insallation in the first run script
## Mapping
- variable transformationMatrixLimit included as as iput for the remap, to increase the allowed size fo the transformation matrix in the remap
## Others
- Minor Bug correction and documentation improvements
# 1.2.1:
## StrikeMaps
- avg_ini_gyrophase, avg_ini_gyrophase, renamed to avgIniGyrophase, avgIncidentAngle, to avoid issues in the automatic remap
## Plotting
- IncludeColorMap flag added to multiline()
>>>>>>> 1aa64c12

## iHIBPVideo
- changed guessiHIBPfilename to use correct video filename for different discharges
- fixed ihibp_get_time_basis to give correct timebase
- videos will be subtracted by zero-th frame and median filtered with size 5
## BasicVideoObject
- subtract_noise now uses DataArrays to allow arbitrary order of dimensions
- plot_frame now accepts [t1, t2] and plots the average of the frame strictly within the time range.
## _MP4files
- read mp4 video files with ffmpeg
## Calibration
- changed iHIBP camera calibration database
- calibration uniquely given by shotnumber, method and diag_ID = 1 for iHIBP.
## DiagParam
- changed origin point of ihibp beam
## Plates
- changed ihibp Scintillator plate to match experimental geometry
## iHIBP beam watchdog cameras
- New object to handle the cameras watching the beam and extract useful info from them like beam displacement, divergences,... *Lib.vid.ihibp_beam_camera(shot, camera='top'/'side')*
# iHIBP strikes
- the object reading the *.strikes file from the iHIBPsim simulation has been rewritten into a more handlable fashion.
- 3D plot of the strikes in 3D axes, with colormap corresponding to weights.
- generic histograms functions included.
- plotScintillator now generates better images.
- plot_frames generates the real frame including distorsion and optics defocusing.
# iHIBP StrikeLineCollection.
- the old object for the strikelines has been removed to give rise to a more intuitive strikeline.
- two new objects:
    - Lib.strikeline.strikeLineCollection: loads the file with the map and initializes a many strike lines as the file contains.
    - Lib.strikeline.strikeLine: strike line object containing all the elements that a single strike line has.

# 1.2.0: Melon con Jamon
## General
- Changed @ for : in documentations
## Data
- INPA object documentation improved
- getGeomShots() removed from INPA object
## Simulation codes
- Added compatibility with SINPA 4
## Tomography
- Polished the tomography object, added scan in L1 for the elastic net. Added export and import features to the object
## Others
- Minor upgrades in comments and documentation

# 1.1.0: Melon con Jamon
## FIDASIM library
- FIDASIM library distributed with the suite is no longer mantained. Please download it from the main repo of FIDASIM4
## Logging
- Logging output was colorised to distinguish between info and warning
## Scintillator
- New library combining scintillator efficiency and characterization
## Optics
- Output of the defocusing matrix is now a sparse matrix, to save memory (still not recommended to be used)
## Side Functions
- Included a function to generate a gaussian kernel for convolutions gkern
## Scintillator
- New library combining scintillator efficiency and characterization
## Strike Map Library
- Defocusing included in the calculation of the INPA instrument function via convolution
## Video
- corrected the reading of the shutter time in NS from png file, it was being stored in s
## Others
- Small typos corrected in documentation
- Updated readme
- git commit now shown in starting of the Suite and saved in the version file
# 1.0.4: Lentejas
## Tomography
- Lib Tomography rewritten, now the folding of the W is done via numba, saving 99% of the time
- New class to perform tomography created
- Tomography library split in different small files
## Optics
- Included a simple grid object, to generate evenly spaced grid (usefull for distortion). The object is a child of XYtoPixel
## SimulationCodes
- field.tofile() now accept a string as fid. If this is the case, the method will open itself the file, so there is no longer the need of open the file outside
## Video
- INPA video now have a flag to load NBI and ne data when reading the video header
- *BUG*, corrected a bug when substracting the noise in a video giving just the frame
- Added and optional argument, YOLO, in the BVO. If true, the code will ignore frames which database is corrupt, typical
## GUIs
- Adapted GUIs to the new xArray structures
- Created GUIS to show raw video and plasma traces

## 1.0.3: Salmorejo con Jamon
### TimeTrace
- Time trace object have now a method to export to netCDF
- Timetrace object allows now to be initialised from a netCDF file
- read_trace() from the io package was deprecated, as it used the old format for the trace
- TimeTrace accept now a name as input, to be used to label the plots

### Video
- FILD video includes now a scintillator attribute
- getTimeTrace return the time trace using the scintillator as mask, if no time nor mask is passed as input

## 1.0.2: Bug fix and example revision
- Examples revised by lvelarde
- **Bux fix** small bug relative to the us of the xarrays in the video object fixed
- Improvements in code documentation and comments
- FILD remap now is provided with units
- read_from_loaded was deprecated from the read_frame() method of the video, please use just getFrame()

## 1.0.1: Salmorejo con picatostes
- Minor bug fix in the GUI which plot the frames
- Integral of the remap is no automatically calculated in the remap video
- Minor bug fix and comments improvements
**From this version onwards, the ScintSuite only works with the iHIPsim 3.0.0 and above**
- Deposition object for the iHIBPsim: can read and plot basic informative data of the secondary birth profile.
- Adapted namelists and default values to the new iHIBPsim version.
- Included Hannah's modifications.

## 1.0.0: Salmorejo
**Installation instructions**: Please run the file 'first_run.py' if you just landed in version 1.0.0, as some extra files need to be created
### General comment:
- The disorder 'gyr', 'rl', 'Gyroradius' etc was eliminated. Now it is called 'gyroradius' at every point of the suite (please if you find any not update, tell jrrueda@us.es)
- Changelog and readme are now written in markdown format, which is more open and easy
- Lib name removed from files, to make things more readable. All submodules as _, to avoid duplicities in import (Lib data and Simulation codes will be addapted in the next version)
- All (almost) plotting function now return the axes where the data was plotted
- No longer support for AUG-dd libraries (this caused the magnetics and ECE routines to do not work, will be solved in future releases)
- calling to LibDat to get the IpBt sign as default argument in pitch functions is eliminated (it was creating an infinite import loop) Now all IpBt default to -1, and the user should take care of that sign when calling a pitch function
- Use of `logging` module to handle warnings and prints implemented. Up to now, just the basic warnings are inside this framework. minor prints will become logger info in future versions
- Now the remapping can be done in any arbitrary variable, such as energy pitch for FILD or Energy-rho for INPA. Notice that this causes problems with the 'translation remaps'. WIP

### LibCAD:
- write_file_for_fortran based on open3D was deprecated, as this package is no easy to install in cluster and non-personal computers
- write_file_for_fortran_numpymesh renamed as write_file_for_fortran and consider as the official function. A dummy wrapper with this name was left in the library for retro-compatibility. It will be removed in version 1.1.0
- open3D no longer used nor needed

### LibData:
- AUG `get_shot_basic()` was adapted to new sfaug library
- INPA PMT channels data was included

### GUIS
- StrikeMap button fixed, but only SINPA format is supported now (if users ask for it, FILDSIM format could be back, but the new smap archives are done with SINPA so...)

### LibMapping:
- The strike map object there present is just a wrapper for the new strike maps
- The remap done with a mask was improved to save memory (now just z values are set to zero instead of cutting the 3 arrays)
- The rprofmin and other variables to calculate profiles during the remap where eliminated, please use the integrate remap function if you want a profile

### LibOptics:
- Included methods to simulated finite focus in the cameras

### LibPlotting:
- Divided in submodules for easier iteration
- Cursors added for multi-axis analysis

### SimulationCodes.Strikes
- includeW no longer used in calculate histograms. Both histograms weight/no weights will be calculated (as just miliseconds are needed for the calculation and the histogram occupies quite small space in memory)
- Corrected the get() function such that it properly return a flattened array
- Included normalise flag in the histogram plotting routine

### LibStrikeMap:
- Created a proper object to handle the strike map. Now there is a parent general class from which each diagnostic feed. No longer messy naming and ifs inside the object to distinguish between diagnostics
- The StrikeMap object of the mapping library is just a wrapper to this new objects, to keep retro-compatibility
- Old criteria of x,y,z being y,z the scintillator and then x,y the scintillator plane in the camera was abandoned. Now the coordinates in the scintillator are called x1, x2, x3, being x1 and x2 in the scintillator plane and x3 normal to it. Camera coordinates are kept as x,y
- Many new side functions and property were added to the strike map, for example the plot_variable, to get a quick insight of a given variable and the properties such as size and variables, to see how many pairs of points contain the map or which variables are stored
- Some functions of the Strike map changed names:
    - calculate_resolutions -> calculate_phase_space_resolution
    - map_to_txt -> export_spatial_coordinates. map_to_txt remain there for compatibility as a wrapper, will be deleted in version 11.2
- Some where deprecated completely
    - get_energy()
    - plot_strike_points() (it had a deprecation warning since version 8, sot it was time to remove it)
- Some change some input naming, examples:
    - in plot_pix, plot_real, now the labels are rotation_for_x_label and rotation_for_x_label if you want to rotate the labels, x is for the first montercarlo variable, x for the second.

### LibTimeTraces
- **bug**: Corrected the bug where the plotting of a time trace with a baseline correction was overwritting the data in the timetrace_object
- Rewritten the object to use xarray as core. This open the door to share a basic object between the TT object and the fast channel one, simplifying the future

### LibTracker
- Finally removed, use directly iHIBPsim library

### LibVideo: Tiff Support
- Included full support for TIFF files. Now they can be used as input video format
- 'normalise' flags was added to the plot_remap_frame routine, to normalize the plot to unity
- **bug**: Solved a bug in the get frame index
- **bug**: Solved a small bug, the .cin files was not being closed in the read_settings structure
- Translate remap: temporally not available, until it is adapted to the new remap structure
- getTimeTrace now returns also the used mask
- exp_dat, remap_dat are now xarrays instead of dictionaries
- export_remaps now create a series of netCDF files to simplify reloading of data

### LibIO
- read_calibration() routine now compatible with distortion calibrations
- Included load_remap(), to load and handle the new remap exports

### LibFastChannel
- Was rewritten to derive from the common timetrace class

### LibMachine
- Made a bit more robust the case of false AUG detections, but still not good enough, we need a better way

### Others
- getGyroradius and getEnergy now uses the proper amu to kg conversion and no longer rely on the proton mass
- Integrate_remap change completely inputs and output, now it can handle also any translation of the remap. Please have a look at the new function doc. Take care with the translation if you do not use standard remaps as initial point
- The small bug on the units of the weights of INPA markers from SINPA was corrected (the correction due to the detector pinhole size was already performed in SINPA)
- Included new sub-library MHD, to calculate/plot basic mode parameters such as mode frequencies


## 0.9.10: iHIBP videos improvements and TORBEAM sims.
- Corrected bugs in the iHIBPsim videos read.
- Added a class to handle the TORBEAM simulations written in UFILE format.
- Changed ECRH time traces reading into SFUTILS library.

## 0.9.9: BEP removed from library and work in iHIBP.
- Removed the full BEP library from the ScintSuite.
- Re-branded class for the iHIBP video with:
    - Distorted and aligned scintillator.
    - Plotting time traces of the signal within the scintillator.
    - Basic and advanced methods to substract noise from the signal.
- Included in LibData/AUG/DiagParams the paths to the relevant iHIBP files.

## 0.9.8: Rebujito release
- Filtered Numpy Warnings
- Small PEP8 corrections
- Solved a bug in the fidasim.read.read_npa routine. kind of the markers was not being read
- New FBM and NPA objects to load and plot the FIDASIM FI distribution function and neutral CX flux
- FIDASIM library re-written
- Simplified internally the plot_frame from the vido object

## 0.9.7: Moving to SFUTILS.
- Changed dd-libraries in LibData/AUG/Misc into sfutils.

## 0.9.6: Energy remap
- Include the possibility to translate the remap to energy instead of rl (see the function translate_remap_to_energy of video object and the plot_frame remap for the needed input)
- FILDgeometry/INPAgeometry atributes in the video object just renamed to geometryID, idem with FILDposition, FILDorientation etc to simplify life
- Added a proper first_run script


## 0.9.5b Text and stl output functions added to evaluate SINPA data structures
### SimulationCodes Lib
 - Functions to write triangles to an STL file has been inlcuded in geometry
 - A function to write the strikepoints data obtained from a SINPA simulation to txt file has been added, to be able to easily load the data in CAD software

### LibMapping
 - Functions to write strike map points to a txt file has been added a swell


## 0.9.5fix: Bugfix for writing >2D fields to Fortran files.
### SimulationCodes/common/fields & SimulationCodes/iHIBPsim/profiles
Writing and reading from files using 2D arrays to Fortran programs was enabled via an _ad-hoc_ transpose. This method was creating a problem with 3D and above dimensions, since np.tofile does write in 'C'-order nowithstanding the np.asfortran array.
Found how to write a proper Fortran 3D array in <https://stackoverflow.com/questions/22385801/best-practices-with-reading-and-operating-on-fortran-ordered-arrays-with-numpy>


## 0.9.5: Small upgrade
### LibVideo
- Plot frame and plot remap frame include new optional arguments
- New BWR added in video player

### LibSimulationCodes
- Strikes objects upgraded for new wrong markers file in SINPA

### LibStrikeMap
- Small correction in the strike map plotting for INPA


## 0.9.4 iHIBPsim norm correction and SFUTILs in profiles.
### SimulationCodes Lib
- iHIBPsim has now a class handling the deposition generated by the iHIBPsim code allowing for direct plotting of the results -> Lib.ihibp.depos.deposition(...)
- Deposition and 1D strikeline histogram corrected with the proper normalization. The normalization allows comparing different number of particles, i.e., different resolutions.

### AUG/Profiles
- The main functions (get_ne, get_Te, ...) has been moved now to the SFUTILS library and work significantly faster.
- Still to change ECE routines into SFUTILS.
- Now the get_Ti_CXRS and get_tor_rotation_CXRS allow for a single time point to be provided instead of forcing a time window.


## 0.9.3: Strike modelling
### LibOptics
- Include a class to accommodate radial dependent transmission coefficient in the cameras

### LibVideoFiles
- Include a GUI to analyse the remap in 2D (allows to subtract a reference frame and plot timetraces)

### SimulationCodes
- Optical calibrations (magnification, transmission and distortion) can be applied now to the strike points

### Others:
- Improve documentation and error handling
- Small improvementes in INPA strikemap plotting


## 0.9.2 Added functions to the VRT library
- Added the get_time_traces in LibVRT
- Added the ROI2mask function to LibVRT
- Fixed a bug on the getdist2sep of FILD4


## 0.9.1 Minor bug fix and upgrades
### SimulationCodes Lib
- Now the strikes object will look backwards in the strike header file, ie, if the used SINPA version is X.y, and there is no specific header in the StrikeHeader file for version X, the code will assume that there was no changes in the file structure between version X and version X-1 and use the header of version X-1
- Added a function to read the fast-ion distribution function use in FIDASIM
- solved the bug in the FIDASIM library init file, which make the FIDASIM library to be loaded in loo

### FILD-INPA object
- function plot_orientation() renamed to plotBangles() to avoid confusion between the FILD orientation (alpha, beta, gamma defined in the machine system) with the magnetic field orientation (theta and phi)


## 0.9.0 INPA implementation
### General:
- Time traces library was re-written to do not depend on external libraries and avoid bugs. Now is also way faster for non-cine videos, as it was re-written to avoid loops
- run path_suite is no longer needed to import the Suite (see import section in the readme)
- Subfolders for each diagnostic were created in the folder Data/Plates

### INPA and Lib.Video:
- Included INPA calibration files in the data folder
- FILD INPA and Basic Video Object moved to _<name> just to clean a bit the vid object
- FILD and INPA do not depend directly from BVO but from the new object FIV, which contains the common rouitnes from FILD and INPA, as the itegral of the remap signal
- Included INPA paths
- Lib.LibVideo.FILDVideo.plot_frame() now include the flag IncludeColorbar to include or not the colorbar (default=True). Also, it includes the parameter alpha to have transparencies
- Lib.LibVideo.FILDVideo.plot_frame() now includes the time as text inside the box, not as the title
- Lib.LibVideo.FILDVideo.plot_frame() was moved to the new parent object
- Lib.LibVideo.FILDVideo.integrate_remap(), now included in the parent object, and return not only the trace but the marginal distributions in rl and pitch (of R for the INPA)

### Lib.SimulationsCodes:
- Same naming criteria was adopted for FILDSIM and SINPA, so the routines  guess_strike_map_name_FILD from the SINPA and FILDSIM libraries were renamed just into guess_strike_map_name

### Examples:
- Added Example 16 of the FILD collection to align the scintillator

### LibData:
- get_fast_channel adapted to use the aug_sfutils instead of the old dd

### LibMapping:
- Updating the Scintillator object to make it compatible with the SINPA format
- readCameraCalibration was extracted from the FILDlogbook and placed to the mapping library, as it will be used for INPA and FILD at the same time
- Calibration params now include 3 parameters to model distortion (distortion center xc and yc and distortion coefficient). Space for a 4th coefficient was allocated, although not needed for INPA dna iHIBP
- Scintillator, and strike maps now depend of the parent class XYtoPixel, which contain the basic information of cooridnates and pixel position and the method to translate among them

### Plotting:
- Updated plotSettings() to match new matplotlib. font_manager changed and latex preamble removed

### LibFastChannel:
- Default plotting option changed to raw, to do not fail if the user plot the data just after loading them, so no filtering was done

### Bug:
- Solved a bug in plot_frame from the FILD video object. The syntax for the routines to load the strike map was not updated to version 0.8.0
- Solved a bug in timetraces object. Mean and std of the ROI were exchanged
- Solved a bug in the StrikePoints.plot3d(). If the percentage was too low that no marker was selected. Now the code just check that some markers was actually selected

### Other changes
- Some comparison to strings changed to <strin>.lower() == ... to give more flexibility in case the user capitalise the first letter
- np.bool replaced with bool to avoid future issues with numpy (np.bool was going to be deprecated)
- PEP8 improvements
- Comments and documentation (Readme) improved


## 0.8.3 MAST-U adaptation:
In the process of adapting the code to work for the MAST-U FILD, some important changes have been performed:
- New library to read PCO files (format .b16)
- Bug fixed in PNG library: the video files were not necessarily read in the correct order


## 0.8.2 Added get_pellets_timeTrace and update LibFILD4
- Routine to get the pellets time trace
- Included a routine (get_dist2sep) to calculate the distance to the separatrix


## 0.8.1 FILD4 object added (LibFILD4)
- Added routines to load and reconstruct FILD4 trajectories as part of LibData
- FILD4 database is stored in Javier Hidalgo local machine. Contact him if you cannot access them.
- Routines used to load and plot FILD4 trajectories now show as deprecated


## 0.8.0 SINPA implementation data analysis
#Notice#: For all the SINPA related implementation, you need version 0.3 of the SINPA code
### Data Folder:
- calibration_database.txt was moved from cm (used by FILDSIM) to m (used by SINPA). A copy of the old file is kept, saved as calibration_database_cm.txt (see FILD example 0 of how to easily use this file)
- StrikeMaps will have to be now included inside the folder RemapStrikeMaps/FILD/<geomID>, where <geomID> is the geometry ID of the FILD head used

### Examples Folder:
- SINPA examples updated to the new namelist paraters
- FILD examples simplified thanks to the direct and easy way of handling now the video files
- L3 from FILD lectures replaced. There is no longer need for custom options for RFILD. Now L3 shows the new averaging capabilities
- L14 and L16 from FILD lectures was deprecated (as it was never complete neither machine independent).

### Lib.GUIs:
- VideoPlusRemapPlayer: Was addapted to the new strike map database structure (still missing some tweaks to be included in version 0.8.1)

### Lib.Data.Equilibrium:
- Moved to the aug_sfutils library to load the magnetic field. This library is faster. But you need version 0.7.0 or newer

### Lib.Data.FILD:
- Minor improvements in FILDlogbook

### Lib.Data.DiagParam:
- FILD6 (RFILD) was deleted from the parameter list. As agreed with Javi, RFILD will be just FILD1 with the geom AUG01, as it was in reality, same manipulator, same camera, same pmts...
- R,z, phi, alpha and beta were removed from the hardcored parameters. Now theses default parameters are defined via namelist in the data folder. For each FILD geometry (see logbook)

### Lib.Map.FILD
- Remap all FILD frames completely rewritten, removed unnecessary parameters/calls. Removed calling the magnetic field inside this function. This makes mode transparent and easy to make the code machine agnostic

### Lib.Map.StrikeMap
- #Bug Solved# Solved a bug which caused problems while calculating the resolutions for the cases where no strike points reach the scintillator for a given gyroradius or for a given pitch angle
- #Bug Solved# Solved the issue of data from different pitches values not being stored in the proper place of the strike map object.
- #Bug Solved# Solved issues in plot_resolution_fits, the variables index_pitch and index_gyr were float, so the code failed while using them as indeces (detected by Alex)

### LibVideo.AuxFunctions:
- The function guess_filename() from the auxiliary functions of the Video library was moved towards the LibData.AUG.FILD, because at the end this was using AUG criteria. This should simplify MAST-U implementation. Also, it was renamed to guessFILDfilename

### LibVideo.BasicVideoObject:
- flag 'empty' was included in the BVO such that the video object can be initialize empty. This is to initialize the video object from remap saved files
- The BVO includes the possibility to average the video on an arbitrary time base. These average frames can be used as input for the remaping routines

### LibVideo.FILDVideoObject
- Now fetch FILD position, orientation and geometry from the FILD logbook
- Now include the magnetic field as an attribute of the object to better handle the remap
- It can be initialized just with the shot number and the desired FILD ID
- export_remap() addapted to work with the new internal structure of the VideoObject
- remap_loaded_frames(): Changed completely to adapt to SINPA code and to be more machine independent. #INPUT changed#. Notice that now the code will identify by the namelist if it needs to launch SINPA or FILDSIM. If the strikeMap folder is 100% empty (not even the basic namelist) this will fail
- Use the flag use_average in the options dictionary in the remap input to use the experimental or average frames

### Lib.SimulationCodes.Common
- Geometry object has now a routine to generate files in SINPA format
- Plot2D with shaded areas included (thanks to @Alex)
- Function Strikes.calculate_2d_histogram and plot_histogram will calculate and plot all histograms you could imagine
- StrikeHeader from SINPA updated to match SINPA units (m)

### Lib.SimulationCodes.FILDSIM
- guess_strike_map_name_FILD change its optional arguments, now it is geomID, not machine, as FILD geometries are now identified by a geometry id
- run_FILDSIM has now an input named cluster, though for the future implementation of MAST-U clusters

### Lib.SimulationCodes.SINPA
- write_namelist() now also prepares the directories main, results and inputs, to simplify execution
- find_strike_map_FILD() created. This is equivalent to the one of the FILDSIM package, it try to find a strike map, if can not find it, it creates it
- #Bug Solved# Solved a bug in executing the SINPA code via SBATCH file (Thanks to @Alex)

### LibIO
- load_FILD_remap(). New function from the io library allows to load a remap file into a video object

### Lib.errors: Custom Exceptions
- Custom exceptions are here. They are defined in the file errors.py and are created to be more precise when the Suite raise and exception. This allows better filtering with try structures. Many of the raised exception are now handle by this way. The rest will come in the future

### DEPRECATED
- The Strikes object of the FILDSIM code, use the Common object instead, already available and working better. You can use it, but it would give you a warning
- StrikeMap.plot_strike_points() is deprecated. Please use StrikeMap.strike_points.scatter() instead, much better, with more flexibility and options

### Others
- np.arange substitute by range in loops
- Comments improved
- Small changing to correct deviations from PEP8
- Updated readme
- File First_run.py which only confused new users was removed
- Included an issue template


## 0.7.9 iHIBPsim updated.
- Minor errors corrected in the iHIBPsim libraries.
- iHIBPsim namelist: library ready to read and parse the namelists that will be used as inputs for the i-HIBPsim fortran code.
- iHIBPsim beam: the library has been updated and a simple GUI is introduced (Examples/Others/ihibpsim_beam_gui)
- iHIBPsim video viewer: included viewer in Examples/Others/ihibpsim_video_gui. No calibrations are yet applied.
- iHIBPsim paths updated in LibPath
- Optical calibration of the i-HIBPsim plate added (Data/Calibrations/iHIBP).

### Profile library in iHIBPsim.
- Profiles class to read from the database and save them for the iHIBPsim execution (SimulationCodes/iHIBPsim/profiles.py)
- Can read from the database.
- Save/read the binary files.
- Plotting routines.
- Possibility to modify the 1D profiles to study perturbations.


## 0.7.8 FILD logbook
- FILD loogbook object was upgraded. Now is a complete database to interact with the object
- The function to read the optical calibration database was moved into the FILD logbook object. The old one remains, but marked as deprecated
- Deprecated decorators where included in the suite (thanks to PLEQUE code :)
- #Note# This is a transitional update, in version 8.0 the FILD logbook will be directly use in the automatic remap


## 0.7.7 Small improvements in handling SINPA and FILDSIM
### Examples:
- SINPA examples were updated the new SINPA code version (which enables the default parameters in the namelist so FILDSIM user do not need to worry about INPA variables)

### Mapping:
- StrikeMap.calculate_resolutions and StrikeMap.remap_strike_points() where updated to ensure INPA compatibility

### SimulationCodes:
- Strikes object now have the method .get() which return the data from the desired variable of the strike points

### Others:
- Small improvements in comments


## 0.7.6 VRT video object and LibVRT
### VRTVideoObject
- Solved a bug where the time trace was not the same as in the loaded video

### LibVRT
- Library to interact with the VRT data
- Get camera calibration (signal -> temperature) and (some) camera configuration parameters


## 0.7.5 VRT video object and loadMask
### VRTVideoObject
- Object intended for the analysis of the VRT cameras. Children of the BasicVideoObject
- Can plot VRT videos and save ROIs

### LibIO
- Added load_mask


## 0.7.4 Massive remaps:
- A flag 'allIn' was included in the function to remap all loaded FILD frames. If this flag is set to true, the code will always take the closer strike maps, without allowing to the user to calculate the strike map. In this way, you can remap 'N' shot automatically, without having to say 'No' to the program if a strike map is missing
- #Bug_solved#. Bug which make the load of png files not possible is solved (the bug was introduced in version 0.7.0)


## 0.7.3 SINPA examples:
### Examples:
- Examples to execute the SINPA code polished and more documented.

### Bugs:
- Solved bugs when several smaps of SINPA where loaded, a dictionary was not been properly copied so problems appeared in the header
- Solved a bug in the Smap.plot_resolution_fits() routine, due to copy/paste, an index in the loop was ir instead of i
- Solved a bug in the SINPA init module, geometry module was not loaded properly
- Solved a small bug in the Smap.plot_resolutions(), the old convention 'pitch' instead of 'XI' was used there


## 0.7.2 Logbook:
### LibDat:
- A new FILD class was created. This class read directly the FILD logbook (excel on the web) and get the FILD position and orientation for that shot
- CalibrationDatabase.txt was moved into a folder AUG in the FILD folder inside the Calibration folder of the Data folder. This was made to accommodate future calibrations for other tokamaks
- Default_positions.txt was added in the FILD calibraation folder. The code will use the positions and orientation of FILD present there if the logbook is not accesible or if that shot is not found on it
- FILDPosition from the DiagParam library was deprecated, to obtain the FILD position, the new FILD class should be used
- load_FILD4_trajectory and plot_FILD4_trajectory where moved to the new FILD library inside LibDataAUG
- load_FILD4_trajectory makes now the conversion between insertion and real R and z. Notice that this is based on CAD and can be non-precise. +- 1 cm can be expected due to failures in the CAD


## 0.7.1 Uncertainties in fits and angles in execution:
### LibMap:
- The fitting routines now return also the uncertainties
- 'Gyroradius_uncertainty' and 'Pitch_uncertainty' were added to the StrikeMap.resolution dictionary
- Strike Map object recognizes which code generated the StrikeMap (thanks to a number in the header which SINPA introduces)
- 'code' and 'version' attributes were added to the Strike Map object
- XI, nXI and uniqueXI attributes were added to the FILD StrikeMap object, as a starting point for we merging of INPA and FILD processing
- The StrikeMap object uses now the new strike points object, common of FILD and SINPA

### LibVideoFiles:
- Included plt_frame_remap() to plot remapped frames

### SINPA
- Added a routine in the SINPA execution library to calculate the FILD orientation following the new criteria
- Recovered the SINPA geometry library which was eliminated by mistake, the calculate rotation matrix is again there
- field object from the common library of the simulation codes now includes a method to generate the field for SINPA given theta and phi, the same 2 angles defined in FILDSIM

### Bug fixed:
- Fixed bug if an old version of Shapely was installed
- Fixed a small bug in the calculation of FILD orientation


## 0.7.0 Common libraries for simulation codes
### Equilibrium
- Included routine to retrieve the flux surface coordinates (R, z).

### i-HIBPsim namelists [iHIBPsim/nml.py]
- Routines to generate generic namelists for the iHIBPsim code [make_namelist]
- Routines to check consistency of namelists [check_namelist].
- Routine to check if the files needed for a run of iHIBPsim are available [check_files]

### i-HIBPsim execution wrapper [iHIBPsim/execute.py]
- prepareRun() wrapper to generate a simple run for iHIBPsim.
- run_ihibpsim() wrapper to run the code properly. No cluster version available.

### i-HIBPsim geometry library [iHIBPsim/geom.py]
- Included particularities of the i-HIBPsim beam model in the library.
- Routines to generate beam lines, divergencies limits...
- gaussian_beam class to handle and contain all the data for a i-HIBPsim beam and plot it.
- geom class contains all the i-HIBPsim geometry: beam, head and scintillator plate and routines to plot it.

### i-HIBPsim beam GUI [GUIs/i-HIBP_beam.py]
- First GUI app for plotting the beam geometry. To be improved with Qt version.
- GUI has to be run by : "run Examples/Others/ihibp_beam_gui.py"

### LibVideo
- Plotting frames and remaps allows for the possibility of using log scale in the colorbar. Just set scale='log'
- Improved efficiency of the counting of saturated frames thanks to build in methods
- flag 'make_copy' from the filter method of the video file was rename to 'flag_copy' to be consistent with the noise subtraction case
- LibVideo split in individual libraries. The complete library was almost 3k lines of code. Now individual libraries are written for each type of archive
- BasicVideoObject created. This object is now the parent class for the INPA, FILD and iHIBP videos. IT just contain the skeleton to read frames, filter them and subtract noise (which is common for all diagnostics). In the future, it will include distortion correction
- FILDVideo object created. Is just the child class of BasicVideoObject with all FILD routines

### LibPlotting
- clean3Daxis() included: It removes the ugly panes that matplotlib puts by default in 3d plots
- axisEqual3D() set aspect ratio to equal in the 3D plot

### Simulation codes
- A new Geometry library was added, it can read geometries from FILDSIM and SINPA code. It can plot in 3D and 2D, shaded and not shared, apply the rotation and translation to the vertex... read the documentation of the library for full detail
- A new StrikePoints object was added. Now is it exactly the same for SINPA and FILDSIM codes!. So from the end user point of veiw, post process the data from both codes is equivalent.  Old FILDSIM strike object left there as for compatibility with all users, but is not recommended

### Deprecation
- The object Geometry from the SINPA library was deprecated. The one from the Common library for the simulations codes should be used!

### Others
- Improved comments and documentation
- The function which read FILDSIM orbits now raise an exception if there were no orbits in the file


## 0.6.5 Interpolators and synthetic signals
- Changed to RBFInterpolator, which seems to be more stable thatn BivariateSpline (#Scipy 1.7.0 or larger is required now#)
- Most robust calculation of the synthetic signal for FILD (no bugs for fcol almost zero)
- Solve a bug in the loading of the strike map. If a StrikePointsFile was passed as argument, the code failed. (Bug introduced in version 0.6.4)

### Deprecations
- p1D() from the plotting library was deprecated


## 0.6.4 New interpolators for SINPA and SMap upgrades
### StrikeMap
- StrikeMap can now be initialize with fild instead of FILD (actually the comparison is lower case, so you can initialize it as FiLd if you are crazy)
- StrikeMap now is able to load strike points from the new FILDSIM format
- If there are not strike points loaded, the function StrikeMap.calculate_resolutions will try to load them
- Plot real updated to show properly the labels if the inputs are in m or cm. Labels are now a bit messy, need a bit more work in future versions
- Smap.sanity_check_resolutions() was deprecated and eliminated
- Smap.plot_resolution_fits() released. This is the new and complete way of plotting the fits performed during the resolution calculation
- Smap.calculate_resolution no longer use predefined indeces but the header object, so it will not be an issue for future changes of strike object files
- _fit_to_model__() now return also de used normalization

### Video
- Video.subtract_noise() was upgrade, loop was eliminated, now is much faster
- Video.subtract_noise() now always return the frame used, the flag return_frame was deprecated

### IO
- IO.save_object_pickle() was corrected. Now it does not fail when user click cancel

### Others
- improved comments and documentations


## 0.6.3 Small improvements
- line_fit_3D was moved from the INPASIM library to the SideFuncitons one
- Change in the SINPA.Strike to accommodate the order changes in SINPA (just a couple of index changed in the header)


## 0.6.2 Small improvements
### TimeTrace
- TimeTrace.plot_single() now shows the axis and include a print for the base line correction done


## 0.6.1
### Mapping library
- plot_resolution allows to plot just the resolution along a given gyroradii, avoiding the 2D contour which is difficult to follow. Check index_gyr new optional variable
- plot_pix of the Scintillator object was upgraded, now 'the scintillator is closed'. Default line style is continuous and color is white

### Video Object
- plot_frame now include by default a colorbar

### SINPA Library
- Solved a bug when the scintillator histogram wanted to be calculated for FILD data

### Enhance plotting
- Lib.Plotting include a function to plot a collection of lines with colors given by a colormap (collection is mapable so you can then include a colorbar)


## 0.6.0 SINPA Support and new Tomography
### Simulation codes
- Libraries to interact with the different simulation codes (FIDASIM, FILDSIM, iHIBPsim, and SINPA) are now located in the SimulationCodes library

### FIDASIM
- Included routines to read the npa data
- Library subdivided in read and plot

### FILDSIM
- a new FILDSIMmarkers library was created. It contain the new object to load and plot the strike maps
- #Note#: This library imply a small change of phylosophy against previous versions. Yuo can still load and use the strike points as before from the strike map, but they are now a part from the FILDSIM library, with their own object and ploting routines.
- This change was made for an earier integration of INPA and for an easier analysis of FILDSIM strike points for FILD optimization
- Function to plot any variable of the FILDSIM strike points was added: see LibFILDSIM.Strikes.plot1D()
- Direct and easy calculation of the histogram of strike points in the scintillator was added: see LibFILDSIM.Strike.calculate_scintillator_histogram() and LibFILDSIM.Strike.plot_scintillator_histogram()
- When the FILDSIM markers are loaded, they are no longer treated like a single matrix, they are splits by pairs (gyroradius, pitch). This save memory (we do not need to save the first 2 colums of the matrix) and simplify routines as the calculation of the resolution
- The function to read the orbits was removed from the FILDSIMexecution library and moved to the FILDSIMmarkers one, inside the new orbtis object
- The same happeded with the plot orbits, which is now a part from the orbit object

### Mapping library
- Support for SINPA strike maps was included in the mapping library
- calculate_transformation_factors was deprecated
- get_points was deprecated
- append_to_database from the database object was deprecated
- The strike points variable of the StrikeMap was completely changed, see the FILDSIM part of the changelog for a full documentation

### SINPA
- the new Synthetic INPA code is supported

### Tomography
- Mono dimensional tomography can be performed, examples can be found in L15

### PC compatibility
- Included a dummy LibData in order to be able to import the suite in your personal PC. Minor modifications here and there in the import statements were done to support this

### Others
- function Lib.LibData.AUG.plot_FILD4_trajectory(shot) renamed to Lib.LibData.AUG.plot_FILD4_trajectory(shot)
- Solved a bug in Video.find_orientation when the function was called with the remap not calculated
- Solve small bug in the plot_real routine of the strike map, before pitch label was 'Pitch [0])' and in the gyroradius one, there were () instead of []
- Vid.plot_orientation no longer set by default the font size, as that is don now when initializing the suite
- Lib.Libfildsim.plot_geometry(). Dummy bug corrected, in the title of the 3 subplot it said 'Y-Z' instead of 'X-Z'
- Default colormap in the GUIS to plot the videos is now grey scale
- Added update_case_insensitive to the Utilities library to compare dictionaries in a case insensitive way
- Added a custom path file so the user can define its own paths
- Improvements in comments + PEP8 checking
- change 'Pablo Oyola:' to 'Pablo Oyola - ' beause Pablo likes more the ' - ' notation to introduce his email
- NBI object includes now an option to plot in 3D
- Solved minor details for the first installation (regarding plotting settings initialization and AUG path)


## 0.5.8 Minor improvements
- The guess_shot of the video class will no longer give an error if the shot number can't be deduced from the file name, it will just return none
- TimeTrace.export_to_ascii() now allows to select the number of digits you want for the output. By default, just 4 digits are used.


## 0.5.7 Minor improvements
- The print netCDF routine of the io is now compatible with netCDF saved without the long _name field
- Upgraded plot_profiles in time, now the labels re-adapt when the user makes zoom


## 0.5.6 i-HIBP namelists and ELM sync routines.
- Added new sublibrary in LibData/AUG names Misc, containing FILD4 trajectories, ELM shotfile...
- Basic namelist generation for i-HIBP simulation codes library included.
- Basic library for i-HIBP beam plotting and marker generator.
- Update in the library BPZ to read and plot BEP fitting data.
- L6 example now uses the MC method
- #Bug solved# related with the single strikemap remap. Before, if you asked the single map remapping, it failed at the end when it tries to save the data, as the variable theta_used was not created, as the theta angle was not evaluated. Now it just save theta_used=0 and solved!


## 0.5.5: Minor improvements and examples
- added an example to plot a discharge overview in AUG
- calculate spectrograms of the fast channel now uses as default the scipy spectrogram function


## 0.5.4: Minor improvements
- plot_single of the TimeTrace object now no longer have default color red, so is not a problem to compare different shots. Line_par and ax_par entries of that functions were renamed to line_params and ax_params to be coherent with the rest of the suite
- new examples to analyse FILD data


## 0.5.3: Minor improvements
- Now the scan of the tomography library saves the data in each interaction (can be deactivate via inputs)
- Label can be set in the plotting of the fast channel via line_params dictionary
- #Bug solved# now the get_fast_signal() will not fail if the requested channel is a component of a numpy array
- Lib.LibData.AUG.plot_FILD4_trayectory(shot) and Lib.LibData.AUG.load_FILD4_trayectory(shot) added to load FILD4 data. First step of FILD4 disclosure
- Plotting style sheet updated, now you can choose default colors for line plotting


## 0.5.2: Minor improvements
- synthetic_signal_remap() will output the signal as a matrix [npitch, nradius] to be consistent with the remap (before it was [nradius, npitch])
- The fast channel options allows now to calculate spectrograms and plot them


## 0.5.1: Fast Channel analysis v1
- synthetic_signal_remap() inputs changed, now gmin, gmax, dg is now renamed as rmin, rmax, dr, to be consistent with the rest of the ScintillatorSuite
- #Bug solved# solves a bug in the synthetic_signal_remap() method, nan where appearing if the markers were outside the map range
- get_fast_channel() from the LibData now also returns the number of the loaded channel


## 0.5.0: New FILD remap
- The 'nearest' method of the interp_grid was deprecated
- The interp_grid method of the StrikeMap class was completely rewritten, please see the new function
- The remap method will call interp_grid of the smap object instead of failing if the grid was not interpolated before calling this function
- inputs for remap method of the mapping library was changed, now the edges of the histogram should be calculated outside (improve efficiency and easily allows for MC or standard remap switch)
- New MC remap based in the 'Translation Tensor' developed. See documentation PDF for a full description of the method


## 0.4.15 Profile routines and EHO tracker.
- Toroidal rotation reading routines has been included: from PED, IDI or make a smoothing spline to the CXRS raw data.
- Routines to read the profiles (electron temperature and density) from PED.
- EHO tracker with and without diamagnetic corrections has been included in Examples.
- Phase correction for the magnetic pick-up coils in AUG is now included.
- The phase correction files are automatically downloaded at the first time that the magnetic routines from AUG are run.


## 0.4.14: Smap and plotting improvements
- The StrikeMap object can now be initialised with the theta and phi angle, no longer need the full path to the file (although of course you can still use the file)
- If no file is given to the StrikeMap.load_strike_points() the code will look for the strike points file in the same folder than the strike map
- The substract noise function include now an option to make a copy of the frames or not (to save memory, dafult: True)
- Default plotting options now available via configurable namelist (Data/MyData)
- Minor ToDos solved
- Upgraded Readme


## 0.4.13: FILDSIM forward modeling
- Camera parameters no longer in LibParams but in separate txt files in the Data folders
- f90mnl is now a fundamental module, the suite will not work without it
- Added function in the LibIO to read the camera properties
- Current synthetic_signal and plot_synthetic signal function of the FILDSIM library renamed to synthetic_remap and plot_synthetic_remap
- #Note#: The weight function calculation does no longer include  # dr_scint # dp_scint, so the W has dimension of one over dgyr and dpitch of the scintillator grid used for the calculus
- Several plotting plotting capabilities added (credit to Ajvv)
- Routines to model basic camera noise added


## 0.4.12: Small improvements
- New examples for the tracker were added
- #Note#: The order of the inputs in the function write_markers for the tracker was changed, to follow the same logical order of the rest of the suite, now is: write_markers(markers: dict, filename: str)
- Small PEP8 stile corrections
- functions to save and read objects with pickles were added, this allows to save and load figures more or less as .fig from matlab (see save_object_pickle and load_object_pickle)
- Update run_paths.py to the new system to import modules
- function to read the deposition markers was added
- old method to write tracker namelist recoverd for legacy compatibility
- #Note#: the input of the LibIHIBPorbits, for the plot, is now 'ax_params' and 'line_params' instead of 'ax_options' and 'line_options', to be consistent with the rest of the suite
- #Note#: the input of the LibIHIBfields, to read the magnetic field from the database, now requiers shot and time instead of time and shot, to be consistend with the rest of the suite
- #Note#: same with readPsiPolfromDB
- #Note#: vt renamed to vphi in the properties of the markers


## 0.4.11: HotFix
- Fix an issue while importing library of BEB
- change '()' on the plot strike map for '[]' (all the rest of the plots of the suite indicate the units between [])


## 0.4.10: Tomography improvements
### Tomography improvements
- Solved a bug in the process to W2D to W4D, last gyroradii was being ignored
- Now fildsim.build_weight_matrix() gives also the W2D matrix
- Lib.Tomography.prepare_X_y_FILD now can apply a median filter to the remap frame
- Forward modeled frame and profiles included in the Tomography GUI

### NBI improvements
- Renamed _NBI_diaggeom_cordinates to NBI_diaggeom_cordinates
- The function NBI_diaggeom_coordinates include now the 'length' of the NBI line as well as the tangency point
- Included 'calculate_intersection' method in the NBI class to calculate the intersection points of the NBI line with the flux surfaces
- Included generate_tarcker_markers in the NBI class to generate markers for the tracer

### Tracker changes
- The write namelist for the tracker was updated to the new f90mnl format adapted in the rest of the suite
- Duplicated tracker routines were eliminated, now only the iHIBPsim library should be used for the fields and orbits reading
- #DEPRECATED# The flag grid on the plotTimeTraces() of the orbit class was deprecated, if you want to plot the grid pass grid:'both' or 'major' to the ax_options dictionary
- plotTimeTraces() now has a flag to plot the R,Z,phi temporal evolution
- The routines to plot the orbits now admit a flag (default: True) to plot the vessel or not
- Added routine in the orbit class to calculate the gyrocenter coordinates
- Added the possibility of calculating the magnetic moment with the gyrocenter Bfield

### Forward modeling improvements:
- Include check to avoid the forward modeling routine to give Nan when some points of the distribution are outside the range of the Strike map, these points will be ignored


## 0.4.8: Toroidal rotation fitting and hotfix for magnetic spectograms:
### LibData
- Introduction of routines to read the toroidal rotation velocity from AUG database. Available profiles from IDI, PED and spline-regression to several CXRS diagnostics (CUZ, COZ, CMZ & CEZ).

### Magnetics
- Ballooning coils phase correction for the FFT taken from pyspecview.
- All examples in FreqAnalysis corrected with the phase.


## 0.4.7: Support for BEP plotting:
- Added initial library for reading the calibrated and uncalibrated signal from BEP shotfiles.
- Simple GUI to plot interactively see the spectra for shots.
- Added few examples to plot the BEP in a non-interactive way.


## 0.4.6: FILDSIM orbit plotting:
- Orbit plotting included to plot FILDSIM calculated orbits


## 0.4.5: Bug solved:
- Solved a bug in the diaggeom coordinates for NBI8. NBI8 end was off by almost 10 cm


## 0.4.4: Import changes:
- Routes to libraries were change such that you can import the library just setting your environment variable in the path


## 0.4.3: i-HIBPsim strike line reader & Frequency tracking.
### LibHIBPstrikes
- Adding support read and plot the strikelines from i-HIBPsim code.
- Added support to plot the scintillator synthetic signal.
- Added support to introduce the database of strike lines.
- Changed attributes in the database to adapt to a common TRANSP-like database. long_name contains a full description of the field while the short_name contains a ready-to-plot name.

### LibFrequencyAnalysis
- Added STFT2 routine: wrapper to scipy implementation, emulating Giovanni's.
- Added iSTFT routine: wrapper to scipy implmentation, to reconstruct the signal from an STFT.
- Added Vertex and Graph classes, allowing for minimal path search (using Dijsktra's method).
- Added routine to search for frequency in a spectrogram (trackFrequency).
- Moved examples 'multipow', 'frequencyTracking' to new Folder: 'FrequencyAnalysis'
- New example to plot fast the spectrogram of a given magnetic pick-up coil.

### Movement of LibDataAUG
- LibDataAUG is now moved inside the folder LibData, to allow for a smother integration of future machines


## 0.4.2: FILDSIM forward modeling
- Now the StrikeMap.calculate_resolutions() also calculate the interpolators so one can just call smap.interpolators['pitch']['sigma'](gyr0, pitch0) and you will have the interpolated value of sigma of the pitch for gyr0, pitch0.
- The StrikeMap object for FILD now include the fields: unique_gyroradius, unique_pitch and collimator_factor_matrix.
- #Included requested feature#: Issue #58: read_ASCOT_distribution implemented, only valid for ASCOT4
- Fits of the calculate resolution function are now inside the 'fits' dictionary, contained in the resolution section of the strike map object
- read_scintillator_efficiency moved from the LibIO to the new LibScintillatorCharacterization.py
- Efficiency included in FILD forward modeling
- Efficiency included in tomography
- Calculation of the W function for FILD re-written in a more compact way. Coherent with the models used to calculate the resolutions. Now it much faster
- fildsim.plot_geometry added in the fildsim library. It plot the plates geometry in 3d and is projections
- Method relating the absolute calibration of the frames removed from FILDSIM library, they'll be included again in next version once they are tested


## 0.4.1: Minor improvements + ELM filtering
- Added a function to calculate the intersection between any curves in 2D (LibUtilities.find_2D_intersection(x1, y1, x2, y2))
- Improved LibPlotting.plot_flux surfaces() : Now color can be selected, cm can be used as units, the axis limit will not be changed if an axis is given
- Included root directory of the suite in path_suite.py to be aable of using the command =import Lib as ss= outside the root directory of the suite
- Included reading of ELM time base (LibData.profiles.get_ELM_timebase.py)
- Included ELM filtering: Note, it will just delete from your input signal the ELM time points
- Read frame from a cin file will no longer return a squeeze matrix when you load the frames internally. When you load them externally, they will be squeeze()
- Solved issue #7: NBI profile calculation and plot upgraded
- Plot NBI added to the NBI class
- Now calc_pitch_profile of the NBI class take as default IpBt sign defined in the .dat library


## 0.4.0: New suite structure:
- Typos in comments corrected
- PEP8 agreement revised
- LibDataAUG subdivided in different modules (it was too big)
- Re-written first_run.py
- Verbose of remap_all_loaded_frames_FILD.py improved


## 0.3.6: Improvements in tomography:
- Now the Ridge, nnridge and Elastic net scan also return a dictionary with the produced figures


## 0.3.5: Bug solved:
- #Bug solved# Solved issue #54 on the broken time base of CCD cameras


## 0.3.4: First INPASIM utilities:
- GUIs files where divided into a new folder GUIs
- #Included requested feature#: Issue #33. Now if a path is passed to the remap routine mask=path the code will load the mask contained in file inidcated by path
- Included Non Negative Ridge as a regression method
- Included method to cut the video in the Video class, to restrict to a given region of pixels: Video.cut_frames()
- A flag was added in the noise_subtraction and filter methods of the Video class in order to decide if we want to create a copy of the experimental frames or not
- First methods to calculate optical transmission


## 0.3.3 i-HIBPsim strikeline and strikes reader:
- New library under iHIBPsim for reading and plotting strikelines and strikes on the scintillator.
- Added function in LibDataAUG for reading magnetic pick-up coils and group of them (same toroidal location).
- Added function in LibDataAUG for reading from the equilibrium the basics of the shot data (Bt0, Ip, elongation, ...)


## 0.3.2: First INPASIM utilities:
- Added function to fit a line to a 3d cloud of points
- Rewritten paths_suite.py to allow make easier to include new libraries


## 0.3.1: Tomography:
- Update examples to the new version
- Updated Smaps library (more maps) download the new version if you want
- video.find_orientation() added, allows to find the calculated theta and phi (Yes, I was lazy and I've created a small function to avoid the calculation of this manually)
- Now the same criteria of rmin, dr and so on is implemented in the tomographic reconstruction section
- Scan of tomographic reconstruction now gives a dict as output, not single outputs
- New GUI for tomographic representation plotted


## 0.3.0: GUIs and plotting
- Simplified StrikeMap.plot_pix() and StrikeMap.plot_real(). #IMPORTANT# Names of the input arguments were changed!!!
- Included GUI to explore the camera frames, Video.plot plot_frames_slider() was rename as Vide.GUI_frames()
- Included GUI to explore the remapped frames, Vide.GUI_frames_and_remap()
- Improved Video.plot_frame() was upgraded now you can write 'auto' and the function will load and plot the StrikeMap (see its documentation for further instructions)
- LibPlotting.remove_lines() added, it deletes all lines from a plot, useful to delete the strikemap of one of your plots (used by the new GUIs)
- #BUG SOLVED#: Selecting 'cancel' in the export remap windows raised and error. Now it solved


## 0.2.9 Multipow calculation.
- Included functions to read magnetic coils in LibDataAUG
- Included functions to read the ECE data in LibDataAUG.
- Included plotting function for the ECE data in LibPlotting
- Included plotting function for flux surfaces using contour levels.
- Solved hotfix for the 0.2.8
- Multipow (CPSD for magnetics-ECE) included as an Example/Others
- Included myCPSD calculation for cross-power calculation in LibFrequencyAnalysis.


## 0.2.8 i-HIBP cross sections.
- Included i-HIBP cross sections calculation and storing to files (Issue 34)


## 0.2.7: Hot fix
- #BUG_SOLVED# Problem with the name of the number of saturated pixels solved, now it is possible to export the remap again (the bug was introduced in version 0.2.6). Issue #50


## 0.2.6: Count pixels
- #Included requested feature#: Issue #50 now the number of pixels over a given threshold is counted by default. User can set this threshold in the read_frame method of the video object
- Video.plot_number_saturated_counts() added. If executed without arguments, it plot the pixels counted by default when reading the video. The function accept also a threshold, in this case the pixels are count again
- #BUG_SOLVED# The angles of rFILD are now properly included


## 0.2.5: Improvements in the remap
- Now when some Smap is missing, the program will give the option to use the nearest (in time) existing strike map
- The real value of theta (with all the decimals) as well as the used one are stored to compare the angles used in the remap
- Added plot_orientation() to the video object, to plot the calculated angles with the orientation (real and used)
- The method fildsim.write_namelist() now overwrite by default the existing namelist. You can change this behavior with the flag =overwrite=
- The method fildsim.guess_strike_map_name_FILD() now do not create extra strike maps like 0 and -0
- Camera model included as one more data in the FILD dictionary in LibDataAUG.py
- Some PEP8 correction in iHIBP library


## 0.2.4: HotFix
- #BUG_SOLVED# Solved bugs in the LibFILDSIM.find_strike_map routine, the fildsim options were not updated properly
- Updated FILDSIM example following new f90nml requirements


## 0.2.3: Filter for video object
- #Included requested feature#: median filter added to the filter_frames method of the video class (closes #47)
- #Closes #45# Now the rmin, rmax, pmin, pmax represent the output vector when we want the remap, not the input edges (:-()
- 'Clean' a bit the method 'find_strike_map' from the FILDSIM library, now a loop is used to run over FILDSIM namelist
- Included Gaussian filter for the video frames
- Reordered examples
- Simplified plotting options in TimeTrace.plot_single()
- Improved TimeTrace.plot_all(), now they share x axis so zoom is better


## 0.2.2: Debugging
- #BUG_SOLVED# in the plot_vessel function, the factor from m to cm was 10 instead of 100!
- #BUG_SOLVED# rotation of the vessel was not passed from the plot_vessel routine to the method which calculate the vessel coordinates
- #BUG_SOLVED# Solved bug when the requested interval to average the noise was not in the file (issue #46)


## 0.2.1: FIDASIM implementation
- First routines to read FIDASIM output added, (thanks Pilar :-)) Although some work still needed in that module this is not completely checked
- Updated Readme following nice example of iHIBP
- Calibration used in the remapping is saved in the remapping options, such that future comparisons of remapped data is easier
- plot_profiles_in_time of the video object allows now to pass the min and max of the scale as inputs
- #Included requested feature# First implementation of issue #41


## 0.2.0: Strike Maps reordering
- p1D_shaded_error updated with the possibility of plotting the central line
- Updated gitignore to ignore a folder call 'MyRoutines' for the user to have its own routines
- Updated the paths to strike maps, now two libraries will be used: Remap 'low' number of markers, 'Tomography' high number of markers
- Updated namelist format, now the suite follows the criteria given in the f90nml module
- Added GNU license


## 0.1.9: Spectrograms
- First spectrogram function added, first step towards the fast channel analysis
- Better examples included
- Better checking of whether we are in AUG or not
- Now the remapping of the whole shot can be done using a given strike map


## 0.1.8: Reverse FILD
- IB sign were included to include the proper pitch definition in FILDSIM even with the reverse field
- #BUG_SOLVED#: Solve a bug which forced the remap to ignore theta and phi if just one of the strike maps was not found
- Included the RealBPP in the exported remap data


## 0.1.7: Improve reading/writing
- Solved the issue in the init due to new iHIBPsim libraries
- Included a check to not overwrite files, now if one of the saving routines try to save a file which exist, it will open a window to give to the user the chance to change the name
- Added also a similar function to open files in case it does not find the name, it will pop-up a window
- Improved the checking to test we are in AUG
- Add a method to integrate the remapped frames in the desired range radius-pitch (arbitrary shapes allowed via roi)


## 0.1.6: What's new?
- Added possibility of loading the used ROIs
- Added the possibility of plotting each individual time trace
- Added general routine to load the created ncdf files
- Suppressed remapped slider plotting in the video object, it was too buggy, new one will come with tkinter


## 0.1.5: What's new?
- Now the remap_all_loaded_frames_FILD first calculate all theta and phi and see how many strike maps must be calculated. The user can decide whether if perform the FILDSIM calculation or just take a single strike map
- Added the possibility of remapping with a ROI. Also export the ROI


## 0.1.4: What is new?
- iHIBP routines to interact with the tracker and iHIBPsim, first round<|MERGE_RESOLUTION|>--- conflicted
+++ resolved
@@ -1,5 +1,4 @@
-<<<<<<< HEAD
-# 1.2.2: Melon con Jamon
+# 1.2.8: Improvements from iHIBP modeling.
 ## _MP4files
 - Using the ffmpeg package to read the MP4 file.
 
@@ -29,7 +28,8 @@
 ## iHIBPsim orbits
 - New orbit API for the v3.4 iHIBPsim. The older version still in the suite, but marked as deprecated!
 - Added checks in the old iHIBPsim version to avoid mistakes reading the files.
-=======
+
+
 # 1.2.7 Bug solve
 - Solves #86: issues when loading a discrete number of frames from pco, png or tiff formats
 
@@ -67,7 +67,6 @@
 - avg_ini_gyrophase, avg_ini_gyrophase, renamed to avgIniGyrophase, avgIncidentAngle, to avoid issues in the automatic remap
 ## Plotting
 - IncludeColorMap flag added to multiline()
->>>>>>> 1aa64c12
 
 ## iHIBPVideo
 - changed guessiHIBPfilename to use correct video filename for different discharges
