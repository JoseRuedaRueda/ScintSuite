<<<<<<< HEAD
# 1.2.10 Release for the iHIBPsim branch.
- Release to the dev-branch with the recent modifications for the compability with the i-HIBPsim package.
=======
# 1.2.11 Minor improvements
- pitchProfile from INPA video is now a data array
- corrected bug in get_ECE when the time interval was too short for the slow channel to have more than 1 point
- Revised multipow example. Solved issue in input data type
- Deprecated translate remap energy
- revived plot_profiles_time() from video object
>>>>>>> 40cd0e1f

# 1.2.9 Minor improvemments
- Defocus in optis now done with a gaussian comvulution instead of scipy gaussian blurr.
- Included calculate 4D histogram in strikes.
- *Bug correction* corrected a sall bug when passing an array and an integer as bin limits for strikes histograms.

# 1.2.8 Minor improvements
- Improvements in tomography object
- Improvements in documentation (added return types hints)
- Corrected a bug in strikes.calculate_2d_histograms: limits not well captured when using bins=None

# 1.2.7 Bug solve
- Solves #86: issues when loading a discrete number of frames from pco, png or tiff formats

# 1.2.6 Tomography and camera Upgrades
- Camera calibration object upgraded, now will be compatibe with all the calibrationsDatabase formats
- Calibration database object now use pandas as inner data storage
- Maximum entropy regularization added to the solver options
- Improved documentation
- Improved performance of MC remap
- **Bug Soved** calibration was not exporting into netCDF the optional parameters like the nxpix or nypix introduced by HIBPcomunity

# 1.2.5 Cameracalibration options
- Included posibility to flip camera frames when loading it (via Camera Data Files)
- Reverted changes to camera calibration data bases  added in version 1.2.2

# 1.2.4 Documentation improvement
- Improved docstrics
- change some old prints into logger instances

# 1.2.3: Minor correction
## Strikes:
- Corrected 2Pi factor in the definition of the Transmission optical factor
## First run:
- Added missing module of ffmpeg for iHIBP videos in the first run script

# 1.2.2: Acedias
## FirstRun
- Included numpy, numba and scipy insallation in the first run script
## Mapping
- variable transformationMatrixLimit included as as iput for the remap, to increase the allowed size fo the transformation matrix in the remap
## Others
- Minor Bug correction and documentation improvements
# 1.2.1:
## StrikeMaps
- avg_ini_gyrophase, avg_ini_gyrophase, renamed to avgIniGyrophase, avgIncidentAngle, to avoid issues in the automatic remap
## Plotting
- IncludeColorMap flag added to multiline()

## iHIBPVideo
- changed guessiHIBPfilename to use correct video filename for different discharges
- fixed ihibp_get_time_basis to give correct timebase
- videos will be subtracted by zero-th frame and median filtered with size 5
## BasicVideoObject
- subtract_noise now uses DataArrays to allow arbitrary order of dimensions
- plot_frame now accepts [t1, t2] and plots the average of the frame strictly within the time range.
## _MP4files
- read mp4 video files with ffmpeg
## Calibration
- changed iHIBP camera calibration database
- calibration uniquely given by shotnumber, method and diag_ID = 1 for iHIBP.
## DiagParam
- changed origin point of ihibp beam
## Plates
- changed ihibp Scintillator plate to match experimental geometry
## iHIBP beam watchdog cameras
- New object to handle the cameras watching the beam and extract useful info from them like beam displacement, divergences,... *Lib.vid.ihibp_beam_camera(shot, camera='top'/'side')*
# iHIBP strikes
- the object reading the *.strikes file from the iHIBPsim simulation has been rewritten into a more handlable fashion.
- 3D plot of the strikes in 3D axes, with colormap corresponding to weights.
- generic histograms functions included.
- plotScintillator now generates better images.
- plot_frames generates the real frame including distorsion and optics defocusing.
# iHIBP StrikeLineCollection.
- the old object for the strikelines has been removed to give rise to a more intuitive strikeline.
- two new objects:
    - Lib.strikeline.strikeLineCollection: loads the file with the map and initializes a many strike lines as the file contains.
    - Lib.strikeline.strikeLine: strike line object containing all the elements that a single strike line has.

# 1.2.0: Melon con Jamon
## General
- Changed @ for : in documentations
## Data
- INPA object documentation improved
- getGeomShots() removed from INPA object
## Simulation codes
- Added compatibility with SINPA 4
## Tomography
- Polished the tomography object, added scan in L1 for the elastic net. Added export and import features to the object
## Others
- Minor upgrades in comments and documentation

# 1.1.0: Melon con Jamon
## FIDASIM library
- FIDASIM library distributed with the suite is no longer mantained. Please download it from the main repo of FIDASIM4
## Logging
- Logging output was colorised to distinguish between info and warning
## Scintillator
- New library combining scintillator efficiency and characterization
## Optics
- Output of the defocusing matrix is now a sparse matrix, to save memory (still not recommended to be used)
## Side Functions
- Included a function to generate a gaussian kernel for convolutions gkern
## Scintillator
- New library combining scintillator efficiency and characterization
## Strike Map Library
- Defocusing included in the calculation of the INPA instrument function via convolution
## Video
- corrected the reading of the shutter time in NS from png file, it was being stored in s
## Others
- Small typos corrected in documentation
- Updated readme
- git commit now shown in starting of the Suite and saved in the version file
# 1.0.4: Lentejas
## Tomography
- Lib Tomography rewritten, now the folding of the W is done via numba, saving 99% of the time
- New class to perform tomography created
- Tomography library split in different small files
## Optics
- Included a simple grid object, to generate evenly spaced grid (usefull for distortion). The object is a child of XYtoPixel
## SimulationCodes
- field.tofile() now accept a string as fid. If this is the case, the method will open itself the file, so there is no longer the need of open the file outside
## Video
- INPA video now have a flag to load NBI and ne data when reading the video header
- *BUG*, corrected a bug when substracting the noise in a video giving just the frame
- Added and optional argument, YOLO, in the BVO. If true, the code will ignore frames which database is corrupt, typical
## GUIs
- Adapted GUIs to the new xArray structures
- Created GUIS to show raw video and plasma traces

## 1.0.3: Salmorejo con Jamon
### TimeTrace
- Time trace object have now a method to export to netCDF
- Timetrace object allows now to be initialised from a netCDF file
- read_trace() from the io package was deprecated, as it used the old format for the trace
- TimeTrace accept now a name as input, to be used to label the plots

### Video
- FILD video includes now a scintillator attribute
- getTimeTrace return the time trace using the scintillator as mask, if no time nor mask is passed as input

## 1.0.2: Bug fix and example revision
- Examples revised by lvelarde
- **Bux fix** small bug relative to the us of the xarrays in the video object fixed
- Improvements in code documentation and comments
- FILD remap now is provided with units
- read_from_loaded was deprecated from the read_frame() method of the video, please use just getFrame()

## 1.0.1: Salmorejo con picatostes
- Minor bug fix in the GUI which plot the frames
- Integral of the remap is no automatically calculated in the remap video
- Minor bug fix and comments improvements
**From this version onwards, the ScintSuite only works with the iHIPsim 3.0.0 and above**
- Deposition object for the iHIBPsim: can read and plot basic informative data of the secondary birth profile.
- Adapted namelists and default values to the new iHIBPsim version.
- Included Hannah's modifications.

## 1.0.0: Salmorejo
**Installation instructions**: Please run the file 'first_run.py' if you just landed in version 1.0.0, as some extra files need to be created
### General comment:
- The disorder 'gyr', 'rl', 'Gyroradius' etc was eliminated. Now it is called 'gyroradius' at every point of the suite (please if you find any not update, tell jrrueda@us.es)
- Changelog and readme are now written in markdown format, which is more open and easy
- Lib name removed from files, to make things more readable. All submodules as _, to avoid duplicities in import (Lib data and Simulation codes will be addapted in the next version)
- All (almost) plotting function now return the axes where the data was plotted
- No longer support for AUG-dd libraries (this caused the magnetics and ECE routines to do not work, will be solved in future releases)
- calling to LibDat to get the IpBt sign as default argument in pitch functions is eliminated (it was creating an infinite import loop) Now all IpBt default to -1, and the user should take care of that sign when calling a pitch function
- Use of `logging` module to handle warnings and prints implemented. Up to now, just the basic warnings are inside this framework. minor prints will become logger info in future versions
- Now the remapping can be done in any arbitrary variable, such as energy pitch for FILD or Energy-rho for INPA. Notice that this causes problems with the 'translation remaps'. WIP

### LibCAD:
- write_file_for_fortran based on open3D was deprecated, as this package is no easy to install in cluster and non-personal computers
- write_file_for_fortran_numpymesh renamed as write_file_for_fortran and consider as the official function. A dummy wrapper with this name was left in the library for retro-compatibility. It will be removed in version 1.1.0
- open3D no longer used nor needed

### LibData:
- AUG `get_shot_basic()` was adapted to new sfaug library
- INPA PMT channels data was included

### GUIS
- StrikeMap button fixed, but only SINPA format is supported now (if users ask for it, FILDSIM format could be back, but the new smap archives are done with SINPA so...)

### LibMapping:
- The strike map object there present is just a wrapper for the new strike maps
- The remap done with a mask was improved to save memory (now just z values are set to zero instead of cutting the 3 arrays)
- The rprofmin and other variables to calculate profiles during the remap where eliminated, please use the integrate remap function if you want a profile

### LibOptics:
- Included methods to simulated finite focus in the cameras

### LibPlotting:
- Divided in submodules for easier iteration
- Cursors added for multi-axis analysis

### SimulationCodes.Strikes
- includeW no longer used in calculate histograms. Both histograms weight/no weights will be calculated (as just miliseconds are needed for the calculation and the histogram occupies quite small space in memory)
- Corrected the get() function such that it properly return a flattened array
- Included normalise flag in the histogram plotting routine

### LibStrikeMap:
- Created a proper object to handle the strike map. Now there is a parent general class from which each diagnostic feed. No longer messy naming and ifs inside the object to distinguish between diagnostics
- The StrikeMap object of the mapping library is just a wrapper to this new objects, to keep retro-compatibility
- Old criteria of x,y,z being y,z the scintillator and then x,y the scintillator plane in the camera was abandoned. Now the coordinates in the scintillator are called x1, x2, x3, being x1 and x2 in the scintillator plane and x3 normal to it. Camera coordinates are kept as x,y
- Many new side functions and property were added to the strike map, for example the plot_variable, to get a quick insight of a given variable and the properties such as size and variables, to see how many pairs of points contain the map or which variables are stored
- Some functions of the Strike map changed names:
    - calculate_resolutions -> calculate_phase_space_resolution
    - map_to_txt -> export_spatial_coordinates. map_to_txt remain there for compatibility as a wrapper, will be deleted in version 11.2
- Some where deprecated completely
    - get_energy()
    - plot_strike_points() (it had a deprecation warning since version 8, sot it was time to remove it)
- Some change some input naming, examples:
    - in plot_pix, plot_real, now the labels are rotation_for_x_label and rotation_for_x_label if you want to rotate the labels, x is for the first montercarlo variable, x for the second.

### LibTimeTraces
- **bug**: Corrected the bug where the plotting of a time trace with a baseline correction was overwritting the data in the timetrace_object
- Rewritten the object to use xarray as core. This open the door to share a basic object between the TT object and the fast channel one, simplifying the future

### LibTracker
- Finally removed, use directly iHIBPsim library

### LibVideo: Tiff Support
- Included full support for TIFF files. Now they can be used as input video format
- 'normalise' flags was added to the plot_remap_frame routine, to normalize the plot to unity
- **bug**: Solved a bug in the get frame index
- **bug**: Solved a small bug, the .cin files was not being closed in the read_settings structure
- Translate remap: temporally not available, until it is adapted to the new remap structure
- getTimeTrace now returns also the used mask
- exp_dat, remap_dat are now xarrays instead of dictionaries
- export_remaps now create a series of netCDF files to simplify reloading of data

### LibIO
- read_calibration() routine now compatible with distortion calibrations
- Included load_remap(), to load and handle the new remap exports

### LibFastChannel
- Was rewritten to derive from the common timetrace class

### LibMachine
- Made a bit more robust the case of false AUG detections, but still not good enough, we need a better way

### Others
- getGyroradius and getEnergy now uses the proper amu to kg conversion and no longer rely on the proton mass
- Integrate_remap change completely inputs and output, now it can handle also any translation of the remap. Please have a look at the new function doc. Take care with the translation if you do not use standard remaps as initial point
- The small bug on the units of the weights of INPA markers from SINPA was corrected (the correction due to the detector pinhole size was already performed in SINPA)
- Included new sub-library MHD, to calculate/plot basic mode parameters such as mode frequencies


## 0.9.10: iHIBP videos improvements and TORBEAM sims.
- Corrected bugs in the iHIBPsim videos read.
- Added a class to handle the TORBEAM simulations written in UFILE format.
- Changed ECRH time traces reading into SFUTILS library.

## 0.9.9: BEP removed from library and work in iHIBP.
- Removed the full BEP library from the ScintSuite.
- Re-branded class for the iHIBP video with:
    - Distorted and aligned scintillator.
    - Plotting time traces of the signal within the scintillator.
    - Basic and advanced methods to substract noise from the signal.
- Included in LibData/AUG/DiagParams the paths to the relevant iHIBP files.

## 0.9.8: Rebujito release
- Filtered Numpy Warnings
- Small PEP8 corrections
- Solved a bug in the fidasim.read.read_npa routine. kind of the markers was not being read
- New FBM and NPA objects to load and plot the FIDASIM FI distribution function and neutral CX flux
- FIDASIM library re-written
- Simplified internally the plot_frame from the vido object

## 0.9.7: Moving to SFUTILS.
- Changed dd-libraries in LibData/AUG/Misc into sfutils.

## 0.9.6: Energy remap
- Include the possibility to translate the remap to energy instead of rl (see the function translate_remap_to_energy of video object and the plot_frame remap for the needed input)
- FILDgeometry/INPAgeometry atributes in the video object just renamed to geometryID, idem with FILDposition, FILDorientation etc to simplify life
- Added a proper first_run script


## 0.9.5b Text and stl output functions added to evaluate SINPA data structures
### SimulationCodes Lib
 - Functions to write triangles to an STL file has been inlcuded in geometry
 - A function to write the strikepoints data obtained from a SINPA simulation to txt file has been added, to be able to easily load the data in CAD software

### LibMapping
 - Functions to write strike map points to a txt file has been added a swell


## 0.9.5fix: Bugfix for writing >2D fields to Fortran files.
### SimulationCodes/common/fields & SimulationCodes/iHIBPsim/profiles
Writing and reading from files using 2D arrays to Fortran programs was enabled via an _ad-hoc_ transpose. This method was creating a problem with 3D and above dimensions, since np.tofile does write in 'C'-order nowithstanding the np.asfortran array.
Found how to write a proper Fortran 3D array in <https://stackoverflow.com/questions/22385801/best-practices-with-reading-and-operating-on-fortran-ordered-arrays-with-numpy>


## 0.9.5: Small upgrade
### LibVideo
- Plot frame and plot remap frame include new optional arguments
- New BWR added in video player

### LibSimulationCodes
- Strikes objects upgraded for new wrong markers file in SINPA

### LibStrikeMap
- Small correction in the strike map plotting for INPA


## 0.9.4 iHIBPsim norm correction and SFUTILs in profiles.
### SimulationCodes Lib
- iHIBPsim has now a class handling the deposition generated by the iHIBPsim code allowing for direct plotting of the results -> Lib.ihibp.depos.deposition(...)
- Deposition and 1D strikeline histogram corrected with the proper normalization. The normalization allows comparing different number of particles, i.e., different resolutions.

### AUG/Profiles
- The main functions (get_ne, get_Te, ...) has been moved now to the SFUTILS library and work significantly faster.
- Still to change ECE routines into SFUTILS.
- Now the get_Ti_CXRS and get_tor_rotation_CXRS allow for a single time point to be provided instead of forcing a time window.


## 0.9.3: Strike modelling
### LibOptics
- Include a class to accommodate radial dependent transmission coefficient in the cameras

### LibVideoFiles
- Include a GUI to analyse the remap in 2D (allows to subtract a reference frame and plot timetraces)

### SimulationCodes
- Optical calibrations (magnification, transmission and distortion) can be applied now to the strike points

### Others:
- Improve documentation and error handling
- Small improvementes in INPA strikemap plotting


## 0.9.2 Added functions to the VRT library
- Added the get_time_traces in LibVRT
- Added the ROI2mask function to LibVRT
- Fixed a bug on the getdist2sep of FILD4


## 0.9.1 Minor bug fix and upgrades
### SimulationCodes Lib
- Now the strikes object will look backwards in the strike header file, ie, if the used SINPA version is X.y, and there is no specific header in the StrikeHeader file for version X, the code will assume that there was no changes in the file structure between version X and version X-1 and use the header of version X-1
- Added a function to read the fast-ion distribution function use in FIDASIM
- solved the bug in the FIDASIM library init file, which make the FIDASIM library to be loaded in loo

### FILD-INPA object
- function plot_orientation() renamed to plotBangles() to avoid confusion between the FILD orientation (alpha, beta, gamma defined in the machine system) with the magnetic field orientation (theta and phi)


## 0.9.0 INPA implementation
### General:
- Time traces library was re-written to do not depend on external libraries and avoid bugs. Now is also way faster for non-cine videos, as it was re-written to avoid loops
- run path_suite is no longer needed to import the Suite (see import section in the readme)
- Subfolders for each diagnostic were created in the folder Data/Plates

### INPA and Lib.Video:
- Included INPA calibration files in the data folder
- FILD INPA and Basic Video Object moved to _<name> just to clean a bit the vid object
- FILD and INPA do not depend directly from BVO but from the new object FIV, which contains the common rouitnes from FILD and INPA, as the itegral of the remap signal
- Included INPA paths
- Lib.LibVideo.FILDVideo.plot_frame() now include the flag IncludeColorbar to include or not the colorbar (default=True). Also, it includes the parameter alpha to have transparencies
- Lib.LibVideo.FILDVideo.plot_frame() now includes the time as text inside the box, not as the title
- Lib.LibVideo.FILDVideo.plot_frame() was moved to the new parent object
- Lib.LibVideo.FILDVideo.integrate_remap(), now included in the parent object, and return not only the trace but the marginal distributions in rl and pitch (of R for the INPA)

### Lib.SimulationsCodes:
- Same naming criteria was adopted for FILDSIM and SINPA, so the routines  guess_strike_map_name_FILD from the SINPA and FILDSIM libraries were renamed just into guess_strike_map_name

### Examples:
- Added Example 16 of the FILD collection to align the scintillator

### LibData:
- get_fast_channel adapted to use the aug_sfutils instead of the old dd

### LibMapping:
- Updating the Scintillator object to make it compatible with the SINPA format
- readCameraCalibration was extracted from the FILDlogbook and placed to the mapping library, as it will be used for INPA and FILD at the same time
- Calibration params now include 3 parameters to model distortion (distortion center xc and yc and distortion coefficient). Space for a 4th coefficient was allocated, although not needed for INPA dna iHIBP
- Scintillator, and strike maps now depend of the parent class XYtoPixel, which contain the basic information of cooridnates and pixel position and the method to translate among them

### Plotting:
- Updated plotSettings() to match new matplotlib. font_manager changed and latex preamble removed

### LibFastChannel:
- Default plotting option changed to raw, to do not fail if the user plot the data just after loading them, so no filtering was done

### Bug:
- Solved a bug in plot_frame from the FILD video object. The syntax for the routines to load the strike map was not updated to version 0.8.0
- Solved a bug in timetraces object. Mean and std of the ROI were exchanged
- Solved a bug in the StrikePoints.plot3d(). If the percentage was too low that no marker was selected. Now the code just check that some markers was actually selected

### Other changes
- Some comparison to strings changed to <strin>.lower() == ... to give more flexibility in case the user capitalise the first letter
- np.bool replaced with bool to avoid future issues with numpy (np.bool was going to be deprecated)
- PEP8 improvements
- Comments and documentation (Readme) improved


## 0.8.3 MAST-U adaptation:
In the process of adapting the code to work for the MAST-U FILD, some important changes have been performed:
- New library to read PCO files (format .b16)
- Bug fixed in PNG library: the video files were not necessarily read in the correct order


## 0.8.2 Added get_pellets_timeTrace and update LibFILD4
- Routine to get the pellets time trace
- Included a routine (get_dist2sep) to calculate the distance to the separatrix


## 0.8.1 FILD4 object added (LibFILD4)
- Added routines to load and reconstruct FILD4 trajectories as part of LibData
- FILD4 database is stored in Javier Hidalgo local machine. Contact him if you cannot access them.
- Routines used to load and plot FILD4 trajectories now show as deprecated


## 0.8.0 SINPA implementation data analysis
#Notice#: For all the SINPA related implementation, you need version 0.3 of the SINPA code
### Data Folder:
- calibration_database.txt was moved from cm (used by FILDSIM) to m (used by SINPA). A copy of the old file is kept, saved as calibration_database_cm.txt (see FILD example 0 of how to easily use this file)
- StrikeMaps will have to be now included inside the folder RemapStrikeMaps/FILD/<geomID>, where <geomID> is the geometry ID of the FILD head used

### Examples Folder:
- SINPA examples updated to the new namelist paraters
- FILD examples simplified thanks to the direct and easy way of handling now the video files
- L3 from FILD lectures replaced. There is no longer need for custom options for RFILD. Now L3 shows the new averaging capabilities
- L14 and L16 from FILD lectures was deprecated (as it was never complete neither machine independent).

### Lib.GUIs:
- VideoPlusRemapPlayer: Was addapted to the new strike map database structure (still missing some tweaks to be included in version 0.8.1)

### Lib.Data.Equilibrium:
- Moved to the aug_sfutils library to load the magnetic field. This library is faster. But you need version 0.7.0 or newer

### Lib.Data.FILD:
- Minor improvements in FILDlogbook

### Lib.Data.DiagParam:
- FILD6 (RFILD) was deleted from the parameter list. As agreed with Javi, RFILD will be just FILD1 with the geom AUG01, as it was in reality, same manipulator, same camera, same pmts...
- R,z, phi, alpha and beta were removed from the hardcored parameters. Now theses default parameters are defined via namelist in the data folder. For each FILD geometry (see logbook)

### Lib.Map.FILD
- Remap all FILD frames completely rewritten, removed unnecessary parameters/calls. Removed calling the magnetic field inside this function. This makes mode transparent and easy to make the code machine agnostic

### Lib.Map.StrikeMap
- #Bug Solved# Solved a bug which caused problems while calculating the resolutions for the cases where no strike points reach the scintillator for a given gyroradius or for a given pitch angle
- #Bug Solved# Solved the issue of data from different pitches values not being stored in the proper place of the strike map object.
- #Bug Solved# Solved issues in plot_resolution_fits, the variables index_pitch and index_gyr were float, so the code failed while using them as indeces (detected by Alex)

### LibVideo.AuxFunctions:
- The function guess_filename() from the auxiliary functions of the Video library was moved towards the LibData.AUG.FILD, because at the end this was using AUG criteria. This should simplify MAST-U implementation. Also, it was renamed to guessFILDfilename

### LibVideo.BasicVideoObject:
- flag 'empty' was included in the BVO such that the video object can be initialize empty. This is to initialize the video object from remap saved files
- The BVO includes the possibility to average the video on an arbitrary time base. These average frames can be used as input for the remaping routines

### LibVideo.FILDVideoObject
- Now fetch FILD position, orientation and geometry from the FILD logbook
- Now include the magnetic field as an attribute of the object to better handle the remap
- It can be initialized just with the shot number and the desired FILD ID
- export_remap() addapted to work with the new internal structure of the VideoObject
- remap_loaded_frames(): Changed completely to adapt to SINPA code and to be more machine independent. #INPUT changed#. Notice that now the code will identify by the namelist if it needs to launch SINPA or FILDSIM. If the strikeMap folder is 100% empty (not even the basic namelist) this will fail
- Use the flag use_average in the options dictionary in the remap input to use the experimental or average frames

### Lib.SimulationCodes.Common
- Geometry object has now a routine to generate files in SINPA format
- Plot2D with shaded areas included (thanks to @Alex)
- Function Strikes.calculate_2d_histogram and plot_histogram will calculate and plot all histograms you could imagine
- StrikeHeader from SINPA updated to match SINPA units (m)

### Lib.SimulationCodes.FILDSIM
- guess_strike_map_name_FILD change its optional arguments, now it is geomID, not machine, as FILD geometries are now identified by a geometry id
- run_FILDSIM has now an input named cluster, though for the future implementation of MAST-U clusters

### Lib.SimulationCodes.SINPA
- write_namelist() now also prepares the directories main, results and inputs, to simplify execution
- find_strike_map_FILD() created. This is equivalent to the one of the FILDSIM package, it try to find a strike map, if can not find it, it creates it
- #Bug Solved# Solved a bug in executing the SINPA code via SBATCH file (Thanks to @Alex)

### LibIO
- load_FILD_remap(). New function from the io library allows to load a remap file into a video object

### Lib.errors: Custom Exceptions
- Custom exceptions are here. They are defined in the file errors.py and are created to be more precise when the Suite raise and exception. This allows better filtering with try structures. Many of the raised exception are now handle by this way. The rest will come in the future

### DEPRECATED
- The Strikes object of the FILDSIM code, use the Common object instead, already available and working better. You can use it, but it would give you a warning
- StrikeMap.plot_strike_points() is deprecated. Please use StrikeMap.strike_points.scatter() instead, much better, with more flexibility and options

### Others
- np.arange substitute by range in loops
- Comments improved
- Small changing to correct deviations from PEP8
- Updated readme
- File First_run.py which only confused new users was removed
- Included an issue template


## 0.7.9 iHIBPsim updated.
- Minor errors corrected in the iHIBPsim libraries.
- iHIBPsim namelist: library ready to read and parse the namelists that will be used as inputs for the i-HIBPsim fortran code.
- iHIBPsim beam: the library has been updated and a simple GUI is introduced (Examples/Others/ihibpsim_beam_gui)
- iHIBPsim video viewer: included viewer in Examples/Others/ihibpsim_video_gui. No calibrations are yet applied.
- iHIBPsim paths updated in LibPath
- Optical calibration of the i-HIBPsim plate added (Data/Calibrations/iHIBP).

### Profile library in iHIBPsim.
- Profiles class to read from the database and save them for the iHIBPsim execution (SimulationCodes/iHIBPsim/profiles.py)
- Can read from the database.
- Save/read the binary files.
- Plotting routines.
- Possibility to modify the 1D profiles to study perturbations.


## 0.7.8 FILD logbook
- FILD loogbook object was upgraded. Now is a complete database to interact with the object
- The function to read the optical calibration database was moved into the FILD logbook object. The old one remains, but marked as deprecated
- Deprecated decorators where included in the suite (thanks to PLEQUE code :)
- #Note# This is a transitional update, in version 8.0 the FILD logbook will be directly use in the automatic remap


## 0.7.7 Small improvements in handling SINPA and FILDSIM
### Examples:
- SINPA examples were updated the new SINPA code version (which enables the default parameters in the namelist so FILDSIM user do not need to worry about INPA variables)

### Mapping:
- StrikeMap.calculate_resolutions and StrikeMap.remap_strike_points() where updated to ensure INPA compatibility

### SimulationCodes:
- Strikes object now have the method .get() which return the data from the desired variable of the strike points

### Others:
- Small improvements in comments


## 0.7.6 VRT video object and LibVRT
### VRTVideoObject
- Solved a bug where the time trace was not the same as in the loaded video

### LibVRT
- Library to interact with the VRT data
- Get camera calibration (signal -> temperature) and (some) camera configuration parameters


## 0.7.5 VRT video object and loadMask
### VRTVideoObject
- Object intended for the analysis of the VRT cameras. Children of the BasicVideoObject
- Can plot VRT videos and save ROIs

### LibIO
- Added load_mask


## 0.7.4 Massive remaps:
- A flag 'allIn' was included in the function to remap all loaded FILD frames. If this flag is set to true, the code will always take the closer strike maps, without allowing to the user to calculate the strike map. In this way, you can remap 'N' shot automatically, without having to say 'No' to the program if a strike map is missing
- #Bug_solved#. Bug which make the load of png files not possible is solved (the bug was introduced in version 0.7.0)


## 0.7.3 SINPA examples:
### Examples:
- Examples to execute the SINPA code polished and more documented.

### Bugs:
- Solved bugs when several smaps of SINPA where loaded, a dictionary was not been properly copied so problems appeared in the header
- Solved a bug in the Smap.plot_resolution_fits() routine, due to copy/paste, an index in the loop was ir instead of i
- Solved a bug in the SINPA init module, geometry module was not loaded properly
- Solved a small bug in the Smap.plot_resolutions(), the old convention 'pitch' instead of 'XI' was used there


## 0.7.2 Logbook:
### LibDat:
- A new FILD class was created. This class read directly the FILD logbook (excel on the web) and get the FILD position and orientation for that shot
- CalibrationDatabase.txt was moved into a folder AUG in the FILD folder inside the Calibration folder of the Data folder. This was made to accommodate future calibrations for other tokamaks
- Default_positions.txt was added in the FILD calibraation folder. The code will use the positions and orientation of FILD present there if the logbook is not accesible or if that shot is not found on it
- FILDPosition from the DiagParam library was deprecated, to obtain the FILD position, the new FILD class should be used
- load_FILD4_trajectory and plot_FILD4_trajectory where moved to the new FILD library inside LibDataAUG
- load_FILD4_trajectory makes now the conversion between insertion and real R and z. Notice that this is based on CAD and can be non-precise. +- 1 cm can be expected due to failures in the CAD


## 0.7.1 Uncertainties in fits and angles in execution:
### LibMap:
- The fitting routines now return also the uncertainties
- 'Gyroradius_uncertainty' and 'Pitch_uncertainty' were added to the StrikeMap.resolution dictionary
- Strike Map object recognizes which code generated the StrikeMap (thanks to a number in the header which SINPA introduces)
- 'code' and 'version' attributes were added to the Strike Map object
- XI, nXI and uniqueXI attributes were added to the FILD StrikeMap object, as a starting point for we merging of INPA and FILD processing
- The StrikeMap object uses now the new strike points object, common of FILD and SINPA

### LibVideoFiles:
- Included plt_frame_remap() to plot remapped frames

### SINPA
- Added a routine in the SINPA execution library to calculate the FILD orientation following the new criteria
- Recovered the SINPA geometry library which was eliminated by mistake, the calculate rotation matrix is again there
- field object from the common library of the simulation codes now includes a method to generate the field for SINPA given theta and phi, the same 2 angles defined in FILDSIM

### Bug fixed:
- Fixed bug if an old version of Shapely was installed
- Fixed a small bug in the calculation of FILD orientation


## 0.7.0 Common libraries for simulation codes
### Equilibrium
- Included routine to retrieve the flux surface coordinates (R, z).

### i-HIBPsim namelists [iHIBPsim/nml.py]
- Routines to generate generic namelists for the iHIBPsim code [make_namelist]
- Routines to check consistency of namelists [check_namelist].
- Routine to check if the files needed for a run of iHIBPsim are available [check_files]

### i-HIBPsim execution wrapper [iHIBPsim/execute.py]
- prepareRun() wrapper to generate a simple run for iHIBPsim.
- run_ihibpsim() wrapper to run the code properly. No cluster version available.

### i-HIBPsim geometry library [iHIBPsim/geom.py]
- Included particularities of the i-HIBPsim beam model in the library.
- Routines to generate beam lines, divergencies limits...
- gaussian_beam class to handle and contain all the data for a i-HIBPsim beam and plot it.
- geom class contains all the i-HIBPsim geometry: beam, head and scintillator plate and routines to plot it.

### i-HIBPsim beam GUI [GUIs/i-HIBP_beam.py]
- First GUI app for plotting the beam geometry. To be improved with Qt version.
- GUI has to be run by : "run Examples/Others/ihibp_beam_gui.py"

### LibVideo
- Plotting frames and remaps allows for the possibility of using log scale in the colorbar. Just set scale='log'
- Improved efficiency of the counting of saturated frames thanks to build in methods
- flag 'make_copy' from the filter method of the video file was rename to 'flag_copy' to be consistent with the noise subtraction case
- LibVideo split in individual libraries. The complete library was almost 3k lines of code. Now individual libraries are written for each type of archive
- BasicVideoObject created. This object is now the parent class for the INPA, FILD and iHIBP videos. IT just contain the skeleton to read frames, filter them and subtract noise (which is common for all diagnostics). In the future, it will include distortion correction
- FILDVideo object created. Is just the child class of BasicVideoObject with all FILD routines

### LibPlotting
- clean3Daxis() included: It removes the ugly panes that matplotlib puts by default in 3d plots
- axisEqual3D() set aspect ratio to equal in the 3D plot

### Simulation codes
- A new Geometry library was added, it can read geometries from FILDSIM and SINPA code. It can plot in 3D and 2D, shaded and not shared, apply the rotation and translation to the vertex... read the documentation of the library for full detail
- A new StrikePoints object was added. Now is it exactly the same for SINPA and FILDSIM codes!. So from the end user point of veiw, post process the data from both codes is equivalent.  Old FILDSIM strike object left there as for compatibility with all users, but is not recommended

### Deprecation
- The object Geometry from the SINPA library was deprecated. The one from the Common library for the simulations codes should be used!

### Others
- Improved comments and documentation
- The function which read FILDSIM orbits now raise an exception if there were no orbits in the file


## 0.6.5 Interpolators and synthetic signals
- Changed to RBFInterpolator, which seems to be more stable thatn BivariateSpline (#Scipy 1.7.0 or larger is required now#)
- Most robust calculation of the synthetic signal for FILD (no bugs for fcol almost zero)
- Solve a bug in the loading of the strike map. If a StrikePointsFile was passed as argument, the code failed. (Bug introduced in version 0.6.4)

### Deprecations
- p1D() from the plotting library was deprecated


## 0.6.4 New interpolators for SINPA and SMap upgrades
### StrikeMap
- StrikeMap can now be initialize with fild instead of FILD (actually the comparison is lower case, so you can initialize it as FiLd if you are crazy)
- StrikeMap now is able to load strike points from the new FILDSIM format
- If there are not strike points loaded, the function StrikeMap.calculate_resolutions will try to load them
- Plot real updated to show properly the labels if the inputs are in m or cm. Labels are now a bit messy, need a bit more work in future versions
- Smap.sanity_check_resolutions() was deprecated and eliminated
- Smap.plot_resolution_fits() released. This is the new and complete way of plotting the fits performed during the resolution calculation
- Smap.calculate_resolution no longer use predefined indeces but the header object, so it will not be an issue for future changes of strike object files
- _fit_to_model__() now return also de used normalization

### Video
- Video.subtract_noise() was upgrade, loop was eliminated, now is much faster
- Video.subtract_noise() now always return the frame used, the flag return_frame was deprecated

### IO
- IO.save_object_pickle() was corrected. Now it does not fail when user click cancel

### Others
- improved comments and documentations


## 0.6.3 Small improvements
- line_fit_3D was moved from the INPASIM library to the SideFuncitons one
- Change in the SINPA.Strike to accommodate the order changes in SINPA (just a couple of index changed in the header)


## 0.6.2 Small improvements
### TimeTrace
- TimeTrace.plot_single() now shows the axis and include a print for the base line correction done


## 0.6.1
### Mapping library
- plot_resolution allows to plot just the resolution along a given gyroradii, avoiding the 2D contour which is difficult to follow. Check index_gyr new optional variable
- plot_pix of the Scintillator object was upgraded, now 'the scintillator is closed'. Default line style is continuous and color is white

### Video Object
- plot_frame now include by default a colorbar

### SINPA Library
- Solved a bug when the scintillator histogram wanted to be calculated for FILD data

### Enhance plotting
- Lib.Plotting include a function to plot a collection of lines with colors given by a colormap (collection is mapable so you can then include a colorbar)


## 0.6.0 SINPA Support and new Tomography
### Simulation codes
- Libraries to interact with the different simulation codes (FIDASIM, FILDSIM, iHIBPsim, and SINPA) are now located in the SimulationCodes library

### FIDASIM
- Included routines to read the npa data
- Library subdivided in read and plot

### FILDSIM
- a new FILDSIMmarkers library was created. It contain the new object to load and plot the strike maps
- #Note#: This library imply a small change of phylosophy against previous versions. Yuo can still load and use the strike points as before from the strike map, but they are now a part from the FILDSIM library, with their own object and ploting routines.
- This change was made for an earier integration of INPA and for an easier analysis of FILDSIM strike points for FILD optimization
- Function to plot any variable of the FILDSIM strike points was added: see LibFILDSIM.Strikes.plot1D()
- Direct and easy calculation of the histogram of strike points in the scintillator was added: see LibFILDSIM.Strike.calculate_scintillator_histogram() and LibFILDSIM.Strike.plot_scintillator_histogram()
- When the FILDSIM markers are loaded, they are no longer treated like a single matrix, they are splits by pairs (gyroradius, pitch). This save memory (we do not need to save the first 2 colums of the matrix) and simplify routines as the calculation of the resolution
- The function to read the orbits was removed from the FILDSIMexecution library and moved to the FILDSIMmarkers one, inside the new orbtis object
- The same happeded with the plot orbits, which is now a part from the orbit object

### Mapping library
- Support for SINPA strike maps was included in the mapping library
- calculate_transformation_factors was deprecated
- get_points was deprecated
- append_to_database from the database object was deprecated
- The strike points variable of the StrikeMap was completely changed, see the FILDSIM part of the changelog for a full documentation

### SINPA
- the new Synthetic INPA code is supported

### Tomography
- Mono dimensional tomography can be performed, examples can be found in L15

### PC compatibility
- Included a dummy LibData in order to be able to import the suite in your personal PC. Minor modifications here and there in the import statements were done to support this

### Others
- function Lib.LibData.AUG.plot_FILD4_trajectory(shot) renamed to Lib.LibData.AUG.plot_FILD4_trajectory(shot)
- Solved a bug in Video.find_orientation when the function was called with the remap not calculated
- Solve small bug in the plot_real routine of the strike map, before pitch label was 'Pitch [0])' and in the gyroradius one, there were () instead of []
- Vid.plot_orientation no longer set by default the font size, as that is don now when initializing the suite
- Lib.Libfildsim.plot_geometry(). Dummy bug corrected, in the title of the 3 subplot it said 'Y-Z' instead of 'X-Z'
- Default colormap in the GUIS to plot the videos is now grey scale
- Added update_case_insensitive to the Utilities library to compare dictionaries in a case insensitive way
- Added a custom path file so the user can define its own paths
- Improvements in comments + PEP8 checking
- change 'Pablo Oyola:' to 'Pablo Oyola - ' beause Pablo likes more the ' - ' notation to introduce his email
- NBI object includes now an option to plot in 3D
- Solved minor details for the first installation (regarding plotting settings initialization and AUG path)


## 0.5.8 Minor improvements
- The guess_shot of the video class will no longer give an error if the shot number can't be deduced from the file name, it will just return none
- TimeTrace.export_to_ascii() now allows to select the number of digits you want for the output. By default, just 4 digits are used.


## 0.5.7 Minor improvements
- The print netCDF routine of the io is now compatible with netCDF saved without the long _name field
- Upgraded plot_profiles in time, now the labels re-adapt when the user makes zoom


## 0.5.6 i-HIBP namelists and ELM sync routines.
- Added new sublibrary in LibData/AUG names Misc, containing FILD4 trajectories, ELM shotfile...
- Basic namelist generation for i-HIBP simulation codes library included.
- Basic library for i-HIBP beam plotting and marker generator.
- Update in the library BPZ to read and plot BEP fitting data.
- L6 example now uses the MC method
- #Bug solved# related with the single strikemap remap. Before, if you asked the single map remapping, it failed at the end when it tries to save the data, as the variable theta_used was not created, as the theta angle was not evaluated. Now it just save theta_used=0 and solved!


## 0.5.5: Minor improvements and examples
- added an example to plot a discharge overview in AUG
- calculate spectrograms of the fast channel now uses as default the scipy spectrogram function


## 0.5.4: Minor improvements
- plot_single of the TimeTrace object now no longer have default color red, so is not a problem to compare different shots. Line_par and ax_par entries of that functions were renamed to line_params and ax_params to be coherent with the rest of the suite
- new examples to analyse FILD data


## 0.5.3: Minor improvements
- Now the scan of the tomography library saves the data in each interaction (can be deactivate via inputs)
- Label can be set in the plotting of the fast channel via line_params dictionary
- #Bug solved# now the get_fast_signal() will not fail if the requested channel is a component of a numpy array
- Lib.LibData.AUG.plot_FILD4_trayectory(shot) and Lib.LibData.AUG.load_FILD4_trayectory(shot) added to load FILD4 data. First step of FILD4 disclosure
- Plotting style sheet updated, now you can choose default colors for line plotting


## 0.5.2: Minor improvements
- synthetic_signal_remap() will output the signal as a matrix [npitch, nradius] to be consistent with the remap (before it was [nradius, npitch])
- The fast channel options allows now to calculate spectrograms and plot them


## 0.5.1: Fast Channel analysis v1
- synthetic_signal_remap() inputs changed, now gmin, gmax, dg is now renamed as rmin, rmax, dr, to be consistent with the rest of the ScintillatorSuite
- #Bug solved# solves a bug in the synthetic_signal_remap() method, nan where appearing if the markers were outside the map range
- get_fast_channel() from the LibData now also returns the number of the loaded channel


## 0.5.0: New FILD remap
- The 'nearest' method of the interp_grid was deprecated
- The interp_grid method of the StrikeMap class was completely rewritten, please see the new function
- The remap method will call interp_grid of the smap object instead of failing if the grid was not interpolated before calling this function
- inputs for remap method of the mapping library was changed, now the edges of the histogram should be calculated outside (improve efficiency and easily allows for MC or standard remap switch)
- New MC remap based in the 'Translation Tensor' developed. See documentation PDF for a full description of the method


## 0.4.15 Profile routines and EHO tracker.
- Toroidal rotation reading routines has been included: from PED, IDI or make a smoothing spline to the CXRS raw data.
- Routines to read the profiles (electron temperature and density) from PED.
- EHO tracker with and without diamagnetic corrections has been included in Examples.
- Phase correction for the magnetic pick-up coils in AUG is now included.
- The phase correction files are automatically downloaded at the first time that the magnetic routines from AUG are run.


## 0.4.14: Smap and plotting improvements
- The StrikeMap object can now be initialised with the theta and phi angle, no longer need the full path to the file (although of course you can still use the file)
- If no file is given to the StrikeMap.load_strike_points() the code will look for the strike points file in the same folder than the strike map
- The substract noise function include now an option to make a copy of the frames or not (to save memory, dafult: True)
- Default plotting options now available via configurable namelist (Data/MyData)
- Minor ToDos solved
- Upgraded Readme


## 0.4.13: FILDSIM forward modeling
- Camera parameters no longer in LibParams but in separate txt files in the Data folders
- f90mnl is now a fundamental module, the suite will not work without it
- Added function in the LibIO to read the camera properties
- Current synthetic_signal and plot_synthetic signal function of the FILDSIM library renamed to synthetic_remap and plot_synthetic_remap
- #Note#: The weight function calculation does no longer include  # dr_scint # dp_scint, so the W has dimension of one over dgyr and dpitch of the scintillator grid used for the calculus
- Several plotting plotting capabilities added (credit to Ajvv)
- Routines to model basic camera noise added


## 0.4.12: Small improvements
- New examples for the tracker were added
- #Note#: The order of the inputs in the function write_markers for the tracker was changed, to follow the same logical order of the rest of the suite, now is: write_markers(markers: dict, filename: str)
- Small PEP8 stile corrections
- functions to save and read objects with pickles were added, this allows to save and load figures more or less as .fig from matlab (see save_object_pickle and load_object_pickle)
- Update run_paths.py to the new system to import modules
- function to read the deposition markers was added
- old method to write tracker namelist recoverd for legacy compatibility
- #Note#: the input of the LibIHIBPorbits, for the plot, is now 'ax_params' and 'line_params' instead of 'ax_options' and 'line_options', to be consistent with the rest of the suite
- #Note#: the input of the LibIHIBfields, to read the magnetic field from the database, now requiers shot and time instead of time and shot, to be consistend with the rest of the suite
- #Note#: same with readPsiPolfromDB
- #Note#: vt renamed to vphi in the properties of the markers


## 0.4.11: HotFix
- Fix an issue while importing library of BEB
- change '()' on the plot strike map for '[]' (all the rest of the plots of the suite indicate the units between [])


## 0.4.10: Tomography improvements
### Tomography improvements
- Solved a bug in the process to W2D to W4D, last gyroradii was being ignored
- Now fildsim.build_weight_matrix() gives also the W2D matrix
- Lib.Tomography.prepare_X_y_FILD now can apply a median filter to the remap frame
- Forward modeled frame and profiles included in the Tomography GUI

### NBI improvements
- Renamed _NBI_diaggeom_cordinates to NBI_diaggeom_cordinates
- The function NBI_diaggeom_coordinates include now the 'length' of the NBI line as well as the tangency point
- Included 'calculate_intersection' method in the NBI class to calculate the intersection points of the NBI line with the flux surfaces
- Included generate_tarcker_markers in the NBI class to generate markers for the tracer

### Tracker changes
- The write namelist for the tracker was updated to the new f90mnl format adapted in the rest of the suite
- Duplicated tracker routines were eliminated, now only the iHIBPsim library should be used for the fields and orbits reading
- #DEPRECATED# The flag grid on the plotTimeTraces() of the orbit class was deprecated, if you want to plot the grid pass grid:'both' or 'major' to the ax_options dictionary
- plotTimeTraces() now has a flag to plot the R,Z,phi temporal evolution
- The routines to plot the orbits now admit a flag (default: True) to plot the vessel or not
- Added routine in the orbit class to calculate the gyrocenter coordinates
- Added the possibility of calculating the magnetic moment with the gyrocenter Bfield

### Forward modeling improvements:
- Include check to avoid the forward modeling routine to give Nan when some points of the distribution are outside the range of the Strike map, these points will be ignored


## 0.4.8: Toroidal rotation fitting and hotfix for magnetic spectograms:
### LibData
- Introduction of routines to read the toroidal rotation velocity from AUG database. Available profiles from IDI, PED and spline-regression to several CXRS diagnostics (CUZ, COZ, CMZ & CEZ).

### Magnetics
- Ballooning coils phase correction for the FFT taken from pyspecview.
- All examples in FreqAnalysis corrected with the phase.


## 0.4.7: Support for BEP plotting:
- Added initial library for reading the calibrated and uncalibrated signal from BEP shotfiles.
- Simple GUI to plot interactively see the spectra for shots.
- Added few examples to plot the BEP in a non-interactive way.


## 0.4.6: FILDSIM orbit plotting:
- Orbit plotting included to plot FILDSIM calculated orbits


## 0.4.5: Bug solved:
- Solved a bug in the diaggeom coordinates for NBI8. NBI8 end was off by almost 10 cm


## 0.4.4: Import changes:
- Routes to libraries were change such that you can import the library just setting your environment variable in the path


## 0.4.3: i-HIBPsim strike line reader & Frequency tracking.
### LibHIBPstrikes
- Adding support read and plot the strikelines from i-HIBPsim code.
- Added support to plot the scintillator synthetic signal.
- Added support to introduce the database of strike lines.
- Changed attributes in the database to adapt to a common TRANSP-like database. long_name contains a full description of the field while the short_name contains a ready-to-plot name.

### LibFrequencyAnalysis
- Added STFT2 routine: wrapper to scipy implementation, emulating Giovanni's.
- Added iSTFT routine: wrapper to scipy implmentation, to reconstruct the signal from an STFT.
- Added Vertex and Graph classes, allowing for minimal path search (using Dijsktra's method).
- Added routine to search for frequency in a spectrogram (trackFrequency).
- Moved examples 'multipow', 'frequencyTracking' to new Folder: 'FrequencyAnalysis'
- New example to plot fast the spectrogram of a given magnetic pick-up coil.

### Movement of LibDataAUG
- LibDataAUG is now moved inside the folder LibData, to allow for a smother integration of future machines


## 0.4.2: FILDSIM forward modeling
- Now the StrikeMap.calculate_resolutions() also calculate the interpolators so one can just call smap.interpolators['pitch']['sigma'](gyr0, pitch0) and you will have the interpolated value of sigma of the pitch for gyr0, pitch0.
- The StrikeMap object for FILD now include the fields: unique_gyroradius, unique_pitch and collimator_factor_matrix.
- #Included requested feature#: Issue #58: read_ASCOT_distribution implemented, only valid for ASCOT4
- Fits of the calculate resolution function are now inside the 'fits' dictionary, contained in the resolution section of the strike map object
- read_scintillator_efficiency moved from the LibIO to the new LibScintillatorCharacterization.py
- Efficiency included in FILD forward modeling
- Efficiency included in tomography
- Calculation of the W function for FILD re-written in a more compact way. Coherent with the models used to calculate the resolutions. Now it much faster
- fildsim.plot_geometry added in the fildsim library. It plot the plates geometry in 3d and is projections
- Method relating the absolute calibration of the frames removed from FILDSIM library, they'll be included again in next version once they are tested


## 0.4.1: Minor improvements + ELM filtering
- Added a function to calculate the intersection between any curves in 2D (LibUtilities.find_2D_intersection(x1, y1, x2, y2))
- Improved LibPlotting.plot_flux surfaces() : Now color can be selected, cm can be used as units, the axis limit will not be changed if an axis is given
- Included root directory of the suite in path_suite.py to be aable of using the command =import Lib as ss= outside the root directory of the suite
- Included reading of ELM time base (LibData.profiles.get_ELM_timebase.py)
- Included ELM filtering: Note, it will just delete from your input signal the ELM time points
- Read frame from a cin file will no longer return a squeeze matrix when you load the frames internally. When you load them externally, they will be squeeze()
- Solved issue #7: NBI profile calculation and plot upgraded
- Plot NBI added to the NBI class
- Now calc_pitch_profile of the NBI class take as default IpBt sign defined in the .dat library


## 0.4.0: New suite structure:
- Typos in comments corrected
- PEP8 agreement revised
- LibDataAUG subdivided in different modules (it was too big)
- Re-written first_run.py
- Verbose of remap_all_loaded_frames_FILD.py improved


## 0.3.6: Improvements in tomography:
- Now the Ridge, nnridge and Elastic net scan also return a dictionary with the produced figures


## 0.3.5: Bug solved:
- #Bug solved# Solved issue #54 on the broken time base of CCD cameras


## 0.3.4: First INPASIM utilities:
- GUIs files where divided into a new folder GUIs
- #Included requested feature#: Issue #33. Now if a path is passed to the remap routine mask=path the code will load the mask contained in file inidcated by path
- Included Non Negative Ridge as a regression method
- Included method to cut the video in the Video class, to restrict to a given region of pixels: Video.cut_frames()
- A flag was added in the noise_subtraction and filter methods of the Video class in order to decide if we want to create a copy of the experimental frames or not
- First methods to calculate optical transmission


## 0.3.3 i-HIBPsim strikeline and strikes reader:
- New library under iHIBPsim for reading and plotting strikelines and strikes on the scintillator.
- Added function in LibDataAUG for reading magnetic pick-up coils and group of them (same toroidal location).
- Added function in LibDataAUG for reading from the equilibrium the basics of the shot data (Bt0, Ip, elongation, ...)


## 0.3.2: First INPASIM utilities:
- Added function to fit a line to a 3d cloud of points
- Rewritten paths_suite.py to allow make easier to include new libraries


## 0.3.1: Tomography:
- Update examples to the new version
- Updated Smaps library (more maps) download the new version if you want
- video.find_orientation() added, allows to find the calculated theta and phi (Yes, I was lazy and I've created a small function to avoid the calculation of this manually)
- Now the same criteria of rmin, dr and so on is implemented in the tomographic reconstruction section
- Scan of tomographic reconstruction now gives a dict as output, not single outputs
- New GUI for tomographic representation plotted


## 0.3.0: GUIs and plotting
- Simplified StrikeMap.plot_pix() and StrikeMap.plot_real(). #IMPORTANT# Names of the input arguments were changed!!!
- Included GUI to explore the camera frames, Video.plot plot_frames_slider() was rename as Vide.GUI_frames()
- Included GUI to explore the remapped frames, Vide.GUI_frames_and_remap()
- Improved Video.plot_frame() was upgraded now you can write 'auto' and the function will load and plot the StrikeMap (see its documentation for further instructions)
- LibPlotting.remove_lines() added, it deletes all lines from a plot, useful to delete the strikemap of one of your plots (used by the new GUIs)
- #BUG SOLVED#: Selecting 'cancel' in the export remap windows raised and error. Now it solved


## 0.2.9 Multipow calculation.
- Included functions to read magnetic coils in LibDataAUG
- Included functions to read the ECE data in LibDataAUG.
- Included plotting function for the ECE data in LibPlotting
- Included plotting function for flux surfaces using contour levels.
- Solved hotfix for the 0.2.8
- Multipow (CPSD for magnetics-ECE) included as an Example/Others
- Included myCPSD calculation for cross-power calculation in LibFrequencyAnalysis.


## 0.2.8 i-HIBP cross sections.
- Included i-HIBP cross sections calculation and storing to files (Issue 34)


## 0.2.7: Hot fix
- #BUG_SOLVED# Problem with the name of the number of saturated pixels solved, now it is possible to export the remap again (the bug was introduced in version 0.2.6). Issue #50


## 0.2.6: Count pixels
- #Included requested feature#: Issue #50 now the number of pixels over a given threshold is counted by default. User can set this threshold in the read_frame method of the video object
- Video.plot_number_saturated_counts() added. If executed without arguments, it plot the pixels counted by default when reading the video. The function accept also a threshold, in this case the pixels are count again
- #BUG_SOLVED# The angles of rFILD are now properly included


## 0.2.5: Improvements in the remap
- Now when some Smap is missing, the program will give the option to use the nearest (in time) existing strike map
- The real value of theta (with all the decimals) as well as the used one are stored to compare the angles used in the remap
- Added plot_orientation() to the video object, to plot the calculated angles with the orientation (real and used)
- The method fildsim.write_namelist() now overwrite by default the existing namelist. You can change this behavior with the flag =overwrite=
- The method fildsim.guess_strike_map_name_FILD() now do not create extra strike maps like 0 and -0
- Camera model included as one more data in the FILD dictionary in LibDataAUG.py
- Some PEP8 correction in iHIBP library


## 0.2.4: HotFix
- #BUG_SOLVED# Solved bugs in the LibFILDSIM.find_strike_map routine, the fildsim options were not updated properly
- Updated FILDSIM example following new f90nml requirements


## 0.2.3: Filter for video object
- #Included requested feature#: median filter added to the filter_frames method of the video class (closes #47)
- #Closes #45# Now the rmin, rmax, pmin, pmax represent the output vector when we want the remap, not the input edges (:-()
- 'Clean' a bit the method 'find_strike_map' from the FILDSIM library, now a loop is used to run over FILDSIM namelist
- Included Gaussian filter for the video frames
- Reordered examples
- Simplified plotting options in TimeTrace.plot_single()
- Improved TimeTrace.plot_all(), now they share x axis so zoom is better


## 0.2.2: Debugging
- #BUG_SOLVED# in the plot_vessel function, the factor from m to cm was 10 instead of 100!
- #BUG_SOLVED# rotation of the vessel was not passed from the plot_vessel routine to the method which calculate the vessel coordinates
- #BUG_SOLVED# Solved bug when the requested interval to average the noise was not in the file (issue #46)


## 0.2.1: FIDASIM implementation
- First routines to read FIDASIM output added, (thanks Pilar :-)) Although some work still needed in that module this is not completely checked
- Updated Readme following nice example of iHIBP
- Calibration used in the remapping is saved in the remapping options, such that future comparisons of remapped data is easier
- plot_profiles_in_time of the video object allows now to pass the min and max of the scale as inputs
- #Included requested feature# First implementation of issue #41


## 0.2.0: Strike Maps reordering
- p1D_shaded_error updated with the possibility of plotting the central line
- Updated gitignore to ignore a folder call 'MyRoutines' for the user to have its own routines
- Updated the paths to strike maps, now two libraries will be used: Remap 'low' number of markers, 'Tomography' high number of markers
- Updated namelist format, now the suite follows the criteria given in the f90nml module
- Added GNU license


## 0.1.9: Spectrograms
- First spectrogram function added, first step towards the fast channel analysis
- Better examples included
- Better checking of whether we are in AUG or not
- Now the remapping of the whole shot can be done using a given strike map


## 0.1.8: Reverse FILD
- IB sign were included to include the proper pitch definition in FILDSIM even with the reverse field
- #BUG_SOLVED#: Solve a bug which forced the remap to ignore theta and phi if just one of the strike maps was not found
- Included the RealBPP in the exported remap data


## 0.1.7: Improve reading/writing
- Solved the issue in the init due to new iHIBPsim libraries
- Included a check to not overwrite files, now if one of the saving routines try to save a file which exist, it will open a window to give to the user the chance to change the name
- Added also a similar function to open files in case it does not find the name, it will pop-up a window
- Improved the checking to test we are in AUG
- Add a method to integrate the remapped frames in the desired range radius-pitch (arbitrary shapes allowed via roi)


## 0.1.6: What's new?
- Added possibility of loading the used ROIs
- Added the possibility of plotting each individual time trace
- Added general routine to load the created ncdf files
- Suppressed remapped slider plotting in the video object, it was too buggy, new one will come with tkinter


## 0.1.5: What's new?
- Now the remap_all_loaded_frames_FILD first calculate all theta and phi and see how many strike maps must be calculated. The user can decide whether if perform the FILDSIM calculation or just take a single strike map
- Added the possibility of remapping with a ROI. Also export the ROI


## 0.1.4: What is new?
- iHIBP routines to interact with the tracker and iHIBPsim, first round<|MERGE_RESOLUTION|>--- conflicted
+++ resolved
@@ -1,14 +1,12 @@
-<<<<<<< HEAD
-# 1.2.10 Release for the iHIBPsim branch.
-- Release to the dev-branch with the recent modifications for the compability with the i-HIBPsim package.
-=======
 # 1.2.11 Minor improvements
 - pitchProfile from INPA video is now a data array
 - corrected bug in get_ECE when the time interval was too short for the slow channel to have more than 1 point
 - Revised multipow example. Solved issue in input data type
 - Deprecated translate remap energy
 - revived plot_profiles_time() from video object
->>>>>>> 40cd0e1f
+
+# 1.2.10 Release for the iHIBPsim branch.
+- Release to the dev-branch with the recent modifications for the compability with the i-HIBPsim package.
 
 # 1.2.9 Minor improvemments
 - Defocus in optis now done with a gaussian comvulution instead of scipy gaussian blurr.
