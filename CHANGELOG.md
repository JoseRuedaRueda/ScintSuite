--- conflicted
+++ resolved
@@ -1,11 +1,3 @@
-<<<<<<< HEAD
-## 1.0.1: Adaptation to iHIBPsim 3.0.0
-**From this version onwards, the ScintSuite only works with the iHIPsim 3.0.0 and above**
-- Deposition object for the iHIBPsim: can read and plot basic informative data of the secondary birth profile.
-- Adapted namelists and default values to the new iHIBPsim version.
-- Included Hannah's modifications.
-
-=======
 # 1.1.0: Melon con Jamon
 ## FIDASIM library
 - FIDASIM library distributed with the suite is no longer mantained. Please download it from the main repo of FIDASIM4
@@ -66,7 +58,6 @@
 - Minor bug fix in the GUI which plot the frames
 - Integral of the remap is no automatically calculated in the remap video
 - Minor bug fix and comments improvements
->>>>>>> 19b2fbbc
 
 ## 1.0.0: Salmorejo
 **Installation instructions**: Please run the file 'first_run.py' if you just landed in version 1.0.0, as some extra files need to be created
@@ -154,7 +145,7 @@
 - getGyroradius and getEnergy now uses the proper amu to kg conversion and no longer rely on the proton mass
 - Integrate_remap change completely inputs and output, now it can handle also any translation of the remap. Please have a look at the new function doc. Take care with the translation if you do not use standard remaps as initial point
 - The small bug on the units of the weights of INPA markers from SINPA was corrected (the correction due to the detector pinhole size was already performed in SINPA)
-- Included new sub-library MHD, to calculate/plot basic mode parameters such as mode frequencies 
+- Included new sub-library MHD, to calculate/plot basic mode parameters such as mode frequencies
 
 
 ## 0.9.10: iHIBP videos improvements and TORBEAM sims.
