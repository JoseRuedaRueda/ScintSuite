--- conflicted
+++ resolved
@@ -1,17 +1,16 @@
-<<<<<<< HEAD
+
 # 1.3.11 Implementation of xarray in forward modelling
 - Capable of creating synthetic siganls with WF xarray
 - Change in phase space remapped synthetic signals
 - Camera frames, with implemention of diferent kind of noises and filters
 - Capability to compute synthetic signals for double collimators
 - smap class fit parameters matrix wrap for easy optimization
-=======
+
 # 1.3.10 Minor fixes
 - Bug solved in substract noise, last frame was not taken into account (bug introduced in 1.2.1)
 - Plot mask option added to the GUI_frames
 - Included option to load both remap and video
 - Fixed the rotation of the frames when plotting for MU01
->>>>>>> 2cf437de
 
 # 1.3.9 D3D implementation
 ## General
