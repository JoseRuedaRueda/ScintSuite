"""
Methods to enhance plots or to plot auxiliar elements (ie vessel)

Jose Ruea Rueda (jrrueda@us.es) and Pablo Oyola (pablo.oyola@ipp.mpg.de)

"""

import matplotlib.pyplot as plt
import matplotlib
import matplotlib.colors as colors
from mpl_toolkits.mplot3d import Axes3D
import numpy as np
from matplotlib.colors import LinearSegmentedColormap
<<<<<<< HEAD
from Lib.LibMachine import machine
if machine == 'AUG':
    import Lib.LibDataAUG as ssdat
=======
from LibMachine import machine
import LibData as ssdat
>>>>>>> b73eaca8

import os
import matplotlib as mpl

# -----------------------------------------------------------------------------
# --- Plot settings
# -----------------------------------------------------------------------------
def plotSettings(plot_mode='software', usetex=False):
    '''
    Matplotlib formating
    '''
    
    #Add font directories
    trueFonts = '/afs/ipp-garching.mpg.de/home/%s/%s/SpectraViewer/lib/fonts/TrueType/'%(os.getenv("USER")[0], os.getenv("USER"))
    latin_modern_fonts = '/afs/ipp-garching.mpg.de/home/%s/%s/SpectraViewer/lib/fonts/lm-math'%(os.getenv("USER")[0], os.getenv("USER"))
    font_dirs=[trueFonts, latin_modern_fonts]
    #comes from: '/usr/share/texmf/fonts/opentype/public/lm-math/','/usr/openwin/lib/X11/fonts/TrueType'
    #To find fonts use: fc-list | grep "DejaVu Sans"
    #or: find / -type f -name "*.ttf"
    
    font_files=mpl.font_manager.findSystemFonts(fontpaths=font_dirs)
    font_list=mpl.font_manager.createFontList(font_files)
    mpl.font_manager.fontManager.ttflist.extend(font_list)

    '''
    Default settings
    '''
    #Set default font to Arial
    mpl.rcParams['font.family']='Arial'
    #set background transparent
    mpl.rcParams["savefig.transparent"] = True  

    #Set ticks to point inward by default
    mpl.rcParams['xtick.direction']='in'
    mpl.rcParams['ytick.direction']='in'
    
    #other tick settings
    mpl.rcParams['xtick.major.size'] = 8  # major tick size in points
    mpl.rcParams['xtick.major.width']= 2
    mpl.rcParams['xtick.minor.size'] = 6
    mpl.rcParams['xtick.minor.width']= 1
    mpl.rcParams['ytick.major.size'] = 8  # major tick size in points
    mpl.rcParams['ytick.major.width']= 2
    mpl.rcParams['ytick.minor.size'] = 6
    mpl.rcParams['ytick.minor.width']= 1
    
    #Defualt line and marker settings
    mpl.rcParams['lines.linewidth']  = 2
    mpl.rcParams['lines.markersize'] = 8
    #mpl.rcParams['lines.markeredgewidth'] = 2.5
    
    #Latex formating
    mpl.rcParams['text.latex.preamble'] = [\
        r'\usepackage{siunitx}', \
        r'\sisetup{detect-all}', \
        r'\usepackage{sansmath}', \
        r'\usepackage{amsmath}' , \
        r'\usepackage{amsfonts}', \
        r'\usepackage{amssymb}', \
        r'\usepackage{braket}', \
        r'\sisetup{detect-all}']
    #needed to be able to edit fonts in inkscape
    mpl.rcParams['svg.fonttype'] = 'none'
    #Use latex formating when usetex=True
    mpl.rc('text', usetex=usetex)
    
    if(plot_mode == "Article"):
        #from: https://stackoverflow.com/questions/21321670/how-to-change-fonts-in-matplotlib-python
        #https://www.w3schools.com/css/css_font.asp
        mpl.rc('font',**{'family':'serif','serif':['Latin Modern Math'],'size':16})
        mpl.rcParams["legend.fontsize"]= 16  
        mpl.rcParams['axes.titlesize'] = 16  
        mpl.rcParams['axes.labelsize'] = 16  
    elif(plot_mode == "Presentation"):
        mpl.rc('font',**{'family':'sans-serif','sans-serif':['Arial'],'size':16})
        mpl.rcParams["legend.fontsize"]=  16 
        mpl.rcParams['axes.titlesize'] =  16 
        mpl.rcParams['axes.labelsize'] =  16 

    elif(plot_mode == "Software"):
        mpl.rc('font', **{'family':'sans-serif', 'sans-serif':['DejaVu Sans'], 'size' : 12})
        mpl.rcParams["legend.fontsize"] = 12  
        mpl.rcParams['axes.titlesize']  = 12  
        mpl.rcParams['axes.labelsize']  = 12
        
        mpl.rcParams['lines.linewidth']  = 1.5
        mpl.rcParams['lines.markersize'] = 6
        
        mpl.rcParams['xtick.major.size'] = 4  # major tick size in points
        mpl.rcParams['xtick.major.width']= 1
        mpl.rcParams['xtick.minor.size'] = 2
        mpl.rcParams['xtick.minor.width']= 1
        mpl.rcParams['ytick.major.size'] = 4  # major tick size in points
        mpl.rcParams['ytick.major.width']= 1
        mpl.rcParams['ytick.minor.size'] = 2
        mpl.rcParams['ytick.minor.width']= 1
       
# -----------------------------------------------------------------------------
# --- 1D Plotting
# -----------------------------------------------------------------------------
def p1D(ax, x, y, param_dict: dict = None):
    """
    Create basic 1D plot

    Jose Rueda: jrrueda@us.es

    @param ax: Axes. The axes to draw to
    @param x: The x data
    @param y: The y data
    @param param_dict: dict. Dictionary of kwargs to pass to ax.plot
    @return out: ax.plot with the applied settings
    """
    if param_dict is None:
        param_dict = {}
    ax.plot(x, y, **param_dict)
    return ax


def p1D_shaded_error(ax, x, y, u_up, color='k', alpha=0.1, u_down=None,
                     line_param={}, line=True):
    """
    Plot confidence intervals

    Jose Rueda: jrrueda@us.es

    Basic shaded region between y + u_up and y - u_down. If no u_down is
    provided, u_down is taken as u_up

    @param ax: Axes. The axes to draw to
    @param x: The x data
    @param y: The y data
    @param u_up: The upper limit of the error to be plotted
    @param u_down: (Optional) the bottom limit of the error to be plotter
    @param color: (Optional) Color of the shaded region
    @param alpha: (Optional) Transparency parameter (0: full transparency,
    1 opacity)
    @param line: If true, the line x,y will be also plotted
    @param line_param: (optional) Line parameters to plot the central line
    @return ax with the applied settings
    """
    if u_down is None:
        u_down = u_up

    ax.fill_between(x, (y - u_down), (y + u_up), color=color, alpha=alpha)
    if line:
        ax.plot(x, y, **line_param)
    return ax


def remove_lines(ax):
    """
    Remove Strike Map from the plot

    Jose Rueda: jrrueda@us.es

    note: this is created to e used inside the GUI, although you can use it
    if you like. It will remove all lines (python line plots) from your
    axis

    @param ax: axis to 'clean'

    @return : nothing, just 'clean the axis' from the StrikeMap
    """
    for i in range(len(ax.lines)):
        ax.lines[-1].remove()


# -----------------------------------------------------------------------------
# --- Axis tuning and colormaps
# -----------------------------------------------------------------------------
def axis_beauty(ax, param_dict: dict):
    """
    Modify axis labels, title, ....

    Jose Rueda: jrrueda@us.es

    @param ax: Axes. The axes to be modify
    @param param_dict: Dictionary with all the fields
    @return ax: Modified axis
    """
    # Define fonts
    font = {}
    if 'fontname' in param_dict:
        font['fontname'] = param_dict['fontname']
    if 'fontsize' in param_dict:
        font['size'] = param_dict['fontsize']
        labelsize = param_dict['fontsize']
        # ax.tick_params(labelsize=param_dict['fontsize'])
    if 'xlabel' in param_dict:
        ax.set_xlabel(param_dict['xlabel'], **font)
    if 'ylabel' in param_dict:
        ax.set_ylabel(param_dict['ylabel'], **font)
    if 'yscale' in param_dict:
        ax.set_yscale(param_dict['yscale'])
    if 'xscale' in param_dict:
        ax.set_xscale(param_dict['xscale'])
    if 'tickformat' in param_dict:
        ax.ticklabel_format(style=param_dict['tickformat'], scilimits=(-2, 2),
                            useMathText=True)
        if 'fontsize' in param_dict:
            ax.yaxis.offsetText.set_fontsize(param_dict['fontsize'])
        if 'fontname' in param_dict:
            ax.yaxis.offsetText.set_fontname(param_dict['fontname'])
    if 'grid' in param_dict:
        if param_dict['grid'] == 'both':
            ax.grid(True, which='minor', linestyle=':')
            ax.minorticks_on()
            ax.grid(True, which='major')
        else:
            ax.grid(True, which=param_dict['grid'])
    if 'ratio' in param_dict:
        ax.axis(param_dict['ratio'])
    # Arrange ticks a ticks labels
    if 'fontsize' in param_dict:
        ax.tick_params(which='both', direction='in', color='k', bottom=True,
                       top=True, left=True, right=True, labelsize=labelsize)
    else:
        ax.tick_params(which='both', direction='in', color='k', bottom=True,
                       top=True, left=True, right=True)
    return ax


def Gamma_II(n=256):
    """
    Gamma II colormap

    This function creates the colormap that coincides with the
    Gamma_II_colormap of IDL.

    @param n: numbers of levels of the output colormap
    """
    cmap = LinearSegmentedColormap.from_list(
        'mycmap', ['black', 'blue', 'red', 'yellow', 'white'], N=n)
    return cmap


def Cai(n=256):
    """
    Cai II colormap

    This is a kind of an easter egg

    @param n: numbers of levels of the output colormap
    """
    cmap = LinearSegmentedColormap.from_list(
        'mycmap', ['blue', 'yellow'], N=n)
    return cmap


# -----------------------------------------------------------------------------
# --- 3D Plotting
# -----------------------------------------------------------------------------
def plot_3D_revolution(r, z, phi_min: float = 0.0, phi_max: float = 1.57,
                       nphi: int = 25, ax=None,
                       color=[0.5, 0.5, 0.5], alpha: float = 0.75):
    """
    Plot a revolution surface with the given cross-section

    Jose Rueda: ruejo@ipp.mpg.de

    @param r: Array of R's of points defining the cross-section
    @param z: Array of Z's of points defining the cross-section
    @param phi_min: minimum phi to plot, default 0
    @param phi_max: maximum phi to plot, default 1.57
    @param nphi: Number of points in the phi direction, default 25
    @param color: Color to plot the surface, default, light gray [0.5,0.5,0.5]
    @param alpha: transparency factor, default 0.75
    @param ax: 3D axes where to plot, if none, a new window will be opened
    @return ax: axes where the surface was drawn
    """
    # --- Section 0: Create the coordinates to plot
    phi_array = np.linspace(phi_min, phi_max, num=nphi)
    # Create matrices
    X = np.tensordot(r, np.cos(phi_array), axes=0)
    Y = np.tensordot(r, np.sin(phi_array), axes=0)
    Z = np.tensordot(z, np.ones(len(phi_array)), axes=0)

    # --- Section 1: Plot the surface
    if ax is None:
        fig = plt.figure()
        ax = fig.add_subplot(111, projection='3d')
    ax.plot_surface(X, Y, Z, color=color, alpha=alpha)

    return ax


# -----------------------------------------------------------------------------
# --- Vessel plot
# -----------------------------------------------------------------------------
def plot_vessel(projection: str = 'pol', units: str = 'm', h: float = None,
                color='k', linewidth=0.5, ax=None, shot: int = 30585,
                params3d: dict = {},
                tor_rot: float = -np.pi/8.0*3.0):
    """
    Plot the tokamak vessel

    Jose Rueda: jrrueda@us.es

    @param projection: 'tor' or 'toroidal', '3D', else, poloidal view
    @param units: 'm' or 'cm' accepted
    @param h: z axis coordinate where to plot (in the case of 3d axes), if none
    a 2d plot will be used
    @param color: color to plot the vessel
    @param linewidth: linewidth to be used
    @param ax: axes where to plot, if none, a new figure will be created
    @param shot: shot number, only usefull for the case of the poloidal vessel
    of ASDEX Upgrade
    @param params3d: optional parameters for the plot_3D_revolution method,
    except for the axes
    @param tor_rot: rotation parameter to properly set the origin of the phi=0
    for the toroidal plot
    @return ax: the axis where the vessel has been drawn
    """
    # --- Section 0: conversion factors
    if units == 'm':
        fact = 1.0
    elif units == 'cm':
        fact = 100.0
    else:
        raise Exception('Units not understood')
    # --- Section 0: get the coordinates:
    if projection == 'tor' or projection == 'toroidal':
        # get the data
        vessel = ssdat.toroidal_vessel(rot=tor_rot) * fact
    else:
        if projection != '3D':
            vessel = ssdat.poloidal_vessel(shot=shot) * fact
        else:
            vessel = ssdat.poloidal_vessel(simplified=True) * fact
    # --- Section 1: Plot the vessel
    # open the figure if needed:
    if ax is None:
        if (h is None) and (projection != '3D'):
            fig, ax = plt.subplots()
        else:
            fig = plt.figure()
            ax = fig.add_subplot(111, projection='3d')
    # Plot the vessel:
    if (h is None) and (projection != '3D'):
        ax.plot(vessel[:, 0], vessel[:, 1], color=color, linewidth=linewidth)
    elif h is not None:
        height = h * np.ones(len(vessel[:, 1]))
        ax.plot(vessel[:, 0], vessel[:, 1], height, color=color,
                linewidth=linewidth)
    else:
        ax = plot_3D_revolution(vessel[:, 0], vessel[:, 1], ax=ax, **params3d)

    return ax


# -----------------------------------------------------------------------------
# --- Flux surfaces plot.
# -----------------------------------------------------------------------------
def plot_flux_surfaces(shotnumber: int, time: float, ax=None,
                       linewidth: float = 1.2,
                       diag: str = 'EQH', exp: str = 'AUGD', ed: int = 0,
                       levels: float = None, label_surf: bool = True,
                       coord_type: str = 'rho_pol',
                       axis_ratio: str = 'auto',
                       units: str = 'm', color=None):
    """
    Plots the flux surfaces of a given shot in AUG for a given time point.

    Pablo Oyola - pablo.oyola@ipp.mpg.de

    Note: @todo, as this has diag and exp as input, maybe we need to rewrite it
    once we move to MAST-U or SMART, I do not know their format... (jrueda)

    @param shotnumber: shot number to get the equilibrium.
    @param time: time point to retrieve the equilibrium.
    @param ax: axis to plot the flux surfaces.
    @param linewidth: line width for flux surfaces.
    @param diag: equilibrium diagnostic for the equilibrium. EQH by default.
    @param exp: experiment in AUG where the EQ is stored. AUGD by default
    @param ed: Edition of the equilibrium. The latest is taken by default.
    @param levels: number of flux surfaces to plot.
    @param label_surf: states whether the flux surfaces should be labeled by
    their value.
    @param coord_type: type of coordinate to be used for the map. rho_pol by
    default. Also available 'rho_tor'
    @param axis_ratio: axis ratio, 'auto' or 'equal'
    @param color: if present,all the lines will be plotted in this color
    @param units: units for the R, Z axis, only cm and m supported
    """
    if units == 'm':
        factor = 1.
    elif units == 'cm':
        factor = 100.
    else:
        raise Exception('Not understood unit')

    if ax is None:
        fig, ax = plt.subplots(1)
        heredado = False
    else:
        xlim = ax.get_xlim()
        ylim = ax.get_ylim()
        heredado = True

    if levels is None:
        if coord_type == 'rho_pol':
            levels = np.arange(start=0.2, stop=1.2, step=0.2)
        else:
            levels = np.arange(start=0.2, stop=1.0, step=0.2)

    # --- Getting the equilibrium
    R = np.linspace(1.03, 2.65, 128)
    z = np.linspace(-1.224, 1.10, 256)

    Rin, zin = np.meshgrid(R, z)
    rho = ssdat.get_rho(shot=shotnumber, time=time,
                        Rin=Rin.flatten(), zin=zin.flatten(),
                        diag=diag, exp=exp, ed=ed, coord_out=coord_type)

    rho = np.reshape(rho, (256, 128))
    # --- Plotting the flux surfaces.

    CS = ax.contour(factor * R, factor * z, rho, levels, linewidths=linewidth,
                    colors=color)
    if label_surf:
        ax.clabel(CS, inline=1, fontsize=10)
    ax.set_aspect(axis_ratio)
    if heredado:
        ax.set_xlim(xlim)
        ax.set_ylim(ylim)
    return ax


# -----------------------------------------------------------------------------
# --- Plotting ECE
# -----------------------------------------------------------------------------
def plot2D_ECE(ecedata: dict, rType: str = 'rho_pol', downsample: int = 2,
               ax = None, fig = None, cmap = None, which: str='norm',
               cm_norm: str = 'linear'):
    """
    Plots the ECE data into a contour 2D plot.

    Pablo Oyola - pablo.oyola@ipp.mpg.de

    @param ecedata: data as obtained by routine @see{get_ECE}
    @param rType: X axis to use. Choice between rho_pol, rho_tor, Rmaj
    and channels.
    @param downsample: downsampling ratio. If the signal is large, the
    plotting routines may saturate your computer.
    @param ax: axis to plot the data.
    @param fig: figure handler where the figure is.
    @param cmap: colormap to use. If None is provide, plasma colormap is used.
    @param which: type of plot. Norm will plot T_e/<T_e> and total, the whole
    ECE signal.
    @param cm_norm: colormap normalization. Optional to be chosen between
    linear, sqrt and log.

    @return ax: return the axis used.
    """

    if ax is None:
        fig, ax = plt.subplots(1)

    if cmap is None:
        cmap = matplotlib.cm.plasma

    ntime = len(ecedata['time'])
    downsample_flag = np.arange(start=0, stop=ntime, step=downsample)
    ntime2 = len(downsample_flag)
    if ecedata['fast_rhop']:
        if rType == 'rho_pol':
            R = np.tile(ecedata['rhop'], (ntime2, 1))
        elif rType == 'rho_tor':
            R = np.tile(ecedata['rhot'], (ntime2, 1))
        elif rType == 'Rmaj':
            R = np.tile(ecedata['r'], (ntime2, 1))
        elif rType == 'channels':
            R = np.tile(ecedata['channels'], (ntime2, 1))
    else:
        if rType == 'rho_pol':
            R = ecedata['rhop'][downsample_flag]
        elif rType == 'rho_tor':
            R = ecedata['rhot'][downsample_flag]
        elif rType == 'Rmaj':
            R = ecedata['r'][downsample_flag]
        elif rType == 'channels':
            R = np.tile(ecedata['channels'], (ntime2, 1))

    tbasis = np.tile(ecedata['time'][downsample_flag], (R.shape[1], 1)).T
    if which == 'norm':
        A = ecedata['Trad_norm'][downsample_flag, :]
    elif which == 'total':
        A = ecedata['Trad'][downsample_flag, :]

    cont_opts = {
        'cmap': cmap,
        'shading': 'gouraud',
        'antialiased': True
    }

    if cm_norm == 'sqrt':
        cont_opts['norm'] = colors.PowerNorm(gamma=0.50)
    elif cm_norm == 'log':
        cont_opts['norm'] = colors.LogNorm(A.min(), A.max())

    im1 = ax.pcolormesh(tbasis, R, A, **cont_opts)

    fig.colorbar(im1, ax=ax)

    return ax<|MERGE_RESOLUTION|>--- conflicted
+++ resolved
@@ -11,14 +11,8 @@
 from mpl_toolkits.mplot3d import Axes3D
 import numpy as np
 from matplotlib.colors import LinearSegmentedColormap
-<<<<<<< HEAD
 from Lib.LibMachine import machine
-if machine == 'AUG':
-    import Lib.LibDataAUG as ssdat
-=======
-from LibMachine import machine
-import LibData as ssdat
->>>>>>> b73eaca8
+import Lib.LibData as ssdat
 
 import os
 import matplotlib as mpl
@@ -30,7 +24,7 @@
     '''
     Matplotlib formating
     '''
-    
+
     #Add font directories
     trueFonts = '/afs/ipp-garching.mpg.de/home/%s/%s/SpectraViewer/lib/fonts/TrueType/'%(os.getenv("USER")[0], os.getenv("USER"))
     latin_modern_fonts = '/afs/ipp-garching.mpg.de/home/%s/%s/SpectraViewer/lib/fonts/lm-math'%(os.getenv("USER")[0], os.getenv("USER"))
@@ -38,7 +32,7 @@
     #comes from: '/usr/share/texmf/fonts/opentype/public/lm-math/','/usr/openwin/lib/X11/fonts/TrueType'
     #To find fonts use: fc-list | grep "DejaVu Sans"
     #or: find / -type f -name "*.ttf"
-    
+
     font_files=mpl.font_manager.findSystemFonts(fontpaths=font_dirs)
     font_list=mpl.font_manager.createFontList(font_files)
     mpl.font_manager.fontManager.ttflist.extend(font_list)
@@ -49,12 +43,12 @@
     #Set default font to Arial
     mpl.rcParams['font.family']='Arial'
     #set background transparent
-    mpl.rcParams["savefig.transparent"] = True  
+    mpl.rcParams["savefig.transparent"] = True
 
     #Set ticks to point inward by default
     mpl.rcParams['xtick.direction']='in'
     mpl.rcParams['ytick.direction']='in'
-    
+
     #other tick settings
     mpl.rcParams['xtick.major.size'] = 8  # major tick size in points
     mpl.rcParams['xtick.major.width']= 2
@@ -64,12 +58,12 @@
     mpl.rcParams['ytick.major.width']= 2
     mpl.rcParams['ytick.minor.size'] = 6
     mpl.rcParams['ytick.minor.width']= 1
-    
+
     #Defualt line and marker settings
     mpl.rcParams['lines.linewidth']  = 2
     mpl.rcParams['lines.markersize'] = 8
     #mpl.rcParams['lines.markeredgewidth'] = 2.5
-    
+
     #Latex formating
     mpl.rcParams['text.latex.preamble'] = [\
         r'\usepackage{siunitx}', \
@@ -84,29 +78,29 @@
     mpl.rcParams['svg.fonttype'] = 'none'
     #Use latex formating when usetex=True
     mpl.rc('text', usetex=usetex)
-    
+
     if(plot_mode == "Article"):
         #from: https://stackoverflow.com/questions/21321670/how-to-change-fonts-in-matplotlib-python
         #https://www.w3schools.com/css/css_font.asp
         mpl.rc('font',**{'family':'serif','serif':['Latin Modern Math'],'size':16})
-        mpl.rcParams["legend.fontsize"]= 16  
-        mpl.rcParams['axes.titlesize'] = 16  
-        mpl.rcParams['axes.labelsize'] = 16  
+        mpl.rcParams["legend.fontsize"]= 16
+        mpl.rcParams['axes.titlesize'] = 16
+        mpl.rcParams['axes.labelsize'] = 16
     elif(plot_mode == "Presentation"):
         mpl.rc('font',**{'family':'sans-serif','sans-serif':['Arial'],'size':16})
-        mpl.rcParams["legend.fontsize"]=  16 
-        mpl.rcParams['axes.titlesize'] =  16 
-        mpl.rcParams['axes.labelsize'] =  16 
+        mpl.rcParams["legend.fontsize"]=  16
+        mpl.rcParams['axes.titlesize'] =  16
+        mpl.rcParams['axes.labelsize'] =  16
 
     elif(plot_mode == "Software"):
         mpl.rc('font', **{'family':'sans-serif', 'sans-serif':['DejaVu Sans'], 'size' : 12})
-        mpl.rcParams["legend.fontsize"] = 12  
-        mpl.rcParams['axes.titlesize']  = 12  
+        mpl.rcParams["legend.fontsize"] = 12
+        mpl.rcParams['axes.titlesize']  = 12
         mpl.rcParams['axes.labelsize']  = 12
-        
+
         mpl.rcParams['lines.linewidth']  = 1.5
         mpl.rcParams['lines.markersize'] = 6
-        
+
         mpl.rcParams['xtick.major.size'] = 4  # major tick size in points
         mpl.rcParams['xtick.major.width']= 1
         mpl.rcParams['xtick.minor.size'] = 2
@@ -115,7 +109,7 @@
         mpl.rcParams['ytick.major.width']= 1
         mpl.rcParams['ytick.minor.size'] = 2
         mpl.rcParams['ytick.minor.width']= 1
-       
+
 # -----------------------------------------------------------------------------
 # --- 1D Plotting
 # -----------------------------------------------------------------------------
