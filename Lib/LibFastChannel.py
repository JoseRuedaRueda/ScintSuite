--- conflicted
+++ resolved
@@ -7,16 +7,9 @@
 """
 import numpy as np
 import matplotlib.pyplot as plt
-<<<<<<< HEAD
 import Lib.LibPlotting as ssplt
 from Lib.LibMachine import machine
-if machine == 'AUG':
-    import Lib.LibDataAUG as ssdat
-=======
-import LibPlotting as ssplt
-from LibMachine import machine
-import LibData as ssdat
->>>>>>> eb0a336d
+import Lib.LibData as ssdat
 
 
 # -----------------------------------------------------------------------------
