"""Calculate and plot synthetic signals with FILDSIM"""
import numpy as np
import matplotlib.pyplot as plt
<<<<<<< HEAD
import Lib.LibMap as ssmapping
import Lib.LibFILDSIM.FILDSIMexecution as ssfildsimA
from Lib.LibMachine import machine
import Lib.LibPlotting as ssplt
import matplotlib.pyplot as plt
if machine == 'AUG':
    import Lib.LibDataAUG as ssdat
=======
import LibMap as ssmapping
import FILDSIMexecution as ssfildsimA
import LibPlotting as ssplt
import LibData as ssdat
>>>>>>> eb0a336d
try:
    import lmfit
except ModuleNotFoundError:
    print('lmfit not found, not possible foward modelling')


# -----------------------------------------------------------------------------
# --- Inputs distributions
# -----------------------------------------------------------------------------
def gaussian_input_distribution(r0, sr0, p0, sp0, B=1.8, A=2.0, Z=1):
    """
    Prepare an 2D Gaussian input distribution

    Jose Rueda Rueda: jrrueda@us.es

    @param r0: centroid of the Gaussian in gyroradius
    @param sr0: sigma of the gaussian in gyroradius
    @param p0: centroid of the gaussian in pitch
    @param sp0: sigma of the gaussian in pitch
    @param B: Magnetic field (to translate from r to Energy)
    @param A: Mass, in amu, (to translate from r to Energy)
    @param Z: Charge in e units (to translate from r to Energy)

    @return: distribution ready to be used by the foward model routine
    """
    gaussian = lmfit.models.GaussianModel().func

    ggrid = np.linspace(r0 - 3 * sr0, r0 + 3 * sr0)
    pgrid = np.linspace(p0 - 3 * sp0, p0 + 3 * sp0)

    G, P = np.meshgrid(ggrid, pgrid)
    weights = gaussian(G.flatten(), center=r0, sigma=sr0) \
        * gaussian(P.flatten(), center=p0, sigma=sp0)
    distro = {
        'pitch': P.flatten(),
        'gyroradius': G.flatten(),
        'weight': weights.flatten(),
        'histograms': {
            'gp': {
                'gyroradius': ggrid,
                'pitch': pgrid,
                'hist': np.reshape(weights, G.shape).T
            }
        }
    }
    distro['energy'] = ssfildsimA.get_energy(distro['gyroradius'],
                                             B, A, Z)
    distro['n'] = len(distro['weight'])
    return distro


def read_ASCOT_distribution(file, version: int = 4, IpBt_sign=ssdat.IB_sign):
    """
    Read a distribution coming from ASCOT

    Jose Rueda: jrrueda@us.es

    @param file: full path to the file
    @param version: ASCOT version, default 4
    """
    out = {}
    if version == 4:
        print('Reading file: ', file)
        # --- Read header:
        header = []
        with open(file) as f:
            for j in range(30):
                header.append(f.readline())
        # extract names:
        names = []
        help = []
        units = []
        for i in range(10, 29):
            nam, h = header[i].split('-')
            names.append(nam.strip())
            help.append(h.strip())
            dummy, dummy2 = h.split('(')
            uni, dummy = dummy2.split(')')
            units.append(uni.strip())
        out['header'] = header
        out['help'] = help
        out['units'] = units
        # --- Read data
        # ASCOT4 gives us 30 line of comments:
        data = np.loadtxt(file, skiprows=30)
        for i in range(len(names)):
            out[names[i]] = data[:, i]
        out['n'] = len(data[:, 0])
        # --- Try to calculate the total field:
        if 'B' not in out.keys():
            try:
                out['B'] = np.sqrt(out['Bphi']**2 + out['Bz']**2
                                   + out['BR']**2)
            except KeyError:
                print('Not possible to calculate B')

        # --- Try to calculate the pitch:
        if 'pitch' not in out.keys():
            try:
                vmod = np.sqrt(out['vR']**2 + out['vphi']**2 + out['vz']**2)
                bmod = np.sqrt(out['BR']**2 + out['Bphi']**2 + out['Bz']**2)
                pitch = IpBt_sign * (out['vR'] * out['BR']
                                     + out['vphi'] * out['Bphi']
                                     + out['vz'] * out['Bz']) / vmod / bmod
                out['pitch'] = pitch
            except KeyError:
                print('Not possible to calculate pitch')
        if 'gyroradius' not in out.keys():
            try:
                r = ssfildsimA.get_gyroradius(out['energy'], out['B'],
                                              out['Anum'], out['Znum'])
                out['gyroradius'] = r
            except KeyError:
                print('Not possible to calculate gyroradius')
        return out


def distribution_tomography_frame(g_grid, p_grid, coefficients,
                                  exclude_neg: bool = True):
    """
    Prepare distribution for foward modelling from tomographic inversions:

    Jose Rueda Rueda: jrrueda@us.es

    @param g_grid: array with gyroradius values
    @param p_grid: array with pitch values
    @param coefficients: 2D array with the inversion results, [ngyr, npitch]
    @param exclude_neg: if True, negative values will be excluded
    """
    # prepare the grid:
    gyr, pitch = np.meshgrid(g_grid, p_grid)
    dummy = coefficients.T
    if exclude_neg:
        flags = dummy > 0
        gyr = gyr[flags]
        pitch = pitch[flags]
        dummy = dummy[flags]
    distro = {
        'pitch': pitch.flatten(),
        'gyroradius': gyr.flatten(),
        'weight': coefficients.flatten(),
    }
    distro['n'] = len(distro['weight'])
    return distro


# -----------------------------------------------------------------------------
# --- Synthetic signals
# -----------------------------------------------------------------------------
def synthetic_signal(distro, smap, spoints=None, diag_params: dict = {},
                     gmin=1.5, gmax=10.0, dg=0.1, pmin=20.0, pmax=90.0,
                     dp=1.0, efficiency=None):
    """
    Generate FILD synthetic signal

    Jose Rueda: jrrueda@us.es

    Based on the matlab implementation written by Joaquin Galdón

    @param distro: distribution, created by one of the routines of this library
    , example (read_ASCOT_distribution(), or distribution_tomography_frame())
    @param smap: Strike map object or path pointing to the strike map file
    @param spoints: path pointing to the strike point file. Not needed if smap
    is a strike map object with the resolutions already calculated
    @param diag_params: Parametes for the resolution calculation, useless if
    the input strike map has the resolutions already calcualted See
    StrikeMap.calculate_resolutions() for the whole list of options
    @param gmin: Minimum gyroradius to consider in the synthetic signal
    @param gmax: Maximum gyroradius to consider in the synthetic signal
    @param dg: space in the gyroradius
    @param pmin: Minimum pitch to consider in the synthetic signal
    @param pmax: Maximum pitch to consider in the synthetic signal
    @param dp: space in pitch
    @param efficiency: ScintillatorEfficiency() object. If None, efficiency
    will not be included

    @return g_grid: gyroradius where the synthetic signal was evaluated
    @return p_grid: pitch where the synthetic signal was evaluated
    @return signal: Synthetic signal[ngyr, npitch]
    """
    # Initialise the diag_params:
    diag_parameters = {
        'g_method': 'sGauss',
        'p_method': 'Gauss'
    }
    diag_parameters.update(diag_params)
    # Check / load the strike map
    if isinstance(smap, str):  # if it is string, load the file.
        if spoints is None:
            raise Exception('StrikePoints file needed!!')
        print('Reading strike map: ', smap)
        smap = ssmapping.StrikeMap(file=smap)
        smap.load_strike_points(spoints)
    if smap.resolution is None:
        smap.calculate_resolutions(diag_params=diag_parameters)

    # --- Prepare the models for the signal calculation:
    # Just for consitency, use the same one we use for the resolution
    # calculation
    if smap.resolution['pitch_model'] == 'Gauss':
        pitch_func = lmfit.models.GaussianModel().func
    elif smap.resolution['pitch_model'] == 'sGauss':
        pitch_func = lmfit.models.SkewedGaussianModel().func

    if smap.resolution['gyroradius_model'] == 'Gauss':
        g_func = lmfit.models.GaussianModel().func
    elif smap.resolution['gyroradius_model'] == 'sGauss':
        g_func = lmfit.models.SkewedGaussianModel().func
    # --- Calculate the signal:
    # Prepare the grid
    ng = int((gmax-gmin)/dg)
    npitch = int((pmax-pmin)/dp)
    g_array = gmin + np.arange(ng+1) * dg
    p_array = pmin + np.arange(npitch+1) * dp
    g_grid, p_grid = np.meshgrid(g_array, p_array)
    # Prepare the parameters we will interpolate:
    parameters_to_consider = {
        'Gauss': ['sigma', 'center'],
        'sGauss': ['sigma', 'gamma', 'center']
    }
    signal = np.zeros(g_grid.size)
    # Make the comparison if efficiency is None or not, to avoid doing it
    # inside the loop:
    if efficiency is not None:
        eff = True
    else:
        eff = False

    for i in range(distro['n']):
        # Interpolate sigmas, gammas and collimator_factor
        g_parameters = {}
        for k in parameters_to_consider[smap.resolution['gyroradius_model']]:
            g_parameters[k] = \
                smap.interpolators['gyroradius'][k]\
                (distro['gyroradius'][i], distro['pitch'][i])
        p_parameters = {}
        for k in parameters_to_consider[smap.resolution['pitch_model']]:
            p_parameters[k] = \
                smap.interpolators['pitch'][k]\
                (distro['gyroradius'][i], distro['pitch'][i])

        col_factor = smap.interpolators['collimator_factor']\
            (distro['gyroradius'][i], distro['pitch'][i]) / 100.0

        if eff:
            signal += col_factor * g_func(g_grid.flatten(), **g_parameters) \
                * pitch_func(p_grid.flatten(), **p_parameters)\
                * distro['weight'][i]\
                * efficiency.interpolator(distro['energy'][i])
        else:
            signal += col_factor * g_func(g_grid.flatten(), **g_parameters) \
                * pitch_func(p_grid.flatten(), **p_parameters)\
                * distro['weight'][i]
    signal = np.reshape(signal, g_grid.shape)

    return g_array, p_array, signal.T


def plot_synthetic_signal(r, p, signal, cmap=None, ax=None, ax_params={}):
    """
    Plot the synthetic signal

    Jose Rueda: jrrueda@us.es

    @param r: array with gyroradius values
    @param p: array with pitch values
    @param signal: matrix with the signal [np, nr]
    @param cmap: color map to use, if none: ssplt.Gamma_II()
    @param ax: axes where to plot, if none, a new figure will be created
    @param ax_params: only used if the axis was created here, parameters for
    the axis_beauty function

    @return ax: axes where the figure was drawn
    """
    # Initialise the axis options:
    ax_options = {
        'xlabel': 'Pitch',
        'ylabel': 'Gyroradius [cm]',
        'fontsize': 14,
    }
    ax_options.update(ax_params)

    # Prepare the color map:
    if cmap is None:
        cmap = ssplt.Gamma_II()

    # Open the axis:
    if ax is None:
        fig, ax = plt.subplots()
        created = True
    else:
        created = False
    # plot:
    ax.contourf(r, p, signal.T, cmap=cmap)
    if created:
        ax = ssplt.axis_beauty(ax, ax_options)
    return ax


# -----------------------------------------------------------------------------
# --- Weight function
# -----------------------------------------------------------------------------
def build_weight_matrix(smap, rscint, pscint, rpin, ppin,
                        efficiency=None, spoints=None, diag_params: dict = {},
                        B = 1.8, A = 2.0, Z = 1):
    """
    Build FILD weight function

    Jose Rueda Rueda: jrrueda@us.es

    Introduced in version 0.4.2

    @param smap: Strike map object or path pointing to the strike map file
    @param spoints: path pointing to the strike point file. Not needed if smap
    is a strike map object with the resolutions already calculated
    @param diag_params: Parametes for the resolution calculation, useless if
    the input strike map has the resolutions already calcualted See
    StrikeMap.calculate_resolutions() for the whole list of options
    @param sgmin: Minimum gyroradius to consider in the scintillator
    @param sgmax: Maximum gyroradius to consider in the scintillator
    @param sdg: space in the gyroradius scintillator
    @param spmin: Minimum pitch to consider in the scintillator
    @param spmax: Maximum pitch to consider in the scintillator
    @param sdp: space in pitch scintillator
    @param pgmin: Minimum gyroradius to consider in the pinhole
    @param pgmax: Maximum gyroradius to consider in the pinhole
    @param pdg: space in the gyroradius pinhole
    @param ppmin: Minimum pitch to consider in the pinhole
    @param ppmax: Maximum pitch to consider in the pinhole
    @param pdp: space in pitch pinhole
    @param efficiency: ScintillatorEfficiency() object. If None, efficiency
    will not be included
    """
    # --- Initialise the diag_params:
    diag_parameters = {
        'g_method': 'sGauss',
        'p_method': 'Gauss'
    }
    diag_parameters.update(diag_params)
    # --- Check the StrikeMap
    if isinstance(smap, str):  # if it is string, load the file.
        if spoints is None:
            raise Exception('StrikePoints file needed!!')
        print('Reading strike map: ', smap)
        smap = ssmapping.StrikeMap(file=smap)
        smap.load_strike_points(spoints)
    if smap.resolution is None:
        smap.calculate_resolutions(diag_params=diag_parameters)

    print('Calculating FILD weight matrix')
    # Prepare the grid:
    nr_scint = len(rscint)
    np_scint = len(pscint)

    dr_scint = abs(rscint[1] - rscint[0])
    dp_scint = abs(pscint[1] - pscint[0])

    # Pinhole grid
    nr_pin = len(rpin)
    np_pin = len(ppin)

    # --- Prepare model and efficiecncy
    # Prepare the model based on the resolution calculation:
    # Just for consitency, use the same one we use for the resolution
    # calculation
    if smap.resolution['pitch_model'] == 'Gauss':
        pitch_func = lmfit.models.GaussianModel().func
    elif smap.resolution['pitch_model'] == 'sGauss':
        pitch_func = lmfit.models.SkewedGaussianModel().func

    if smap.resolution['gyroradius_model'] == 'Gauss':
        g_func = lmfit.models.GaussianModel().func
    elif smap.resolution['gyroradius_model'] == 'sGauss':
        g_func = lmfit.models.SkewedGaussianModel().func
    # prepare the grid
    Rscint, Pscint = np.meshgrid(rscint, pscint)
    # Prepare the parameters we will interpolate:
    parameters_to_consider = {
        'Gauss': ['sigma', 'center'],
        'sGauss': ['sigma', 'gamma', 'center']
    }
    # Make the comparison if efficiency is None or not, to avoid doing it
    # inside the loop:
    if efficiency is not None:
        eff = True
        energy = ssfildsimA.get_energy(rpin, B, A, Z)
        eff = efficiency.interpolator(energy)
        print('considering scintillator efficiency in W')
    else:
        eff = np.ones(rpin.size)
    # Build the weight matrix. We will use brute force, I am sure that there is
    # a tensor product implemented in python which does the job in a more
    # efficient way, bot for the moment, I will leave exactly as in the
    # original IDL routine
    res_matrix = np.zeros((nr_scint, np_scint, nr_pin, np_pin))

    print('Creating matrix')
    for kk in range(nr_pin):
        for ll in range(np_pin):
            # Interpolate sigmas, gammas and collimator_factor
            g_parameters = {}
            for k in parameters_to_consider[smap.resolution['gyroradius_model']]:
                g_parameters[k] = \
                    smap.interpolators['gyroradius'][k](rpin[kk], ppin[ll])

            p_parameters = {}
            for k in parameters_to_consider[smap.resolution['pitch_model']]:
                p_parameters[k] = \
                    smap.interpolators['pitch'][k](rpin[kk], ppin[ll])

            col_factor = smap.interpolators['collimator_factor']\
                (rpin[kk], ppin[ll]) / 100.0
            if col_factor > 0.0:
                # Calculate the contribution:
                dummy = col_factor * g_func(Rscint.flatten(), **g_parameters) \
                    * pitch_func(Pscint.flatten(), **p_parameters)\
                    * eff[kk] * dr_scint * dp_scint
                res_matrix[:, :, kk, ll] = np.reshape(dummy, Rscint.shape).T
            else:
                res_matrix[:, :, kk, ll] = 0.0
    res_matrix[np.isnan(res_matrix)] = 0.0
    return res_matrix


def plot_W(W4D, pr, pp, sr, sp, pp0=None, pr0=None, sp0=None, sr0=None,
           cmap=None, nlev=20):
    """
    Plot the weight function

    Jose Rueda Rueda: jrrueda@us.es

    @todo: add titles and print the used point

    @param W4D: 4-D weight function
    @param pr: array of gyroradius at the pinhole used to calculate W
    @param pp: array of pitches at the pinhole used to calculate W
    @param sr: array of gyroradius at the scintillator used to calculate W
    @param sp: array of pitches at the scintillator used to calculate W
    @param pp0: precise radius wanted at the pinhole to plot the scintillator W
    @param pr0: precise pitch wanted at the pinhole to plot the scintillator W
    @param sp0: precise radius wanted at the pinhole to plot the scintillator W
    @param sr0: precise pitch wanted at the pinhole to plot the scintillator W
    """
    # --- Color map
    if cmap is None:
        ccmap = ssplt.Gamma_II()
    # --- Potting of the scintillator weight
    # We will select a point of the pinhole and see how it seen in the
    # scintillator
    if (pp0 is not None) and (pr0 is not None):
        ip = np.argmin(abs(pp - pp0))
        ir = np.argmin(abs(pr - pr0))
        W = W4D[:, :, ir, ip]
        fig, ax = plt.subplots()
        a = ax.contourf(sp, sr, W, nlev, cmap=ccmap)
        plt.colorbar(a, ax=ax)
    if (sp0 is not None) and (sr0 is not None):
        ip = np.argmin(abs(pp - sp0))
        ir = np.argmin(abs(pr - sr0))
        W = W4D[ir, ip, :, :]
        fig, ax = plt.subplots()
        a = ax.contourf(pp, pr, W, nlev, cmap=ccmap)
        plt.colorbar(a, ax=ax)<|MERGE_RESOLUTION|>--- conflicted
+++ resolved
@@ -1,20 +1,12 @@
 """Calculate and plot synthetic signals with FILDSIM"""
 import numpy as np
 import matplotlib.pyplot as plt
-<<<<<<< HEAD
 import Lib.LibMap as ssmapping
 import Lib.LibFILDSIM.FILDSIMexecution as ssfildsimA
 from Lib.LibMachine import machine
 import Lib.LibPlotting as ssplt
 import matplotlib.pyplot as plt
-if machine == 'AUG':
-    import Lib.LibDataAUG as ssdat
-=======
-import LibMap as ssmapping
-import FILDSIMexecution as ssfildsimA
-import LibPlotting as ssplt
-import LibData as ssdat
->>>>>>> eb0a336d
+import Lib.LibData as ssdat
 try:
     import lmfit
 except ModuleNotFoundError:
