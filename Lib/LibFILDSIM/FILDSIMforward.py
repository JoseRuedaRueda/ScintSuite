--- conflicted
+++ resolved
@@ -232,12 +232,6 @@
         eff = True
     else:
         eff = False
-<<<<<<< HEAD
-    
-    print(efficiency)
-    print(eff)
-    for i in range(distro['n']):
-=======
     # Remove all the values outside the Smap, to avoid NaN:
     gmax = smap.unique_gyroradius.max()
     gmin = smap.unique_gyroradius.min()
@@ -254,7 +248,6 @@
         print('Some markers were outside the strike map!')
         print('We neglected ', str(np.sum(flags)), ' markers')
     for i in range(len(distro_gyr)):
->>>>>>> 97f13675
         # Interpolate sigmas, gammas and collimator_factor
         g_parameters = {}
         for k in parameters_to_consider[smap.resolution['gyroradius_model']]:
@@ -276,18 +269,7 @@
         else:
             dummy = col_factor * g_func(g_grid.flatten(), **g_parameters) \
                 * pitch_func(p_grid.flatten(), **p_parameters)\
-<<<<<<< HEAD
-                * distro['weight'][i]
-            
-            if np.sum(np.isnan(dummy)):
-                continue
-            
-            print(np.sum(dummy))
-            signal += dummy
-            
-=======
                 * distro_w[i]
->>>>>>> 97f13675
     signal = np.reshape(signal, g_grid.shape)
 
     return g_array, p_array, signal.T
@@ -331,10 +313,10 @@
     a1 = ax.contourf(p, r, signal, cmap=cmap)
     if created:
         ax = ssplt.axis_beauty(ax, ax_options)
-    
-    if not fig==None: 
+
+    if not fig==None:
         fig.colorbar(a1, ax=ax, label='Counts')
-        
+
     return ax
 
 
