--- conflicted
+++ resolved
@@ -3,18 +3,10 @@
 import warnings
 import numpy as np
 import math as ma
-<<<<<<< HEAD
 import Lib.LibParameters as ssp
 from Lib.LibMachine import machine
 from Lib.LibPaths import Path
-if machine == 'AUG':
-    import Lib.LibDataAUG as ssdat
-=======
-import LibParameters as ssp
-from LibMachine import machine
-from LibPaths import Path
-import LibData as ssdat
->>>>>>> eb0a336d
+import Lib.LibData as ssdat
 try:
     import f90nml
 except ImportError:
@@ -137,7 +129,7 @@
 
     @param namelist: full path to the namelist
     """
-    
+
     if not queue:
         FILDSIM = os.path.join(paths.FILDSIM, 'bin', 'fildsim.exe')
         # namelist = ' ' + run_ID + '.cfg'
@@ -163,14 +155,14 @@
         f.write('## \n')
         f.write('#SBATCH --mail-type=end       #Send mail, e.g. for begin/end/fail/none \n')
         f.write('#SBATCH --mail-user=ajvv@ipp.mpg.de  #Mail address \n')
-        
+
         f.write('# Run the program: \n')
         FILDSIM = os.path.join(paths.FILDSIM, 'bin', 'fildsim.exe')
         f.write(FILDSIM + ' ' + namelist)
         f.close()
-        
+
         os.system('sbatch '+ nml['config']['result_dir']+'/Submit.sh')
-        
+
 def guess_strike_map_name_FILD(phi: float, theta: float, machine: str = 'AUG',
                                decimals: int = 1):
     """
