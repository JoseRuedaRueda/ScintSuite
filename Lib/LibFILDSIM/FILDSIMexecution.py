"""Routines to interact with FILDSIM"""
import os
import warnings
import numpy as np
import math as ma
import Lib.LibParameters as ssp
from Lib.LibMachine import machine
from Lib.LibPaths import Path
import Lib.LibData as ssdat
try:
    import f90nml
except ImportError:
    warnings.warn('You cannot read FILDSIM namelist nor remap',
                  category=UserWarning)

paths = Path(machine)


# -----------------------------------------------------------------------------
# --- FILD Orientation
# -----------------------------------------------------------------------------
def calculate_fild_orientation(Br, Bz, Bt, alpha, beta, verbose=False):
    """
    Routine to calculate the magnetic field orientation with respect to FILD

    Important note, the original routine written by Joaquin in IDL received as
    input bt, br, bz... notice the different order or the inputs,
    to be consistent with the rest of this suite

    @param br: Magnetic field in the r direction
    @param bz: Magnetic field in the z direction
    @param bt: Magnetic field in the toroidal direction
    @param alpha: Poloidal orientation of FILD. Given in deg
    @param beta: Pitch orientation of FILD, given in deg

    @return theta: Euler angle to use as input in fildsim.f90 given in deg
    @return phi: Euler angle to use as input in fildsim.f90 given in deg
    """
    # In AUG the magnetic field orientation is counter current.
    # FILDSIM.f90 works with the co-current reference
    bt = ssdat.IB_sign * Bt
    br = ssdat.IB_sign * Br
    bz = ssdat.IB_sign * Bz

    # Transform to radians
    alpha = alpha * np.pi / 180.0
    beta = beta * np.pi / 180.0

    # Refer the orientation of the BField to the orientation of FILD
    # Alpha measured from R (positive getting away from axis) to Z (positive)
    bt1 = bt
    br1 = br * np.cos(alpha) - bz * np.sin(alpha)
    bz1 = br * np.sin(alpha) + bz * np.cos(alpha)

    # Now we rotate to the pitch orientation of FILD
    # Now we rotate in the toroidal z-plane
    br2 = br1
    bt2 = bt1 * np.cos(beta) - bz1 * np.sin(beta)
    bz2 = bt1 * np.sin(beta) + bz1 * np.cos(beta)

    # NOW BT2,BZ2 and BR2 are the coordinates referred to the local FILD
    # reference.
    # According to FILDSIM.f90
    # BT2 ---> Y component
    # BR2 ---> X component
    # BZ2 ---> Z component
    # THEN theta and phi are:
    # PHI --> Euler Angle measured from y(positive) to x(positive)
    # THETA --> Euler Angle measured from x(positive) to z(negative)

    phi = ma.atan2(br2, bt2) * 180.0 / np.pi
    theta = ma.atan2(-bz2, bt2) * 180.0 / np.pi
    if verbose:
        print('Bt, Bz, Br and B: ', bt, bz, br, ma.sqrt(bt**2 + bz**2 + br**2))
        print('FILD orientation is (alpha,beta)= ', alpha * 180.0 / np.pi,
              beta * 180.0 / np.pi)
        print('Alpha rotation: ', bt1, bz1, br1, ma.sqrt(bt1**2 + bz1**2
                                                         + br1**2))
        print('Bx By Bz and B in FILDSIM are: ', br2, bt2, bz2, ma.sqrt(
            bt2**2 + bz2**2 + br2**2))
        print('Euler angles are (phi,theta): ', phi, theta)

    return phi, theta


# -----------------------------------------------------------------------------
# --- RUN FILDSIM
# -----------------------------------------------------------------------------
def write_namelist(nml, p=os.path.join(paths.FILDSIM, 'cfg_files'),
                   overwrite=True):
    """
    Write fortran namelist

    jose rueda: jrrueda@us.es

    just a wrapper for the f90nml file writter

    @param p: full path towards the desired folder to store the namelist
    @param nml: namelist containing the desired fields.
    @param overwrite: flag to overwrite the namelist (if exist)

    @return file: The path to the written file
    """
    file = os.path.join(p, nml['config']['runid'] + '.cfg')
    f90nml.write(nml, file, force=overwrite)
    return file


def read_namelist(filename):
    """
    Read a FILDSIM namelist

    Jose Rueda: jrrueda@us.es

    just a wrapper for the f90nml capabilities

    @param filename: full path to the filename to read

    @return nml: dictionary with all the parameters of the FILDSIM run
    """
    return f90nml.read(filename)


def run_FILDSIM(namelist, queue = False):
    """
    Execute a FILDSIM simulation

    @todo Include the capability of connecting to a external machine

    @param namelist: full path to the namelist
    """

    if not queue:
        FILDSIM = os.path.join(paths.FILDSIM, 'bin', 'fildsim.exe')
        # namelist = ' ' + run_ID + '.cfg'
        os.system(FILDSIM + ' ' + namelist)
    else:
        '''
        write batch file to submit
        '''
        nml = read_namelist(namelist)
        f = open(nml['config']['result_dir']+'/Submit.sh', 'w')
        f.write('#!/bin/bash -l \n')
        f.write('#SBATCH -J FILDSIM_%s      #Job name \n' %(nml['config']['runid']))
        f.write('#SBATCH -o ./%x.%j.out        #stdout (%x=jobname, %j=jobid) \n')
        f.write('#SBATCH -e ./%x.%j.err        #stderr (%x=jobname, %j=jobid) \n')
        f.write('#SBATCH -D ./                 #Initial working directory \n')
        f.write('#SBATCH --partition=s.tok     #Queue/Partition \n')
        f.write('#SBATCH --qos=s.tok.short \n')
        f.write('#SBATCH --nodes=1             #Total number of nodes \n')
        f.write('#SBATCH --ntasks-per-node=1   #MPI tasks per node \n')
        f.write('#SBATCH --cpus-per-task=1     #CPUs per task for OpenMP \n')
        f.write('#SBATCH --mem 5GB           #Set mem./node requirement (default: 63000 MB, max: 190GB) \n')
        f.write('#SBATCH --time=03:59:00       #Wall clock limit \n')
        f.write('## \n')
        f.write('#SBATCH --mail-type=end       #Send mail, e.g. for begin/end/fail/none \n')
        f.write('#SBATCH --mail-user=%s@ipp.mpg.de  #Mail address \n' %(os.getenv("USER")))

        f.write('# Run the program: \n')
        FILDSIM = os.path.join(paths.FILDSIM, 'bin', 'fildsim.exe')
        f.write(FILDSIM + ' ' + namelist)
        f.close()

        os.system('sbatch '+ nml['config']['result_dir']+'/Submit.sh')

def guess_strike_map_name_FILD(phi: float, theta: float, machine: str = 'AUG',
                               decimals: int = 1):
    """
    Give the name of the strike-map file

    Jose Rueda Rueda: jrrueda@us.es

    Files are supposed to be named as given in the NamingSM_FILD.py file.
    The data base is composed by strike maps calculated each 0.1 degree

    @param phi: phi angle as defined in FILDSIM
    @param theta: theta angle as defined in FILDSIM
    @param machine: 3 characters identifying the machine
    @param decimals: number of decimal numbers to round the angles

    @return name: the name of the strike map file
    """
    # Taken from one of Juanfran files :-)
    p = round(phi, ndigits=decimals)
    t = round(theta, ndigits=decimals)
    if p < 0:
        if t < 0:
            name = machine +\
                "_map_{0:010.5f}_{1:010.5f}_strike_map.dat".format(p, t)
        else:
            name = machine +\
                "_map_{0:010.5f}_{1:09.5f}_strike_map.dat".format(p, t)
    else:
        if t < 0:
            name = machine +\
                "_map_{0:09.5f}_{1:010.5f}_strike_map.dat".format(p, t)
        else:
            name = machine +\
                "_map_{0:09.5f}_{1:09.5f}_strike_map.dat".format(p, t)
    return name


def find_strike_map(rfild: float, zfild: float,
                    phi: float, theta: float, strike_path: str,
                    machine: str = 'AUG',
                    FILDSIM_options={}, clean: bool = True,
                    decimals: int = 1):
    """
    Find the proper strike map. If not there, create it

    Jose Rueda Rueda: jrrueda@us.es

    @param    rfild: radial position of FILD (in m)
    @param    zfild: Z position of FILD (in m)
    @param    phi: phi angle as defined in FILDSIM
    @param    theta: beta angle as defined in FILDSIM
    @param    strike_path: path of the folder with the strike maps
    @param    FILDSIM_path: path of the folder with FILDSIM
    @param    machine: string identifying the machine. Defaults to 'AUG'.
    @param    FILDSIM_options: FILDSIM namelist options
    @param    clean: True: eliminate the strike_points.dat when calling FILDSIM
    @param    decimals: Number of decimals for theta and phi angles

    @return   name:  name of the strikemap to load

    @raises   Exception: If FILDSIM is call but the file is not created.
    """
    # Find the name of the strike map
    name = guess_strike_map_name_FILD(phi, theta, machine=machine,
                                      decimals=decimals)
    # See if the strike map exist
    if os.path.isfile(os.path.join(strike_path, name)):
        return name
    # If do not exist, create it
    # load reference namelist
    # Reference namelist
    nml = f90nml.read(os.path.join(strike_path, 'parameters.cfg'))
    # If a FILDSIM naelist was given, overwrite reference parameters with the
    # desired by the user, else set at least the proper geometry directory
    if FILDSIM_options is not None:
        # Set the geometry directory
        if 'plate_setup_cfg' in FILDSIM_options:
            if 'geometry_dir' not in FILDSIM_options['plate_setup_cfg']:
                FILDSIM_options['plate_setup_cfg']['geometry_dir'] = \
                    os.path.join(paths.FILDSIM, 'geometry/')
        else:
            nml['plate_setup_cfg']['geometry_dir'] = \
                os.path.join(paths.FILDSIM, 'geometry/')
        # set the rest of user defined options
        for block in FILDSIM_options.keys():
            nml[block].update(FILDSIM_options[block])
    else:
        nml['plate_setup_cfg']['geometry_dir'] = \
            os.path.join(paths.FILDSIM, 'geometry/')

    # set namelist name, theta and phi
    nml['config']['runid'] = name[:-15]
    nml['config']['result_dir'] = strike_path
    nml['input_parameters']['theta'] = round(theta, ndigits=decimals)
    nml['input_parameters']['phi'] = round(phi, ndigits=decimals)
    conf_file = write_namelist(nml)
    # run the FILDSIM simulation
    bin_file = os.path.join(paths.FILDSIM, 'bin', 'fildsim.exe')
    os.system(bin_file + ' ' + conf_file)

    if clean:
        strike_points_name = name[:-15] + '_strike_points.dat'
        os.system('rm ' + os.path.join(strike_path, strike_points_name))

    if os.path.isfile(os.path.join(strike_path, name)):
        return name
    # If we reach this point, something went wrong
    a = 'FILDSIM simulation has been done but the strike map can be found'
    raise Exception(a)


# -----------------------------------------------------------------------------
# --- Read plates
# -----------------------------------------------------------------------------
def read_plate(filename):
    """
    Read FILDSIM plate

    jose rueda: jrrueda@us.es,
    based on a pice of code writtan by ajvv

    @param filename: full path to the plate to read

    @return plate: dictionary with:
        -# 'name': name of the palte,
        -# 'N_vertices': number of vertices
        -# 'vertices': vertices coordinates
    """
    f = open(filename, 'r')
    f.readline()  # dummy line
    name = (str(f.readline()).split('='))[1]
    N_vertices = int((str(f.readline()).split('='))[1])
    vertices = np.zeros((N_vertices, 3))

    for n in range(N_vertices):
        xyz = str(f.readline()).split(',')
        vertices[n, 0] = float(xyz[0])
        vertices[n, 1] = float(xyz[1])
        vertices[n, 2] = float(xyz[2])

    plate = {
        'name': name,
        'N_vertices': N_vertices,
        'vertices': vertices
    }
    f.close()
    return plate

def read_orbits(orbits_file, orbits_index_file):
    """
    Read FILDSIM orbits

    ajvv

    @param orbits_file: full path to the orbits file
    @param orbits_index_file: full path to the orbits_index file
    @return orbit: list with orbit trajectories where each tracetory
                   is given as an array with shape:
                   (number of trajectory points, 3).
                   The second index refers to the x, y and z coordinates
                   of the trajectory points.
    """
    orbits = []

    orbits_index_data = np.loadtxt(orbits_index_file)
    orbits_data = np.loadtxt(orbits_file)
<<<<<<< HEAD
    
    ##Todo check if there are no orbits
    if len(orbits_index_data) == 1:
        orbits_index_data = [orbits_index_data]
        
=======

>>>>>>> 8849c5b0
    ii = 0
    for i in orbits_index_data:
        orbits.append( orbits_data[ii: ii+ int(i), :] )
        ii += int(i)

    return orbits

# -----------------------------------------------------------------------------
# --- Energy definition FILDSIM
# -----------------------------------------------------------------------------
def get_energy(gyroradius, B: float, A: float = 2., Z: int = 1):
    """
    Calculate the energy given a gyroradius, FILDSIM criteria

    jose Rueda: jrrueda@us.es

    @param gyroradius: Larmor radius as taken from FILD strike map [in cm]
    @param B: Magnetic field, [in T]
    @param A: Ion mass number
    @param Z: Ion charge [in e units]

    @return E: the energy [in eV]
    """
    m = ssp.mp * A  # Mass of the ion
    E = 0.5 * (gyroradius/100.0 * Z * B)**2 / m * ssp.c ** 2
    return E


def get_gyroradius(E, B: float, A: float = 2., Z: int = 1):
    """
    Calculate the gyroradius given an energy, FILDSIM criteria

    jose Rueda: jrrueda@us.es

    @param energy: Energy [eV]
    @param B: Magnetic field, [in T]
    @param A: Ion mass number
    @param Z: Ion charge [in e units]

    @return r: Larmor radius as taken from FILD strike map [in cm]
    """
    m = ssp.mp * A  # Mass of the ion
    r = 100. * np.sqrt(2.0 * E * m / ssp.c**2) / Z / B
    return r<|MERGE_RESOLUTION|>--- conflicted
+++ resolved
@@ -329,15 +329,11 @@
 
     orbits_index_data = np.loadtxt(orbits_index_file)
     orbits_data = np.loadtxt(orbits_file)
-<<<<<<< HEAD
-    
+
     ##Todo check if there are no orbits
     if len(orbits_index_data) == 1:
         orbits_index_data = [orbits_index_data]
-        
-=======
-
->>>>>>> 8849c5b0
+
     ii = 0
     for i in orbits_index_data:
         orbits.append( orbits_data[ii: ii+ int(i), :] )
