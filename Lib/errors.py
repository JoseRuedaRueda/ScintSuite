--- conflicted
+++ resolved
@@ -101,11 +101,9 @@
     pass
 
 
-<<<<<<< HEAD
 class CalculationError(Exception):
     """Raised if something was wrong during calibration."""
-=======
-    pass
+
 
 # --- Data not loaded into a class
 class NotDataPreloaded(Exception):
@@ -125,4 +123,3 @@
     """
 
     pass
->>>>>>> ed5f0ef8
