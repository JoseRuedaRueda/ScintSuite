"""
Suite Errors

Contains all the Sutie custom errors which can be raised by the ScintSuite

Jose Rueda: jrrueda@us.es
"""


# --- General exceptions
class NotImplementedError(Exception):
    """Raised if the feature is still not implemented"""

    pass


class NotValidInput(Exception):
    """
    Raised if the inputs given by the user are wrong.

    Example, asking for scale 'pepe' when calling a plotting routine.

    Example 2: if one routine required the time in second or time index and you
    do not give any of them
    """
    pass


class DatabaseError(Exception):
    """Raised if there is an error accesing the tokamak/stella database."""

    pass

# --- Logbook related exceptions


class NotFoundCameraCalibration(Exception):
    """Camera calibration to align the scintillator is not found."""

    pass


class FoundSeveralCameraCalibration(Exception):
    """Several camera calibration to align the scintillator are found."""

    pass


class NotFoundGeomID(Exception):
    """GeomID used in a given shot not found."""

    pass


class FoundSeveralGeomID(Exception):
    """Several GeomID used in a given shot are found."""

    pass


<<<<<<< HEAD
class NotFoundAdqFreq_or_ttrig(Exception):
    """Either the frequency of adquisition function or the time trigger
    function are not found."""

=======
# --- SINPA/FILDSIM related exception
class WrongNamelist(Exception):
    """
    Raised when some namelist parameter are not consistent

    For example when you ask for 6 gyroradius but just give 6 of them
    """
>>>>>>> 34502014
    pass<|MERGE_RESOLUTION|>--- conflicted
+++ resolved
@@ -58,12 +58,12 @@
     pass
 
 
-<<<<<<< HEAD
 class NotFoundAdqFreq_or_ttrig(Exception):
     """Either the frequency of adquisition function or the time trigger
     function are not found."""
+    pass
 
-=======
+    
 # --- SINPA/FILDSIM related exception
 class WrongNamelist(Exception):
     """
@@ -71,5 +71,4 @@
 
     For example when you ask for 6 gyroradius but just give 6 of them
     """
->>>>>>> 34502014
     pass