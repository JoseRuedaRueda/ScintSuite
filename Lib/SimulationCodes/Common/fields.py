"""Routines to read and write the fields for PSFT simulation codes"""
import numpy as np
import matplotlib.pyplot as plt
from scipy.interpolate import interpn
import Lib.LibData as ssdat
import Lib.LibPlotting as ssplt
import Lib.errors as errors
import math


class fields:
    """
    General class for iHIBPsim, SINPA and the new FILDSIM codes.

    Pablo Oyola - pablo.oyola@ipp.mpg.de
    feat Jose Rueda - jrrueda@us.es
    """

    def __init__(self):
        """
        Initialize a dummy object.

        Call the class methods:
            a) readFiles: to read from the files the EM fields.
            b) readBfromAUG: to fetch the fields from the AUG database.

        Pablo Oyola - pablo.oyola@ipp.mpg.de
        """
        self.bdims = 0
        self.edims = 0
        self.psipol_on = False
        self.Bfield = {
            'R': np.array((0), dtype=np.float64),
            'nR': np.array((1), dtype=np.int32),
            'z': np.array((0), dtype=np.float64),
            'nZ': np.array((1), dtype=np.int32),
            'fr': np.array((0), dtype=np.float64),
            'fz': np.array((0), dtype=np.float64),
            'ft': np.array((0), dtype=np.float64),
            'nPhi': np.array((1), dtype=np.int32),
            'nTime': np.array((1), dtype=np.int32),
            'Phimin': np.array((0.0), dtype=np.float64),
            'Phimax': np.array((2.0*np.pi), dtype=np.float64),
            'Timemin': np.array((0.0), dtype=np.float64),
            'Timemax': np.array((1.0), dtype=np.float64)
        }

        self.Efield = {
            'R': np.array((0), dtype=np.float64),
            'nR': np.array((1), dtype=np.int32),
            'z': np.array((0), dtype=np.float64),
            'nZ': np.array((1), dtype=np.int32),
            'fr': np.array((0), dtype=np.float64),
            'fz': np.array((0), dtype=np.float64),
            'ft': np.array((0), dtype=np.float64),
            'nPhi': np.array((1), dtype=np.int32),
            'nTime': np.array((1), dtype=np.int32),
            'Phimin': np.array((0.0), dtype=np.float64),
            'Phimax': np.array((2.0*np.pi), dtype=np.float64),
            'Timemin': np.array((0.0), dtype=np.float64),
            'Timemax': np.array((1.0), dtype=np.float64)
        }

        self.psipol = {
            'R': np.array((0), dtype=np.float64),
            'z': np.array((0), dtype=np.float64),
            'f': np.array((0), dtype=np.float64),
            'nPhi': np.array((1), dtype=np.int32),
            'nTime': np.array((1), dtype=np.int32),
            'Phimin': np.array((0.0), dtype=np.float64),
            'Phimax': np.array((2.0*np.pi), dtype=np.float64),
            'Timemin': np.array((0.0), dtype=np.float64),
            'Timemax': np.array((1.0), dtype=np.float64)
        }

        self.Bfield_from_shot_flag = False

    def readFiles(self, Bfile: str = None, Efile: str = None):
        """
        Start the class containing the E-M fields from files.

        Pablo Oyola ft. Jose Rueda
        Note that its follow the i-HIBPsim/SINPA structure
        (SINPA fields are similar to iHIBPsim fields
        but with no time dependence):
        --> nR, nZ, nPhi, nTime: int32 - Grid size in each direction.
        --> Rmin, Rmax: float64 - Minimum and maximum major radius.
        --> Zmin, Zmax: float64 - Minimum and maximum vertical pos.
        --> Phimin, Phimax: float64 - Min. and max. toroidal direction.
        --> Timemin, timemax> float64
        --> Br[nR, nPhi, nZ]: float64
        --> Bphi[nR, nPhi, nZ]: float64
        --> Bz[nR, nPhi, nZ]: float64

        Pablo Oyola - pablo.oyola@ipp.mpg.de

        @param Bfile: Full path to the magnetic field.
        """
        self.bdims = 0
        self.edims = 0
        self.psipol_on = False

        if Bfile is not None:
            with open(Bfile, 'rb') as fid:
                self.Bfield['nR'] = np.fromfile(fid, 'uint32', 1)
                self.Bfield['nZ'] = np.fromfile(fid, 'uint32', 1)
                self.Bfield['nPhi'] = np.fromfile(fid, 'uint32', 1)
                self.Bfield['nTime'] = np.fromfile(fid, 'uint32', 1)

                self.Bfield['Rmin'] = np.fromfile(fid, 'float64', 1)
                self.Bfield['Rmax'] = np.fromfile(fid, 'float64', 1)
                self.Bfield['Zmin'] = np.fromfile(fid, 'float64', 1)
                self.Bfield['Zmax'] = np.fromfile(fid, 'float64', 1)
                self.Bfield['Phimin'] = np.fromfile(fid, 'float64', 1)
                self.Bfield['Phimax'] = np.fromfile(fid, 'float64', 1)
                self.Bfield['Timemin'] = np.fromfile(fid, 'float64', 1)
                self.Bfield['Timemax'] = np.fromfile(fid, 'float64', 1)

                size2read = self.Bfield['nR'] * self.Bfield['nZ'] \
                    * self.Bfield['nPhi'] * self.Bfield['nTime']

                br = np.fromfile(fid, 'float64', count=size2read[0])
                bphi = np.fromfile(fid, 'float64', count=size2read[0])
                bz = np.fromfile(fid, 'float64', count=size2read[0])

                if self.Bfield['nR'] == 1:  # Just one point
                    self.bdims = 0
                    self.Bfield['fr'] = br.flatten()
                    self.Bfield['fz'] = bz.flatten()
                    self.Bfield['ft'] = bphi.flatten()

                    self.Bfield['R'] = np.linspace(self.Bfield['Rmin'][0],
                                                   self.Bfield['Rmax'][0],
                                                   self.Bfield['nR'][0])
                    self.Bfield['z'] = np.linspace(self.Bfield['Zmin'][0],
                                                   self.Bfield['Zmax'][0],
                                                   self.Bfield['nZ'][0])

                    self.Brinterp = lambda r, z, phi, time: self.Bfield['fr']
                    self.Bzinterp = lambda r, z, phi, time: self.Bfield['fz']
                    self.Bphiinterp = lambda r, z, phi, time: self.Bfield['ft']

                elif self.Bfield['nPhi'] == 1 and self.Bfield['nTime'] == 1:
                    self.bdims = 2  # Static 2D fields
                    self.Bfield['fr'] = br.reshape((self.Bfield['nR'][0],
                                                    self.Bfield['nZ'][0]),
                                                   order='F')
                    self.Bfield['fz'] = bz.reshape((self.Bfield['nR'][0],
                                                    self.Bfield['nZ'][0]),
                                                   order='F')
                    self.Bfield['ft'] = bphi.reshape((self.Bfield['nR'][0],
                                                      self.Bfield['nZ'][0]),
                                                     order='F')

                    self.Bfield['R'] = np.linspace(self.Bfield['Rmin'][0],
                                                   self.Bfield['Rmax'][0],
                                                   self.Bfield['nR'][0])
                    self.Bfield['z'] = np.linspace(self.Bfield['Zmin'][0],
                                                   self.Bfield['Zmax'][0],
                                                   self.Bfield['nZ'][0])

                    self.Brinterp = lambda r, z, phi, time: \
                        interpn((self.Bfield['R'], self.Bfield['z']),
                                self.Bfield['fr'], (r.flatten(), z.flatten()))
                    self.Bzinterp = lambda r, z, phi, time: \
                        interpn((self.Bfield['R'], self.Bfield['z']),
                                self.Bfield['fz'], (r.flatten(), z.flatten()))
                    self.Bphiinterp = lambda r, z, phi, time: \
                        interpn((self.Bfield['R'], self.Bfield['z']),
                                self.Bfield['ft'], (r.flatten(), z.flatten()))
                elif self.Bfield['nTime'] == 1:
                    self.bdims = 3  # Static 3D fields
                    self.Bfield['fr'] = br.reshape((self.Bfield['nR'][0],
                                                    self.Bfield['nPhi'][0],
                                                    self.Bfield['nZ'][0]),
                                                   order='F')
                    self.Bfield['fz'] = bz.reshape((self.Bfield['nR'][0],
                                                    self.Bfield['nPhi'][0],
                                                    self.Bfield['nZ'][0]),
                                                   order='F')
                    self.Bfield['ft'] = bphi.reshape((self.Bfield['nR'][0],
                                                      self.Bfield['nPhi'][0],
                                                      self.Bfield['nZ'][0]),
                                                     order='F')

                    self.Bfield['R'] = np.linspace(self.Bfield['Rmin'][0],
                                                   self.Bfield['Rmax'][0],
                                                   self.Bfield['nR'][0])
                    self.Bfield['z'] = np.linspace(self.Bfield['Zmin'][0],
                                                   self.Bfield['Zmax'][0],
                                                   self.Bfield['nZ'][0])
                    self.Bfield['Phi'] = np.linspace(self.Bfield['Phimin'][0],
                                                     self.Bfield['Phimax'][0],
                                                     self.Bfield['nPhi'][0])

                    self.Brinterp = lambda r, z, phi, time: \
                        interpn((self.Bfield['R'], self.Bfield['Phi'],
                                 self.Bfield['z']), self.Bfield['fr'],
                                (r.flatten(), phi.flatten(), z.flatten()))
                    self.Bzinterp = lambda r, z, phi, time: \
                        interpn((self.Bfield['R'], self.Bfield['Phi'],
                                 self.Bfield['z']), self.Bfield['fz'],
                                (r.flatten(), phi.flatten(), z.flatten()))
                    self.Bphiinterp = lambda r, z, phi, time: \
                        interpn((self.Bfield['R'], self.Bfield['Phi'],
                                 self.Bfield['z']), self.Bfield['ft'],
                                (r.flatten(), phi.flatten(), z.flatten()))
                else:
                    self.bdims = 4  # Full 4D field
                    self.Bfield['fr'] = br.reshape((self.Bfield['nR'][0],
                                                    self.Bfield['nPhi'][0],
                                                    self.Bfield['nZ'][0],
                                                    self.Bfield['nTime'][0]),
                                                   order='F')
                    self.Bfield['fz'] = bz.reshape((self.Bfield['nR'][0],
                                                    self.Bfield['nPhi'][0],
                                                    self.Bfield['nZ'][0],
                                                    self.Bfield['nTime'][0]),
                                                   order='F')
                    self.Bfield['ft'] = bphi.reshape((self.Bfield['nR'][0],
                                                      self.Bfield['nPhi'][0],
                                                      self.Bfield['nZ'][0],
                                                      self.Bfield['nTime'][0]),
                                                     order='F')

                    self.Bfield['R'] = np.linspace(self.Bfield['Rmin'][0],
                                                   self.Bfield['Rmax'][0],
                                                   self.Bfield['nR'][0])
                    self.Bfield['z'] = np.linspace(self.Bfield['Zmin'][0],
                                                   self.Bfield['Zmax'][0],
                                                   self.Bfield['nZ'][0])
                    self.Bfield['Phi'] = np.linspace(self.Bfield['Phimin'][0],
                                                     self.Bfield['Phimax'][0],
                                                     self.Bfield['nPhi'][0])
                    self.Bfield['time'] = \
                        np.linspace(self.Bfield['Timemin'][0],
                                    self.Bfield['Timemax'][0],
                                    self.Bfield['nTime'][0])

                    self.Brinterp = lambda r, z, phi, time: \
                        interpn((self.Bfield['R'], self.Bfield['Phi'],
                                 self.Bfield['z'], self.Bfield['time']),
                                self.Bfield['fr'],
                                (r.flatten(), phi.flatten(),
                                 z.flatten(), time.flatten()))
                    self.Bzinterp = lambda r, z, phi, time: \
                        interpn((self.Bfield['R'], self.Bfield['Phi'],
                                 self.Bfield['z'], self.Bfield['time']),
                                self.Bfield['fz'],
                                (r.flatten(), phi.flatten(),
                                 z.flatten(), time.flatten()))
                    self.Bphiinterp = lambda r, z, phi, time: \
                        interpn((self.Bfield['R'], self.Bfield['Phi'],
                                 self.Bfield['z'], self.Bfield['time']),
                                self.Bfield['ft'],
                                (r.flatten(), phi.flatten(),
                                 z.flatten(), time.flatten()))
                del br
                del bz
                del bphi
        if Efile is not None:
            with open(Efile, 'rb') as fid:
                self.Efield['nR'] = np.fromfile(fid, 'uint32', 1)
                self.Efield['nZ'] = np.fromfile(fid, 'uint32', 1)
                self.Efield['nPhi'] = np.fromfile(fid, 'uint32', 1)
                self.Efield['nTime'] = np.fromfile(fid, 'uint32', 1)

                self.Efield['Rmin'] = np.fromfile(fid, 'float64', 1)
                self.Efield['Rmax'] = np.fromfile(fid, 'float64', 1)
                self.Efield['Zmin'] = np.fromfile(fid, 'float64', 1)
                self.Efield['Zmax'] = np.fromfile(fid, 'float64', 1)
                self.Efield['Phimin'] = np.fromfile(fid, 'float64', 1)
                self.Efield['Phimax'] = np.fromfile(fid, 'float64', 1)
                self.Efield['Timemin'] = np.fromfile(fid, 'float64', 1)
                self.Efield['Timemax'] = np.fromfile(fid, 'float64', 1)

                size2read = self.Efield['nR'] * self.Efield['nZ']\
                    * self.Efield['nPhi'] * self.Efield['nTime']

                er = np.fromfile(fid, 'float64', size2read[0])
                ephi = np.fromfile(fid, 'float64', size2read[0])
                ez = np.fromfile(fid, 'float64', size2read[0])

                if self.Efield['nPhi'] == 1 and self.Efield['nTime'] == 1:
                    self.edims = 2
                    self.Efield['fr'] = er.reshape((self.Efield['nR'][0],
                                                    self.Efield['nZ'][0]),
                                                   order='F')
                    self.Efield['fz'] = ez.reshape((self.Efield['nR'][0],
                                                    self.Efield['nZ'][0]),
                                                   order='F')
                    self.Efield['ft'] = ephi.reshape((self.Efield['nR'][0],
                                                      self.Efield['nZ'][0]),
                                                     order='F')

                    self.Efield['R'] = np.linspace(self.Efield['Rmin'][0],
                                                   self.Efield['Rmax'][0],
                                                   self.Efield['nR'][0])
                    self.Efield['z'] = np.linspace(self.Efield['Zmin'][0],
                                                   self.Efield['Zmax'][0],
                                                   self.Efield['nZ'][0])

                    self.Erinterp = lambda r, z, phi, time: \
                        interpn((self.Efield['R'], self.Efield['z']),
                                self.Efield['fr'], (r.flatten(), z.flatten()))
                    self.Ezinterp = lambda r, z, phi, time: \
                        interpn((self.Efield['R'], self.Efield['z']),
                                self.Efield['fz'], (r.flatten(), z.flatten()))
                    self.Ephiinterp = lambda r, z, phi, time: \
                        interpn((self.Efield['R'], self.Efield['z']),
                                self.Efield['ft'], (r.flatten(), z.flatten()))
                elif self.Efield['nTime'] == 1:
                    self.edims = 3
                    self.Efield['fr'] = er.reshape((self.Efield['nR'][0],
                                                    self.Efield['nPhi'][0],
                                                    self.Efield['nZ'][0]),
                                                   order='F')
                    self.Efield['fz'] = ez.reshape((self.Efield['nR'][0],
                                                    self.Efield['nPhi'][0],
                                                    self.Efield['nZ'][0]),
                                                   order='F')
                    self.Efield['ft'] = ephi.reshape((self.Efield['nR'][0],
                                                      self.Efield['nPhi'][0],
                                                      self.Efield['nZ'][0]),
                                                     order='F')

                    self.Efield['R'] = np.linspace(self.Efield['Rmin'][0],
                                                   self.Efield['Rmax'][0],
                                                   self.Efield['nR'][0])
                    self.Efield['z'] = np.linspace(self.Efield['Zmin'][0],
                                                   self.Efield['Zmax'][0],
                                                   self.Efield['nZ'][0])
                    self.Efield['phi'] = np.linspace(self.Efield['Phimin'][0],
                                                     self.Efield['Phimax'][0],
                                                     self.Efield['nPhi'][0])

                    self.Erinterp = lambda r, z, phi, time: \
                        interpn((self.Efield['R'], self.Efield['z'],
                                 self.Efield['Phi']), self.Efield['fr'],
                                (r.flatten(), z.flatten(), phi.flatten()))
                    self.Ezinterp = lambda r, z, phi, time: \
                        interpn((self.Efield['R'], self.Efield['z'],
                                 self.Efield['Phi']), self.Efield['fz'],
                                (r.flatten(), z.flatten(), phi.flatten()))
                    self.Ephiinterp = lambda r, z, phi, time: \
                        interpn((self.Efield['R'], self.Efield['z'],
                                 self.Efield['Phi']), self.Efield['ft'],
                                (r.flatten(), z.flatten(), phi.flatten()))
                else:
                    self.edims = 4
                    self.Efield['fr'] = er.reshape((self.Efield['nR'][0],
                                                    self.Efield['nPhi'][0],
                                                    self.Efield['nZ'][0],
                                                    self.Efield['nTime'][0]),
                                                   order='F')
                    self.Efield['fz'] = ez.reshape((self.Efield['nR'][0],
                                                    self.Efield['nPhi'][0],
                                                    self.Efield['nZ'][0],
                                                    self.Efield['nTime'][0]),
                                                   order='F')
                    self.Efield['ft'] = ephi.reshape((self.Efield['nR'][0],
                                                      self.Efield['nPhi'][0],
                                                      self.Efield['nZ'][0],
                                                      self.Efield['nTime'][0]),
                                                     order='F')

                    self.Efield['R'] = np.linspace(self.Efield['Rmin'][0],
                                                   self.Efield['Rmax'][0],
                                                   self.Efield['nR'][0])
                    self.Efield['z'] = np.linspace(self.Efield['Zmin'][0],
                                                   self.Efield['Zmax'][0],
                                                   self.Efield['nZ'][0])
                    self.Efield['Phi'] = np.linspace(self.Efield['Phimin'][0],
                                                     self.Efield['Phimax'][0],
                                                     self.Efield['nPhi'][0])
                    self.Efield['time'] = \
                        np.linspace(self.Efield['Timemin'][0],
                                    self.Efield['Timemax'][0],
                                    self.Efield['nTime'][0])

                    self.Erinterp = lambda r, z, phi, time: \
                        interpn((self.Efield['R'], self.Efield['z'],
                                 self.Efield['Phi'], self.Efield['time']),
                                self.Efield['fr'],
                                (r.flatten(), z.flatten(),
                                 phi.flatten(), time.flatten()))
                    self.Ezinterp = lambda r, z, phi, time: \
                        interpn((self.Efield['R'], self.Efield['z'],
                                 self.Efield['Phi'], self.Efield['time']),
                                self.Efield['fz'],
                                (r.flatten(), z.flatten(),
                                 phi.flatten(), time.flatten()))
                    self.Ephiinterp = lambda r, z, phi, time: \
                        interpn((self.Efield['R'], self.Efield['z'],
                                 self.Efield['Phi'], self.Efield['time']),
                                self.Efield['ft'],
                                (r.flatten(), z.flatten(),
                                 phi.flatten(), time.flatten()))

                del er
                del ez
                del ephi

    def readBfromDB(self, shotnumber: int = 34570, time: float = 2.5,
                    exp: str = 'AUGD', diag: str = 'EQI',
                    edition: int = 0,
                    Rmin: float = 1.03, Rmax: float = 2.65,
                    zmin: float = -1.224, zmax: float = 1.05,
                    nR: int = 128, nZ: int = 256):
        """
        Read field from machine database.

        Pablo Oyola - pablo.oyola@ipp.mpg.de
        ft.
        Jose Rueda: jrrueda@us.es

        @param shotnumber: Shot from which to extract the magnetic equilibrium.
        @param time: Time point to fetch the equilibrium.
        @param exp: Experiment where the equilibria is stored.
        @param diag: Diagnostic from which extracting the equilibrium.
        @param edition: Edition of the equilibrium to retrieve. Set to 0 by
        default, which will take from the AUG DB the latest version.
        @param Rmin: Minimum radius to get the magnetic equilibrium.
        @param Rmax: Maximum radius to get the magnetic equilibrium.
        @param zmin: Minimum Z to get the magnetic equilibrium.
        @param zmax: Maximum Z to get the magnetic equilibrium.
        @param nR: Number of points to define the B field grid in R direction.
        @param nZ: Number of points to define the B field grid in Z direction.
        """
        self.bdims = 0
        self.edims = 0
        self.psipol_on = False

        # Getting from the database.
        R = np.linspace(Rmin, Rmax, num=nR)
        z = np.linspace(zmin, zmax, num=nZ)
        RR, zz = np.meshgrid(R, z)
        grid_shape = RR.shape
        br, bz, bt, bp = ssdat.get_mag_field(shotnumber, RR.flatten(),
                                             zz.flatten(),
                                             exp=exp,
                                             ed=edition,
                                             diag=diag,
                                             time=time)
        del RR
        del zz
        del bp
        Br = np.asfortranarray(np.reshape(br, grid_shape).T)
        Bz = np.asfortranarray(np.reshape(bz, grid_shape).T)
        Bt = np.asfortranarray(np.reshape(bt, grid_shape).T)
        del br
        del bt
        del bz

        # Storing the data in the class.
        self.bdims = 2
        self.Bfield['R'] = np.array(R, dtype=np.float64)
        self.Bfield['z'] = np.array(z, dtype=np.float64)
        self.Bfield['Rmin'] = np.array((Rmin), dtype=np.float64)
        self.Bfield['Rmax'] = np.array((Rmax), dtype=np.float64)
        self.Bfield['Zmin'] = np.array((zmin), dtype=np.float64)
        self.Bfield['Zmax'] = np.array((zmax), dtype=np.float64)
        self.Bfield['nR'] = np.array([nR], dtype=np.int32)
        self.Bfield['nZ'] = np.array([nZ], dtype=np.int32)
        self.Bfield['fr'] = Br.astype(dtype=np.float64)
        self.Bfield['fz'] = Bz.astype(dtype=np.float64)
        self.Bfield['ft'] = Bt.astype(dtype=np.float64)

        del Br
        del Bz
        del Bt

        # Creating the interpolating functions.
        self.Brinterp = lambda r, z, phi, time: \
            interpn((self.Bfield['R'], self.Bfield['z']), self.Bfield['fr'],
                    (r.flatten(), z.flatten()))

        self.Bzinterp = lambda r, z, phi, time: \
            interpn((self.Bfield['R'], self.Bfield['z']), self.Bfield['fz'],
                    (r.flatten(), z.flatten()))

        self.Bphiinterp = lambda r, z, phi, time: \
            interpn((self.Bfield['R'], self.Bfield['z']), self.Bfield['ft'],
                    (r.flatten(), z.flatten()))

        # Retrieving as well the poloidal magnetic flux.
        self.readPsiPolfromDB(time=time, shotnumber=shotnumber,
                              exp=exp, diag=diag, edition=edition,
                              Rmin=Rmin, Rmax=Rmax,
                              zmin=zmin, zmax=zmax,
                              nR=nR, nZ=nZ)

        # Saving the input data to the class.
        self.Bfield_from_shot_flag = True
        self.shotnumber = shotnumber
        self.edition = edition
        self.timepoint = time
        self.diag = diag
        self.exp = exp

    def readBfromDBSinglePoint(self, shotnumber: int = 39612,
                               time: float = 2.5, R0: float = 190.0,
                               z0: float = 92.0,
                               exp: str = 'AUGD', diag: str = 'EQI',
                               edition: int = 0,
                               Rmin: float = 160.0, Rmax: float = 220.0,
                               zmin: float = 80.0, zmax: float = 120.0,
                               nR: int = 40, nZ: int = 80):
        """
        Read field from machine database, single point

        Pablo Oyola - pablo.oyola@ipp.mpg.de
        ft.
        Jose Rueda: jrrueda@us.es

        The idea is that it will take the magnetic field in a single point and
        then use this value in all points in the grid. Notice that we will not
        create an uniform grid in this way because we will be putting the same
        2D grid, so we will be creating a 'toroidally homogeneous field' (if
        this term exist).

        @param shotnumber: Shot from which to extract the magnetic equilibrium.
        @param time: Time point to fetch the equilibrium.
        @param R0: R where to calculate the magnetic field [m]
        @param Z0: Z where to calculate the
        @param exp: Experiment where the equilibria is stored.
        @param diag: Diagnostic from which extracting the equilibrium.
        @param edition: Edition of the equilibrium to retrieve. Set to 0 by
        default, which will take from the AUG DB the latest version.
        @param Rmin: Minimum radius to get the magnetic equilibrium.
        @param Rmax: Maximum radius to get the magnetic equilibrium.
        @param zmin: Minimum Z to get the magnetic equilibrium.
        @param zmax: Maximum Z to get the magnetic equilibrium.
        @param nR: Number of points to define the B field grid in R direction.
        @param nZ: Number of points to define the B field grid in Z direction.
        """
        self.bdims = 0

        # Getting from the database.
        R = np.linspace(Rmin, Rmax, num=nR) / 100.0
        z = np.linspace(zmin, zmax, num=nZ) / 100.0
        RR, zz = np.meshgrid(R, z)
        grid_shape = RR.shape
        br, bz, bt, bp = ssdat.get_mag_field(shotnumber, RR.flatten(),
                                             zz.flatten(),
                                             exp=exp,
                                             ed=edition,
                                             diag=diag,
                                             time=time)
        del RR
        del zz
        del bp
        Br = np.asfortranarray(np.reshape(br, grid_shape).T)
        Bz = np.asfortranarray(np.reshape(bz, grid_shape).T)
        Bt = np.asfortranarray(np.reshape(bt, grid_shape).T)
        del br
        del bt
        del bz

        # Storing the data in the class.
        self.bdims = 2
        self.Bfield['R'] = np.array(R * 100.0, dtype=np.float64)
        self.Bfield['z'] = np.array(z * 100.0, dtype=np.float64)
        self.Bfield['Rmin'] = np.array((Rmin), dtype=np.float64)
        self.Bfield['Rmax'] = np.array((Rmax), dtype=np.float64)
        self.Bfield['Zmin'] = np.array((zmin), dtype=np.float64)
        self.Bfield['Zmax'] = np.array((zmax), dtype=np.float64)
        self.Bfield['nR'] = np.array([nR], dtype=np.int32)
        self.Bfield['nZ'] = np.array([nZ], dtype=np.int32)
        self.Bfield['fr'] = Br.astype(dtype=np.float64)
        self.Bfield['fz'] = Bz.astype(dtype=np.float64)
        self.Bfield['ft'] = Bt.astype(dtype=np.float64)

        del Br
        del Bz
        del Bt

        # Creating the interpolating functions.
        self.Brinterp = lambda r, z, phi, time: \
            interpn((self.Bfield['R'], self.Bfield['z']), self.Bfield['fr'],
                    (r.flatten(), z.flatten()))

        self.Bzinterp = lambda r, z, phi, time: \
            interpn((self.Bfield['R'], self.Bfield['z']), self.Bfield['fz'],
                    (r.flatten(), z.flatten()))

        self.Bphiinterp = lambda r, z, phi, time: \
            interpn((self.Bfield['R'], self.Bfield['z']), self.Bfield['ft'],
                    (r.flatten(), z.flatten()))

        # Calculate the value of the field in the desired point
        rr0 = np.array(R0)
        zz0 = np.array(z0)
        bbr = self.Brinterp(rr0, zz0, 0.0, 0.0)
        bbz = self.Bzinterp(rr0, zz0, 0.0, 0.0)
        bbphi = self.Bphiinterp(rr0, zz0, 0.0, 0.0)

        # Impose this value in all the grid points:
        self.Bfield['fr'][:] = bbr
        self.Bfield['fz'][:] = bbz
        self.Bfield['ft'][:] = bbphi

        # Re-create the interpolators
        self.Brinterp = lambda r, z, phi, time: \
            interpn((self.Bfield['R'], self.Bfield['z']), self.Bfield['fr'],
                    (r.flatten(), z.flatten()))

        self.Bzinterp = lambda r, z, phi, time: \
            interpn((self.Bfield['R'], self.Bfield['z']), self.Bfield['fz'],
                    (r.flatten(), z.flatten()))

        self.Bphiinterp = lambda r, z, phi, time: \
            interpn((self.Bfield['R'], self.Bfield['z']), self.Bfield['ft'],
                    (r.flatten(), z.flatten()))

        # Saving the input data to the class.
        self.Bfield_from_shot_flag = True
        self.shotnumber = shotnumber
        self.edition = edition
        self.timepoint = time
        self.diag = diag
        self.exp = exp

    def createFromSingleB(self, B: np.ndarray, Rmin: float = 1.6,
                          Rmax: float = 2.2,
                          zmin: float = 0.8, zmax: float = 1.2,
                          nR: int = 40, nZ: int = 80):
        """
        Create a field for SINPA from a given B vector

        Jose Rueda: jrrueda@us.es

        The idea is that it will take the given magnetic field and
        then use this value in all points in the grid. Notice that we will not
        create an uniform grid in this way because we will be putting the same
        2D grid, so we will be creating a 'toroidally homogeneous field' (if
        this term exist).

        @param B: Magnetic field to be used [Br,Bz,Bphi] [T]
        @param Rmin: Minimum radius to get the magnetic equilibrium.
        @param Rmax: Maximum radius to get the magnetic equilibrium.
        @param zmin: Minimum Z to get the magnetic equilibrium.
        @param zmax: Maximum Z to get the magnetic equilibrium.
        @param nR: Number of points to define the B field grid in R direction.
        @param nZ: Number of points to define the B field grid in Z direction.
        """
        self.bdims = 0

        # Prepare the grid and allocate the field
        R = np.linspace(Rmin, Rmax, num=nR)
        z = np.linspace(zmin, zmax, num=nZ)
        RR, zz = np.meshgrid(R, z)
        grid_shape = RR.shape
        br = np.zeros(grid_shape)
        bz = np.zeros(grid_shape)
        bt = np.zeros(grid_shape)

        del RR
        del zz
        Br = np.asfortranarray(br.T)
        Bz = np.asfortranarray(bz.T)
        Bt = np.asfortranarray(bt.T)
        del br
        del bt
        del bz
        # Save the values
        Br[:] = B[0]
        Bz[:] = B[1]
        Bt[:] = B[2]

        # Storing the data in the class.
        self.bdims = 2
        self.Bfield['R'] = np.array(R, dtype=np.float64)
        self.Bfield['z'] = np.array(z, dtype=np.float64)
        self.Bfield['Rmin'] = np.array((Rmin), dtype=np.float64)
        self.Bfield['Rmax'] = np.array((Rmax), dtype=np.float64)
        self.Bfield['Zmin'] = np.array((zmin), dtype=np.float64)
        self.Bfield['Zmax'] = np.array((zmax), dtype=np.float64)
        self.Bfield['nR'] = np.array([nR], dtype=np.int32)
        self.Bfield['nZ'] = np.array([nZ], dtype=np.int32)
        self.Bfield['fr'] = Br.astype(dtype=np.float64)
        self.Bfield['fz'] = Bz.astype(dtype=np.float64)
        self.Bfield['ft'] = Bt.astype(dtype=np.float64)

        del Br
        del Bz
        del Bt

        # Creating the interpolating functions.
        self.Brinterp = lambda r, z, phi, time: \
            interpn((self.Bfield['R'], self.Bfield['z']), self.Bfield['fr'],
                    (r.flatten(), z.flatten()))

        self.Bzinterp = lambda r, z, phi, time: \
            interpn((self.Bfield['R'], self.Bfield['z']), self.Bfield['fz'],
                    (r.flatten(), z.flatten()))

        self.Bphiinterp = lambda r, z, phi, time: \
            interpn((self.Bfield['R'], self.Bfield['z']), self.Bfield['ft'],
                    (r.flatten(), z.flatten()))

        # Saving the input data to the class.
        self.Bfield_from_shot_flag = False

    def createHomogeneousField(self, F: np.ndarray, field: str = 'B'):
        """
        Create a field for SINPA from a given B vector

        Jose Rueda: jrrueda@us.es

        Create an homogenous field for SINPA

        @todo: include interpolators, maybe translation to polar??

        @param F: array with field, [fx, fy, fz]
        @param field: 'B' or 'E', the field you want to generate
        """
        if field.lower() == 'b':
            self.bdims = 0
            key = 'Bfield'
            self.Bfield_from_shot_flag = False

        elif field.lower() == 'e':
            self.edims = 0
            key = 'Efield'
        else:
            raise Exception('Field not understood!')
        # Store the field
        self.__dict__[key]['R'] = np.array((0.0), dtype=np.float64)
        self.__dict__[key]['z'] = np.array((0.0), dtype=np.float64)
        self.__dict__[key]['Rmin'] = np.array((0.0), dtype=np.float64)
        self.__dict__[key]['Rmax'] = np.array((0.0), dtype=np.float64)
        self.__dict__[key]['Zmin'] = np.array((0.0), dtype=np.float64)
        self.__dict__[key]['Zmax'] = np.array((0.0), dtype=np.float64)
        self.__dict__[key]['nR'] = np.array([1], dtype=np.int32)
        self.__dict__[key]['nZ'] = np.array([1], dtype=np.int32)
        self.__dict__[key]['fx'] = np.array(F[0]).astype(dtype=np.float64)
        self.__dict__[key]['fy'] = np.array(F[1]).astype(dtype=np.float64)
        self.__dict__[key]['fz'] = np.array(F[2]).astype(dtype=np.float64)

    def createHomogeneousFieldThetaPhi(self, theta: float, phi: float,
                                       field_mod: float = 1.0,
                                       field: str = 'B',
                                       u1=np.array((1.0, 0.0, 0.0)),
                                       u2=np.array((0.0, 1.0, 0.0)),
                                       u3=np.array((0.0, 0.0, 1.0)),
                                       IpBt_sign: float = ssdat.IB_sign,
                                       verbose: bool = True,
                                       diagnostic: str = 'FILD'):
        """
        Create a field for SINPA from a given B vector

        Jose Rueda: jrrueda@us.es

        Create an homogenous field for SINPA, defined by the theta and phi
        direction angles

        @todo: include interpolators, maybe translation to polar??

        @param theta: Theta angle, in degrees, as defined in FILDSIM. See
            extended documentation
        @param phi: Phi angle, in degrees, as defined in FILDSIM. See
            extended documentation
        @param field_mod: modulus of the field to generate
        @param field: 'B' or 'E', the field you want to generate
        @param u1: u1 vector of the reference system
        @param u2: u2 vector for the referece system
        @param u3: u3 vector for the reference system
        @param diagnostic: string identifying the diagnostic (to determine the
            meaining of the angles)

        Note: Please see SINPA documentation for a nice drawing of the
        different angles
        """
        # --- Set field flags:
        if field.lower() == 'b':
            self.bdims = 0
            key = 'Bfield'
            self.Bfield_from_shot_flag = False

        elif field.lower() == 'e':
            self.edims = 0
            key = 'Efield'
        else:
            raise Exception('Field not understood!')
        # --- Generate the direction
        t = theta * np.pi / 180.0  # pass to radians
        p = phi * np.pi / 180.0
        if diagnostic.lower() == 'fild':
            dir = math.sin(p) * u1 + math.cos(p)\
                * (math.cos(t) * u2 - math.sin(t) * u3)
            F = IpBt_sign * field_mod * dir
        elif diagnostic.lower() == 'inpa':
            dir = math.sin(t) * (math.cos(p) * u1 + math.sin(p) * u2)\
                + math.cos(t) * u3
            F = field_mod * dir
        else:
            raise errors.NotValidInput('Not understood diagnostic')

        if verbose:
            print('Value of the field is: ', F)
        # --- Store the field
        self.__dict__[key]['R'] = np.array((0.0), dtype=np.float64)
        self.__dict__[key]['z'] = np.array((0.0), dtype=np.float64)
        self.__dict__[key]['Rmin'] = np.array((0.0), dtype=np.float64)
        self.__dict__[key]['Rmax'] = np.array((0.0), dtype=np.float64)
        self.__dict__[key]['Zmin'] = np.array((0.0), dtype=np.float64)
        self.__dict__[key]['Zmax'] = np.array((0.0), dtype=np.float64)
        self.__dict__[key]['nR'] = np.array([1], dtype=np.int32)
        self.__dict__[key]['nZ'] = np.array([1], dtype=np.int32)
        self.__dict__[key]['fx'] = np.array(F[0]).astype(dtype=np.float64)
        self.__dict__[key]['fy'] = np.array(F[1]).astype(dtype=np.float64)
        self.__dict__[key]['fz'] = np.array(F[2]).astype(dtype=np.float64)

    def readPsiPolfromDB(self, shotnumber: int = 34570, time: float = 2.5,
                         exp: str = 'AUGD', diag: str = 'EQI',
                         edition: int = 0,
                         Rmin: float = 1.03, Rmax: float = 2.65,
                         zmin: float = -1.224, zmax: float = 1.05,
                         nR: int = 128, nZ: int = 256):
        """
        Fetchs the psi_pol = rho_pol(R, z) map from the AUG database using
        input grid.

        Jose Rueda: jrrueda@us.es
        Pablo Oyola - pablo.oyola@ipp.mpg.de

        @param time: Time point from which magnetic equilibrium will be read.
        @param shotnumber: Shot from which to extract the magnetic equilibria
        @param exp: Experiment where the equilibria is stored.
        @param diag: Diagnostic from which extracting the equilibrium.
        @param edition: Edition of the equilibrium to retrieve. Set to 0 by
        default, which will take from the AUG DB the latest version.
        @param Rmin: Minimum radius to get the magnetic equilibrium.
        @param Rmax: Maximum radius to get the magnetic equilibrium.
        @param zmin: Minimum Z to get the magnetic equilibrium.
        @param zmax: Maximum Z to get the magnetic equilibrium.
        @param nR: Number of points to define the B field grid in R direction.
        @param nZ: Number of points to define the B field grid in Z direction.
        """
        # Getting from the database.
        R = np.linspace(Rmin, Rmax, num=nR)
        z = np.linspace(zmin, zmax, num=nZ)
        RR, zz = np.meshgrid(R, z)
        grid_shape = RR.shape
        psipol = ssdat.get_psipol(shotnumber, RR.flatten(), zz.flatten(),
                                  diag=diag, time=time)

        # Reshaping into the original shape.
        psipol = np.reshape(psipol, grid_shape).T

        # Creating the interpolating function.
        self.psipol['R'] = np.array(R, dtype=np.float64)
        self.psipol['z'] = np.array(z, dtype=np.float64)
        self.psipol['nR'] = np.array([nR], dtype=np.int32)
        self.psipol['nZ'] = np.array([nZ], dtype=np.int32)
        self.psipol['f'] = psipol.astype(dtype=np.float64)
        self.psipol_interp = lambda r, z, phi, time: \
            interpn((self.psipol['R'], self.psipol['z']),
                    self.psipol['f'], (r.flatten(), z.flatten()))
        self.psipol_on = True
        return

    def getBfield(self, R: float, z: float,
                  phi: float = None, t: float = None):
        """
        Get the magnetic field components at the given points.

        Note, it extract the field using the interpolators

        Pablo Oyola - pablo.oyola@ipp.mpg.de

        @param R: Major radius to evaluate the magnetic field.
        @param z: Vertical position to evaluate the magnetic field.
        @param phi: Toroidal location to evaluate the magnetic field.
        If the system is in 2D, it will be ignored.
        @param t: Time to evaluate the magnetic field. If the magnetic
        field is only stored for a single time, it will be ignored.

        @return Br: Radial component of the magnetic field.
        @return Bz: Vertical component of the magnetic field.
        @return Bphi: Toroidal component of the magnetic field.

        """
        if self.bdims != 0:
            Br = self.Brinterp(R, z, phi, t)
            Bz = self.Bzinterp(R, z, phi, t)
            Bphi = self.Bphiinterp(R, z, phi, t)
        else:
            raise Exception('The magnetic field has not been loaded!')

        return Br, Bz, Bphi

    def getEfield(self, R: float, z: float,
                  phi: float = None, t: float = None):
        """
        Get the electric field components at the given points.

        Note, it extract the field using the interpolators

        Pablo Oyola - pablo.oyola@ipp.mpg.de

        @param R: Major radius to evaluate the electric field.
        @param z: Vertical position to evaluate the electric field.
        @param phi: Toroidal location to evaluate the electric field.
        If the system is in 2D, it will be ignored.
        @param t: Time to evaluate the electric field. If the electric
        field is only stored for a single time, it will be ignored.

        @return Er: Radial component of the magelectricnetic field.
        @return Ez: Vertical component of the electric field.
        @return Ephi: Toroidal component of the electric field.
        """
        if self.edims != 0:
            Er = self.Erinterp(R, z, phi, t)
            Ez = self.Ezinterp(R, z, phi, t)
            Ephi = self.Ephiinterp(R, z, phi, t)
        else:
            raise Exception('The electric field has not been loaded!')

        return Er, Ez, Ephi

    def getPsipol(self, R: float, z: float,
                  phi: float = None, t: float = None):
        """
        Get the poloidal magnetic flux at the position.

        Pablo Oyola - pablo.oyola@ipp.mpg.de

        @param R: Major radius to evaluate the poloidal flux.
        @param z: Vertical position to evaluate the poloidal flux.
        @param phi: Toroidal location to evaluate the poloidal flux.
        If the system is in 2D, it will be ignored.
        @param t: Time to evaluate the poloidal flux. If the poloidal
        flux is only stored for a single time, it will be ignored.

        @return psipol: Poloidal flux at the input points.
        """
        if self.psipol_on:
            psipol = self.psipol_interp(R, z, phi, t)
        else:
            raise Exception('The poloidal flux is not loaded!')

        return psipol

    def tofile(self, fid, bflag: bool = True, eflag: bool = False):
        """
        Write the field to files following the i-HIBPsims scheme.

        Pablo Oyola - pablo.oyola@ipp.mpg.de

        @param fid: file identifier where the files will be written.
        @param bflag: states if the magnetic field has to be written.
        Default is True, so magnetic field will be written.
        @param eflag: states if the electric field has to be written.
        Default to False. If this is set to True, the magnetic field
        will not be written.
        """
        if bflag is False and eflag is False:
            raise Exception('Some flag has to be set to write to file!')
        if bflag:
            # Write header with grid size information:
            self.Bfield['nR'].tofile(fid)
            self.Bfield['nZ'].tofile(fid)
            self.Bfield['nPhi'].tofile(fid)
            self.Bfield['nTime'].tofile(fid)

            # Write grid ends:
            self.Bfield['Rmin'].tofile(fid)
            self.Bfield['Rmax'].tofile(fid)
            self.Bfield['Zmin'].tofile(fid)
            self.Bfield['Zmax'].tofile(fid)
            self.Bfield['Phimin'].tofile(fid)
            self.Bfield['Phimax'].tofile(fid)
            self.Bfield['Timemin'].tofile(fid)
            self.Bfield['Timemax'].tofile(fid)

<<<<<<< HEAD
            # Write fields            
            if self.bdims == 3:
                self.Bfield['fr'].tofile(fid)
                self.Bfield['ft'].tofile(fid)
                self.Bfield['fz'].tofile(fid)
            elif self.bdims > 0:
                self.Bfield['fr'].T.tofile(fid)
                self.Bfield['ft'].T.tofile(fid)
                self.Bfield['fz'].T.tofile(fid)
=======
            # Write fields
            if self.bdims > 0:
                self.Bfield['fr'].ravel(order='F').tofile(fid)
                self.Bfield['ft'].ravel(order='F').tofile(fid)
                self.Bfield['fz'].ravel(order='F').tofile(fid)
>>>>>>> b1b528e5
            else:
                self.Bfield['fx'].ravel(order='F').tofile(fid)
                self.Bfield['fy'].ravel(order='F').tofile(fid)
                self.Bfield['fz'].ravel(order='F').tofile(fid)
        elif eflag:
            # Write header with grid size information:
            self.Efield['nR'].tofile(fid)
            self.Efield['nZ'].tofile(fid)
            self.Efield['nPhi'].tofile(fid)
            self.Efield['nTime'].tofile(fid)

            # Write grid ends:
            self.Efield['Rmin'].tofile(fid)
            self.Efield['Rmax'].tofile(fid)
            self.Efield['Zmin'].tofile(fid)
            self.Efield['Zmax'].tofile(fid)
            self.Efield['Phimin'].tofile(fid)
            self.Efield['Phimax'].tofile(fid)
            self.Efield['Timemin'].tofile(fid)
            self.Efield['Timemin'].tofile(fid)

            # Write fields
            if self.edims > 0:
                self.Efield['fr'].ravel(order='F').tofile(fid)
                self.Efield['ft'].ravel(order='F').tofile(fid)
                self.Efield['fz'].ravel(order='F').tofile(fid)
            else:
                self.Efield['fx'].ravel(order='F').tofile(fid)
                self.Efield['fy'].ravel(order='F').tofile(fid)
                self.Efield['fz'].ravel(order='F').tofile(fid)

        else:
            raise Exception('Not a valid combination of inputs')

    def plot(self, fieldName: str, phiSlice: int = None, timeSlice: int = None,
             ax_options: dict = {}, ax=None, cmap=None, nLevels: int = 50,
             cbar_tick_format: str = '%.2e', plot_vessel: bool = True):
        """
        Plot the input field.

        Plots the input field ('Br', 'Bz', 'Bphi', 'Er', 'Ez', 'Ephi',
        'B', 'E' or ''Psipol') into some axis, ax, or the routine creates one
        for the plotting.

        @param fieldName: Name of the field to be plotted.
        @param ax_options: options for the function axis_beauty.
        @param ax: Axis to plot the data.
        @param cmap: Colormap to use. Gamma_II is set by default.
        @param ax: Return the axis where the plot has been done.
        @param plot_vessel: Flag to plot the vessel
        """
        # --- Initialise the plotting parameters
        ax_params = {
            'grid': 'both',
            'ratio': 'equal'
        }
        ax_options.update(ax_params)
        if cmap is None:
            ccmap = ssplt.Gamma_II()
        else:
            ccmap = cmap

        # If there is not any axis provided, create one.
        if ax is None:
            fig, ax = plt.subplots()

        # Change to lower case in order to make the choice more flexible.
        fieldName = fieldName.lower()

        # Raise an exception if the corresponding field is not loaded.
        dims = 2
        if fieldName.startswith('e'):
            if self.edims == 0:
                raise Exception('Plot not working of 0D fields')
            dims = self.edims
            if dims >= 3:
                phiMaxIdx = self.Bfield['nPhi']
                if dims >= 4:
                    timeMaxIdx = self.Bfield['nTime']

        if fieldName.startswith('b'):
            if self.bdims == 0:
                raise Exception('Plot not working of 0D fields')
            dims = self.bdims
            if dims >= 3:
                phiMaxIdx = self.Bfield['nPhi']
                if dims >= 4:
                    timeMaxIdx = self.Bfield['nTime']

        if fieldName == 'psipol' and not self.psipol_on:
            raise Exception('Magnetic flux is not loaded!')

        # Get the appropriate field
        field = {
            'br': self.Bfield['fr'],
            'bz': self.Bfield['fz'],
            'bphi': self.Bfield['ft'],
            'er': self.Efield['fr'],
            'ez': self.Efield['fz'],
            'ephi': self.Efield['ft'],
            'b': np.sqrt(self.Bfield['fr']**2
                         + self.Bfield['fz']**2
                         + self.Bfield['ft']**2),
            'e': np.sqrt(self.Efield['fr']**2
                         + self.Efield['fz']**2
                         + self.Efield['ft']**2),
            'psipol': self.psipol['f']
        }.get(fieldName)

        Rplot = {
            'br': self.Bfield['R'],
            'bz': self.Bfield['R'],
            'bphi': self.Bfield['R'],
            'er': self.Efield['R'],
            'ez': self.Efield['R'],
            'ephi': self.Efield['R'],
            'b': self.Bfield['R'],
            'e': self.Efield['R'],
            'psipol': self.psipol['R']
        }.get(fieldName)

        Zplot = {
            'br': self.Bfield['z'],
            'bz': self.Bfield['z'],
            'bphi': self.Bfield['z'],
            'er': self.Efield['z'],
            'ez': self.Efield['z'],
            'ephi': self.Efield['z'],
            'b': self.Bfield['z'],
            'e': self.Efield['z'],
            'psipol': self.psipol['z']
        }.get(fieldName)

        # For the 3D case, only a 2D projection can be plotted:
        if dims == 3:
            if phiSlice is None:
                field = field[:, 0, :]
            else:
                sliceIdx = max(min(phiSlice, phiMaxIdx), 0)
                field = field[:, sliceIdx, :]

        # For the 4D case, only a 2D projection can be plotted:
        if dims == 4:
            if phiSlice is None:
                phiSlicee = 0
            else:
                phiSlicee = max(min(phiSlice, phiMaxIdx), 0)

            if timeSlice is None:
                timeSlicee = 0
            else:
                timeSlicee = max(min(timeSlice, timeMaxIdx), 0)
            field = field[:, phiSlicee, :, timeSlicee]

        # Plotting the field using a filled contour.
        fieldPlotHndl = ax.contourf(Rplot, Zplot, field.T, nLevels, cmap=ccmap)

        # Selecting the name to display in the colorbar.

        ccbarname = {
            'br': '$B_r$ [T]',
            'bz': '$B_z$[T]',
            'bphi': '$B_\\phi$ [T]',
            'er': '$E_r$ [V/m]',
            'ez': '$E_z$ [V/m]',
            'ephi': '$E_\\phi$ [V/m]',
            'b': 'B [T]',
            'e': 'E [V/m]',
            'psipol': '$\\Psi_{pol}$ [Wb]'
            }.get(fieldName)

        cbar = plt.colorbar(fieldPlotHndl, format=cbar_tick_format)
        cbar.set_label(ccbarname)

        # Preparing the axis labels:
        ax_options['xlabel'] = 'Major radius R [m]'
        ax_options['ylabel'] = 'Z [m]'
        ax = ssplt.axis_beauty(ax, ax_options)

        # Plotting the 2D vessel structures.
        if plot_vessel:
            ssplt.plot_vessel(linewidth=1, ax=ax)
        plt.tight_layout()

        return ax<|MERGE_RESOLUTION|>--- conflicted
+++ resolved
@@ -975,23 +975,11 @@
             self.Bfield['Timemin'].tofile(fid)
             self.Bfield['Timemax'].tofile(fid)
 
-<<<<<<< HEAD
-            # Write fields            
-            if self.bdims == 3:
-                self.Bfield['fr'].tofile(fid)
-                self.Bfield['ft'].tofile(fid)
-                self.Bfield['fz'].tofile(fid)
-            elif self.bdims > 0:
-                self.Bfield['fr'].T.tofile(fid)
-                self.Bfield['ft'].T.tofile(fid)
-                self.Bfield['fz'].T.tofile(fid)
-=======
             # Write fields
             if self.bdims > 0:
                 self.Bfield['fr'].ravel(order='F').tofile(fid)
                 self.Bfield['ft'].ravel(order='F').tofile(fid)
                 self.Bfield['fz'].ravel(order='F').tofile(fid)
->>>>>>> b1b528e5
             else:
                 self.Bfield['fx'].ravel(order='F').tofile(fid)
                 self.Bfield['fy'].ravel(order='F').tofile(fid)
