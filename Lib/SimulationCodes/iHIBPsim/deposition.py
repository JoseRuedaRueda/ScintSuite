--- conflicted
+++ resolved
@@ -151,15 +151,10 @@
 
         return output
 
-<<<<<<< HEAD
-    def plot1d(self, xaxis: str='rmajor', ax=None, bins: int=None,
-               xmin: float=None, xmax: float=None, **line_params):
-=======
     # -------------------------------------------------------------------------
     # --- Plotting Block
     # -------------------------------------------------------------------------
     def plot1d(self, xaxis: str='rmajor', ax=None, bins: int=None, **line_params):
->>>>>>> 83f7727b
         """
         Plot the deposition profile as a function either from major radius or
         the rhopol.
