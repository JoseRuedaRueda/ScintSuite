--- conflicted
+++ resolved
@@ -40,21 +40,20 @@
 iHIBP = {'port_center': [0.687, -3.454, 0.03], 'sector': 13,
          'beta_std': 4.0, 'theta_std': 0.0, 'source_radius': 7.0e-3}
 
-<<<<<<< HEAD
+
 # -----------------------------------------------------------------------------
-# --- File Type parameters
+# --- File parameters
 # -----------------------------------------------------------------------------
 filetypes = [('netCDF files', '*.nc'),
              ('ASCII files', '*.txt'),
              ('cine files', ('*.cin', '*.cine')),
              ('Python files', '*.py')]
-=======
+
 # Access to files via seek routine.
 SEEK_BOF = 0
 SEEK_CUR = 1
 SEEK_EOF = 2
 SEEK_END = 2
->>>>>>> 356a1439
 
 
 class Camera:
