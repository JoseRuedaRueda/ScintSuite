"""Contains the methods and classes to interact with iHIBPsim tracker"""

import random
import numpy as np
from Lib.version_suite import version
from Lib.LibMachine import machine
import Lib.LibPlotting as ssplt
import Lib.LibParameters as sspar
import matplotlib.pyplot as plt
from scipy.interpolate import RectBivariateSpline as intp
<<<<<<< HEAD
if machine == 'AUG':
    import Lib.LibDataAUG as ssdat
=======
import LibData as ssdat
>>>>>>> eb0a336d


def prepare_B_field(shot: int, time: float, diag: str = 'EQH',
                    Rmin: float = 1.0, Rmax: float = 2.2, nR: int = 120,
                    zmin: float = -1.0, zmax: float = 1.0, nz: int = 200,
                    phimin: float = 0., phimax: float = 2.*np.pi,
                    nphi: int = 64):
    """
    Load the magnetic field to launch an iHIBPsim simulation

    Jose Rueda: jrrueda@us.es

    @param    shot: Shot number
    @param    time: time [s]
    @param    diag: The diagnostic name where to load the field
    @param    Rmin: Rmin of the grid, in m
    @param    Rmax: Rmax of the grid, in m
    @param    nR: number of points in the R direction
    @param    zmin: zmin of the grid
    @param    zmax: zmax of the grid
    @param    nz: Number of points in the z direction
    @param    phimin: Still not used, ignore it
    @param    phimax: Still not used, ignore it
    @param    nphi: Still not used, ignore it

    @return:  Dictionary containing:
             -#'nR':
             -#'nz':
             -#'nphi':
             -#'nt':
             -#'Rmin':
             -#'Rmax':
             -#'zmin':
             -#'zmax':
             -#'phimin': Ignore
             -#'phimax': Ignore
             -#'tmin': Ignore
             -#'tmax': Ignore
             -#'fr': Field radial component[nr,nz]
             -#'fz': Field z component[nr,nz]
             -#'ft': Field t component[nr,nz]
             -#'R': R grid in R
             -#'z': z grid in z
             -#'phi': Ignore
    """
    ## todo: implement the 3D part
    R = np.linspace(Rmin, Rmax, num=nR)
    z = np.linspace(zmin, zmax, num=nz)
    phi = np.linspace(phimin, phimax, num=nphi)
    RR, zz = np.meshgrid(R, z)
    grid_shape = RR.shape
    br, bz, bt, bp = ssdat.get_mag_field(shot, RR.flatten(), zz.flatten(),
                                         diag=diag, time=time)
    Br = np.reshape(br, grid_shape).T
    Bz = np.reshape(bz, grid_shape).T
    Bt = np.reshape(bt, grid_shape).T

    field = {'nR': np.array([len(R)], dtype=np.int32),
             'nz': np.array([len(z)], dtype=np.int32),
             'nphi': np.array([1], dtype=np.int32),
             'nt': np.array([1], dtype=np.int32),
             'Rmin': np.array([Rmin], dtype=np.float64),
             'Rmax': np.array([Rmax], dtype=np.float64),
             'zmin': np.array([zmin], dtype=np.float64),
             'zmax': np.array([zmax], dtype=np.float64),
             'phimin': np.array([phimin], dtype=np.float64),
             'phimax': np.array([phimax], dtype=np.float64),
             'tmin': np.array([time - 0.005], dtype=np.float64),
             'tmax': np.array([time + 0.005], dtype=np.float64),
             'fr': Br.astype(np.float64),
             'fz': Bz.astype(np.float64),
             'ft': Bt.astype(np.float64),
             'R': R,
             'z': z,
             'phi': phi}
    return field


def write_field(filename: str, field: dict):
    """
    Write field (electric or magnetic)

    Jose Rueda: jrrueda@us.es

    @param filename: name of the file where to write
    @param field: dictionary created by the load_field routine of this library
    """
    with open(filename, 'w') as fid:
        # Write header with grid size information:
        field['nR'].tofile(fid)
        field['nz'].tofile(fid)
        field['nphi'].tofile(fid)
        field['nt'].tofile(fid)

        # Write grid ends:
        field['Rmin'].tofile(fid)
        field['Rmax'].tofile(fid)
        field['zmin'].tofile(fid)
        field['zmax'].tofile(fid)
        field['phimin'].tofile(fid)
        field['phimax'].tofile(fid)
        field['tmin'].tofile(fid)
        field['tmax'].tofile(fid)

        # Write fields
        field['fr'].T.tofile(fid)
        field['ft'].T.tofile(fid)
        field['fz'].T.tofile(fid)

        ver = np.array(version.split('.'), dtype=np.int32)
        ver.tofile(fid)


def load_field(filename, dimensions: int = 2, verbose: bool = True):
    """
    Load the field used in the tracker

    Jose Rueda: jrrueda@us.es

    Note: Only 2D is supported right now

    @todo Pablo, please, include 3d and 4d options

    @param filename: full path to the file with the field
    @param dimensions: if 2, field will be interpreted just as B[nr,nz],
    if 3, include phi dimension and if 4, includes time.
    """
    field = {'nR': None, 'nz': None, 'nphi': None, 'nt': None, 'Rmin': None,
             'Rmax': None, 'zmin': None, 'zmax': None, 'phimin': None,
             'phimax': None, 'tmin': None, 'tmax': None, 'fr': None,
             'fz': None, 'ft': None, 'R': None, 'z': None, 'phi': None}
    with open(filename, 'r') as fid:
        # Read header with grid size information:
        field['nR'] = np.fromfile(fid, 'int32', 1)
        field['nz'] = np.fromfile(fid, 'int32', 1)
        field['nphi'] = np.fromfile(fid, 'int32', 1)
        field['nt'] = np.fromfile(fid, 'int32', 1)

        # Read grid ends:
        field['Rmin'] = np.fromfile(fid, 'float64', 1)
        field['Rmax'] = np.fromfile(fid, 'float64', 1)
        field['zmin'] = np.fromfile(fid, 'float64', 1)
        field['zmax'] = np.fromfile(fid, 'float64', 1)
        field['phimin'] = np.fromfile(fid, 'float64', 1)
        field['phimax'] = np.fromfile(fid, 'float64', 1)
        field['tmin'] = np.fromfile(fid, 'float64', 1)
        field['tmax'] = np.fromfile(fid, 'float64', 1)

        # Generate grids
        field['R'] = np.linspace(field['Rmin'], field['Rmax'],
                                 num=int(field['nR'][0]))
        field['z'] = np.linspace(field['zmin'], field['zmax'],
                                 num=int(field['nz'][0]))
        field['phi'] = \
            np.linspace(field['phimin'], field['phimax'],
                        num=int(field['nphi'][0]))

        # Read fields
        if dimensions == 2:
            field['fr'] = \
                np.reshape(np.fromfile(fid, 'float64',
                                       int(field['nR'][0]*field['nz'][0])),
                                      (field['nz'][0], field['nR'][0])).T
            field['ft'] = \
                np.reshape(np.fromfile(fid, 'float64',
                                       int(field['nR'][0]*field['nz'][0])),
                                      (field['nz'][0], field['nR'][0])).T
            field['fz'] = \
                np.reshape(np.fromfile(fid, 'float64',
                                       int(field['nR'][0]*field['nz'][0])),
                                      (field['nz'][0], field['nR'][0])).T
        else:
            raise Exception('Sorry, Option not implemented, talk to Pablo')

        try:
            ver = np.fromfile(fid, 'int32', 3)
        except IOError:
            ver = None

    if verbose:
        print('--------------------------------------------------------------')
        if ver is not None:
            print('Done with version ', str(ver[0]), '.', str(ver[1]), '.',
                  str(ver[2]))
        print('Rmin: ', field['Rmin'])
        print('Rmax: ', field['Rmax'])
        print('nR: ', field['nR'])
        print('-')
        print('zmin: ', field['zmin'])
        print('zmax: ', field['zmax'])
        print('nz: ', field['nz'])
        print('-')
        print('phimin: ', field['phimin'])
        print('phimax: ', field['phimax'])
        print('nphi: ', field['nphi'])
        print('--------------------------------------------------------------')
    return field


def write_tracker_namelist(name_of_namelist_file: str,
                           Bfield_name: str,
                           Efield_on: str = '.FALSE.',
                           Efield_name: str = '',
                           equ_file: str = '', Te_name: str = '',
                           ne_name: str = '', n0_name: str = '',
                           Zeff: float = 1.0,
                           beamAtt: str = '.FALSE.',
                           elec_name: str = '',
                           CX_name: str = '',
                           dt: float = 5.0e-11,
                           max_step: int = 1000000000,
                           save_orbits: str = '.TRUE.', Nmarkers: int = 250,
                           depos_file: str = '', triangle_file: str = '',
                           file_out: str = 'output.bin',
                           file_orbits: str = 'orbits.bin',
                           num_orbits: float = 1.0,
                           dt_orbit: float = 1.0e-8):
    """
    Write the namelist for the particle traker

    Jose Rueda Rueda: jrrueda@us.es

    To see the meaning of all parameters, look at the nicely written iHIBPsim
    documentation
    """
    with open(name_of_namelist_file, 'w') as f:
        # -------------------------------------------------------- FIELDS_FILES
        print("&FIELD_FILES", file=f, sep='')
        # Magnetic field file
        print("Bfield_name = '", Bfield_name, "',", file=f, sep='')
        # Use or not electric field.
        print("Efield_on = ", Efield_on, ",", file=f, sep='')
        # Electric field file
        print("Efield_name = '", Efield_name, "',", file=f, sep='')
        # Equilibrium file: if not provided, then the simulation is
        # constrained by the Bfield size.
        print("equ_file = '", equ_file, "',", file=f, sep='')
        print("/", file=f, sep='')
        print("", file=f, sep='')
        # ------------------------------------------------------------ PROFILES
        print("&PROFILES", file=f, sep='')
        # Path for the Te profile.
        print("Te_name = '", Te_name, "',", file=f, sep='')
        # Path for the electron density profile.
        print("ne_name = '", ne_name, "',", file=f, sep='')
        # Ion density profile. If this is not provided, electron is used
        print("n0_name = '", n0_name, "',", file=f, sep='')
        # Modifies the input n0 by this factor. Set to 1.0d0 by default
        ## todo : talk with pablo about Zeff
        print("Zeff = ", Zeff, ",", file=f, sep='')
        print('/', file=f, sep='')
        print("", file=f, sep='')
        # -------------------------------------------------------------- TABLES
        print('&TABLES', file=f, sep='')
        # Activate or not the beam  module to compute the weight evolution.
        print("beamAttenuationModule = ", beamAtt, ",", file=f, sep='')
        # Electron impact ionization reaction rates.
        print("elec_name = '", elec_name, "',", file=f, sep='')
        # Charge-exchange reaction rates.
        print("CX_name = '", CX_name, "',", file=f, sep='')
        print('/', file=f, sep='')
        print("", file=f, sep='')
        # --------------------------------------------------------- INTEGRATION
        print('&INTEGRATION', file=f, sep='')
        # Time step for integration.
        print("dt = ", dt, ",", file=f, sep='')
        # Maximum number of steps for the simulation.
        print("max_step = ", max_step, ",", file=f, sep='')
        # File where the final points of the particles are stored.
        print("file_out = '", file_out, "',", file=f, sep='')
        print('/', file=f, sep='')
        print("", file=f, sep='')
        # --------------------------------------------------------- ORBITS_CONF
        print('&ORBITS_CONF', file=f, sep='')
        # States if this module is active.
        print("save_orbits = ", save_orbits, ",", file=f, sep='')
        # Value in range [0, 1] stating percentaje of particles to store.
        print("num_orbits = ", num_orbits, ",", file=f, sep='')
        # Time step for the orbit-recording.
        print("dt_orbit = ", dt_orbit, ",", file=f, sep='')
        # File to store the orbits
        print("file_orbits = '", file_orbits, "',", file=f, sep='')
        print('/', file=f, sep='')
        print("", file=f, sep='')
        # ---------------------------------------------------------- DEPOSITION
        print('&DEPOSITION', file=f, sep='')
        # Number of markers in the deposition file
        print("markerNumber = ", Nmarkers, ",", file=f, sep='')
        # Initial position of the markers to follow
        print("depos_file = '", depos_file, "',", file=f, sep='')
        print('/', file=f, sep='')
        print("", file=f, sep='')
        # ------------------------------------------------- SCINTILLATOR / WALL
        print('&SCINTILLATOR', file=f, sep='')
        # File containing the triangles describing the wall/scintillator.
        print("triangle_file = '", triangle_file, "',", file=f, sep='')
        print('/', file=f, sep='')
        print("", file=f, sep='')
        # ---------------------------------------------------------------------
    print('Namelist written: ', name_of_namelist_file)


def write_markers(filename: str, markers: dict):
    """
    Write the information of the markers to be followed by the tracker

    Jose Rueda Rueda: jrrueda@us.es

    @para filename: name of the file to be written
    @param markers: dictionary containing all the info of the markers
    """
    n = len(markers['R'])
    ID = np.arange(0, n, dtype=np.float64) + 1.0

    with open(filename, 'w') as fid:
        # Write header with grid size information:
        # np.array([11], dtype=np.int32).tofile(fid)
        # np.array([n], dtype=mnp.int32).tofile(fid)
        dummy = np.vstack((ID.flatten(), markers['R'].flatten(),
                           markers['z'].flatten(), markers['phi'].flatten(),
                           markers['vR'].flatten(), markers['vt'].flatten(),
                           markers['vz'].flatten(), markers['m'].flatten(),
                           markers['q'].flatten(), markers['logw'].flatten(),
                           markers['t'].flatten()))
        dummy.T.tofile(fid)

        ver = np.array(version.split('.'), dtype=np.int32)
        ver.tofile(fid)


def load_orbits(filename: str, counter: int = 1, full_info: bool = True):
    """
    Load the orbit files created by the iHIBPsim tracker

    Jose Rueda Rueda: jrrueda@us.es

    @param filename: Name of the orbit file
    @param counter: number of orbits to load
    @param full_info: If false, only the trajectory will be loaded, if true,
    also the velocity, weight, charge and mass will be loaded
    @return output: list with all the dictionaries with the orbit information:
        -# 'R', 'z', 'phi': for the position
        -# 'vR', 'vz', 'vt': for the velocity
        -# 'q', 'm': charge and mass
        -# 'logw': logarithmic weight
        -# 'time': time of each point
        -# 'ID': ID of the markers
    """
    # --- Open the file and load the data
    with open(filename, 'r') as f:
        A = np.fromfile(f, np.float64)
    nmarkers = int(A.size / 11)
    Mar = A.reshape((nmarkers, 11))
    del A
    # --- See what markers were saved
    saved_ID = np.unique(Mar[:, 0])
    # --- Initialise the list
    # dum1 = {'ID': None, 'R': None, 'z': None, 'phi': None, 'vR': None,
    #         'vz': None, 'vt': None, 'q': None, 'm': None, 'logw': None,
    #         't': None}
    # # @todo Some problems due to 'copies' can appear, look for another way of
    # implementing this
    output = []
    kk = 0
    for id in saved_ID:
        flags = Mar[:, 0] == id
        output.append({})
        output[kk]['ID'] = id
        output[kk]['R'] = Mar[flags, 1]
        output[kk]['z'] = Mar[flags, 2]
        output[kk]['phi'] = Mar[flags, 3]
        output[kk]['time'] = Mar[flags, 10]
        output[kk]['m'] = Mar[flags, 7][0]
        output[kk]['q'] = Mar[flags, 8]
        if full_info:
            output[kk]['vR'] = Mar[flags, 4]
            output[kk]['vt'] = Mar[flags, 5]
            output[kk]['vz'] = Mar[flags, 6]
            output[kk]['logw'] = Mar[flags, 9]
        if kk == counter - 1:
            return output
        kk += 1
    # If we reached this point, all the orbits we wanted could not be loaded:
    print('Not all the desired orbits could be loaded. Check file ??')
    return output[:kk]


def orbit_energy(orbit):
    """
    Get the energy of the marker in each point

    Jose Rueda: jrrueda@us.es

    @todo: mission for Pablo, this should be just a method in the future
    'orbit' method

    @param orbit: the orbit loaded by the load orbit method. Notice, the
    full_info flag mut be on!
    @return orbit: orbit dict but with an extra 'field' the energy in keV
    """
    n = len(orbit)
    for kk in range(n):
        # orbit[kk]['E'] = 0.5 * orbit['m'] * \
        #     np.sqrt(orbit['vR']**2 + orbit['vz']**2 + orbit['vt']**2) * \
        #     sspar.mp / sspar.c**2
        ## todo: this is hardcored, but there is a bug in iHIBPsim
        orbit[kk]['E'] =  \
            (orbit[kk]['vR']**2 + orbit[kk]['vz']**2 +
             orbit[kk]['vt']**2) * sspar.mp / sspar.c**2
    return orbit


def orbit_pitch(orbit, file: str = None, shot: int = None, IpBt: int = -1,
                dimensions: int = 2, order: int = 1, limit: bool = True,
                limit_step: int = 12000):
    """
    Calculate the pitch of the particle in each point of the orbit

    Jose Rueda: ruejo@ipp.mpg.de

    Note: In principle you can execute this just giving the path to the file
    with the magnetic field used in the simulation or, giving the shot. In this
    second case, the field from the database will be loaded. This option is
    still not implementes but is leaved here as a future option, I still do not
    have clear how this will be implemented in the GUI. Maybe the easier thing
    will be to leaver the B file created and include a button saying: clean B
    files...

    @todo: mission for Pablo, this should be just a method in the future
    'orbit' method
    @todo: implement pitch calculation when the field is given as 3 or 4d

    @param orbit: the orbit loaded by the load orbit method. Notice, the
    full_info flag mut be on!
    @param IpBt: sign of the current againt the toroidal field. the pitch will
    be defined as: pitch = IpBt * vpar(respect to b)/v
    @param dimensions: dimensions of the field
    @param interp_options: options for the scipy.interpolate.interp2d (or3).
    By default: linear interpolation, to be consistent with the tracker, and
    values outside the interpolation domain will be taken as zero
    @return orbit: orbit dict but with an extra 'field' the pitch
    """
    # if 'kind' not in interp_options:
    #     interp_options['kind'] = 'linear'
    # if 'fill_value' not in interp_options:
    #     interp_options['fill_value'] = 0.0
    # Check inputs:
    if (file is None) and (shot is None):
        raise Exception('Hello?? No file nor shot?!?')
    # Load the field
    if file is not None:
        field = load_field(file, dimensions=dimensions, verbose=False)
        print('Field loaded!')
    # Perform the calculation
    if dimensions == 2:
        RR, zz = np.meshgrid(field['R'], field['z'])
        BR_int = intp(field['R'], field['z'], field['fr'], kx=order, ky=order)
        Bz_int = intp(field['R'], field['z'], field['fz'], kx=order, ky=order)
        Bt_int = intp(field['R'], field['z'], field['ft'], kx=order, ky=order)
        for k in range(len(orbit)):
            if (limit is True) and (len(orbit[k]) > limit_step):
                raise Exception('Hola Pablo te has pasao de puntos')

            bR = BR_int.ev(orbit[k]['R'], orbit[k]['z'])
            bz = Bz_int.ev(orbit[k]['R'], orbit[k]['z'])
            bt = Bt_int.ev(orbit[k]['R'], orbit[k]['z'])
            orbit[k]['pitch'] = IpBt * ((orbit[k]['vR'] * bR +
                                         orbit[k]['vz'] * bz +
                                         orbit[k]['vt'] * bt) /
                                        np.sqrt(bR**2 + bz**2 + bt**2) /
                                        np.sqrt(orbit[k]['vR']**2 +
                                                orbit[k]['vz']**2 +
                                                orbit[k]['vt']**2))
            print('Orbit: ', k, ' of ', len(orbit) - 1, 'done')
    else:
        raise Exception('Option not implemented, talk to Pablo')

    return orbit


def orbit_mu(orbit, file: str = None, shot: int = None, IpBt: int = -1,
             dimensions: int = 2, order: int = 1, limit: bool = True,
             limit_step: int = 12000):
    """
    Calculate the pitch of the particle in each point of the orbit

    Jose Rueda: ruejo@ipp.mpg.de

    Note: In principle you can execute this just giving the path to the file
    with the magnetic field used in the simulation or, giving the shot. In this
    second case, the field from the database will be loaded. This option is
    still not implemented but is leaved here as a future option, I still do not
    have clear how this will be implemented in the GUI. Maybe the easier thing
    will be to leaver the B file created and include a button saying: clean B
    files...

    @todo: mission for Pablo, this should be just a method in the future
    'orbit' method
    @todo: implement pitch calculation when the field is given as 3 or 4d

    @param orbit: the orbit loaded by the load orbit method. Notice, the
    full_info flag mut be on!
    @param dimensions: dimensions of the field
    @param interp_options: options for the scipy.interpolate.interp2d (or3).
    By default: linear interpolation, to be consistent with the tracker, and
    values outside the interpolation domain will be taken as zero
    @return orbit: orbit dict but with an extra 'field' the pitch
    """
    if (file is None) and (shot is None):
        raise Exception('Hello?? No file nor shot?!?')
    # Load the field
    if file is not None:
        field = load_field(file, dimensions=dimensions, verbose=False)
        print('Field loaded!')
    # Perform the calculation
    if dimensions == 2:
        RR, zz = np.meshgrid(field['R'], field['z'])
        BR_int = intp(field['R'], field['z'], field['fr'], kx=order, ky=order)
        Bz_int = intp(field['R'], field['z'], field['fz'], kx=order, ky=order)
        Bt_int = intp(field['R'], field['z'], field['ft'], kx=order, ky=order)
        for k in range(len(orbit)):
            if (limit is True) and (len(orbit[k]) > limit_step):
                raise Exception('Hola Pablo te has pasao de puntos')

            bR = BR_int.ev(orbit[k]['R'], orbit[k]['z'])
            bz = Bz_int.ev(orbit[k]['R'], orbit[k]['z'])
            bt = Bt_int.ev(orbit[k]['R'], orbit[k]['z'])
            b = np.sqrt(bR**2 + bz**2 + bt**2)
            v = np.sqrt(orbit[k]['vR']**2 + orbit[k]['vz']**2 +
                        orbit[k]['vt']**2)
            p = (orbit[k]['vR'] * bR + orbit[k]['vz'] * bz
                 + orbit[k]['vt'] * bt) / b / v
            orbit[k]['mu'] = orbit[k]['m'] * (1 - p**2) * v**2 / 2.0 / b \
                * sspar.mp_kg
            print('Orbit: ', k, ' of ', len(orbit) - 1, 'done')
    else:
        raise Exception('Option not implemented, talk to Pablo')

    return orbit


def orbit_p_phi(orbit, file: str = None, shot: int = None, order: int = 1,
                limit: bool = True,
                limit_step: int = 12000):
    """
    Calculate the pitch of the particle in each point of the orbit

    Jose Rueda: ruejo@ipp.mpg.de

    Note: In principle you can execute this just giving the path to the file
    with the magnetic field used in the simulation or, giving the shot. In this
    second case, the field from the database will be loaded. This option is
    still not implemented but is leaved here as a future option, I still do not
    have clear how this will be implemented in the GUI. Maybe the easier thing
    will be to leaver the B file created and include a button saying: clean B
    files...

    @todo: mission for Pablo, this should be just a method in the future
    'orbit' method
    @todo: implement reading the equilibrium file of the tracker

    @param orbit: the orbit loaded by the load orbit method. Notice, the
    full_info flag mut be on!
    @param dimensions: dimensions of the field
    @param interp_options: options for the scipy.interpolate.interp2d (or3).
    By default: linear interpolation, to be consistent with the tracker, and
    values outside the interpolation domain will be taken as zero
    @return orbit: orbit dict but with an extra 'field' the pitch
    """
    if (file is None) and (shot is None):
        raise Exception('Hello?? No file nor shot?!?')
    # Load the field
    if file is not None:
        raise Exception('To be done')
        # To be implemented once I learn the structure of Pablo's equilibrium
        # field = load_equilibrium(file, dimensions=dimensions, verbose=False)
        # print('Equilibrium loaded loaded!')
    else:
        equ = ssdat.meq.equ_map(shot, diag='EQH')
        equ.read_pfm()
        i = np.argmin(np.abs(equ.t_eq - orbit[0]['time'][0]))
        PFM = equ.pfm[:, :, i].squeeze()
        PFM_int = intp(equ.Rmesh, equ.Zmesh, PFM, kx=order, ky=order)
        equ.Close()
    # Perform the calculation
    for k in range(len(orbit)):
        if (limit is True) and (len(orbit[k]) > limit_step):
            raise Exception('Hola Pablo te has pasao de puntos')
        orbit[k]['Pphi'] = sspar.mp_kg * orbit[k]['m'] * orbit[k]['vt'] *\
            orbit[k]['R'] - orbit[k]['q'] * sspar.ec * \
            PFM_int.ev(orbit[k]['R'], orbit[k]['z'])
        print('Orbit: ', k, ' of ', len(orbit) - 1, 'done')

    return orbit


def plot_orbit(orbit, view: str = '2D', ax_options: dict = {}, ax=None,
               line_options: dict = {}, shaded3d_options: dict = {},
               imin: int = 0, imax: int = None):
    """
    Plot the orbit

    Jose Rueda: jrrueda@us.es

    @param orbit: Orbit dictionary created by 'load_orbits', not the full list,
    just the one you want to plot
    @param view: '2D' to plot, (R,z), (x,y). '3D' to plot the 3D orbit
    @param ax_options: options for the function axis_beauty
    @param line_options: options for the line plot (markers, colors and so on)
    @param ax: axes where to plot, if none, new ones will be created. Note,
    if the '2D' mode is used, ax should be a list of axes, the first one for
    the Rz projection
    @param shaded3d_options: dictionary with the options for the plotting of
    the 3d vessel
    """
    # --- Initialise the plotting parameters
    ax_options['ratio'] = 'equal'
    # The ratio must be always equal
    if 'fontsize' not in ax_options:
        ax_options['fontsize'] = 16
    if 'grid' not in ax_options:
        ax_options['grid'] = 'both'
    if 'linewidth' not in line_options:
        line_options['linewidth'] = 2
    # --- Get cartesian coordinates:
    x = orbit['R'] * np.cos(orbit['phi'])
    y = orbit['R'] * np.sin(orbit['phi'])
    if imax is None:
        imax = len(x) - 1
    if imax > len(x):
        imax = len(x) - 1
    if view == '2D':
        # Open the figure
        if ax is None:
            fig, ax = plt.subplots(1, 2)
        # Plot the Rz, projection
        ax[0].plot(orbit['R'][imin:imax], orbit['z'][imin:imax],
                   label='ID: ' + str(orbit['ID']), **line_options)
        ax_options['xlabel'] = 'R [m]'
        ax_options['ylabel'] = 'z [m]'
        ssplt.plot_vessel(ax=ax[0])
        ax[0] = ssplt.axis_beauty(ax[0], ax_options)
        # Plot the xy projection

        ax[1].plot(x[imin:imax], y[imin:imax],
                   label='ID: ' + str(orbit['ID']), **line_options)
        # plot the initial and final points in a different color
        ax[1].plot(x[imax], y[imax], 'o', color='r')
        ax[1].plot(x[imin], y[imin], 'o', color='g')
        ax_options['xlabel'] = 'x [m]'
        ax_options['ylabel'] = 'y [m]'
        ssplt.plot_vessel(projection='toroidal', ax=ax[1])
        ax[1] = ssplt.axis_beauty(ax[1], ax_options)
        plt.tight_layout()
    else:
        # Open the figure
        if ax is None:
            fig = plt.figure()
            ax = fig.add_subplot(111, projection='3d')
        # Plot the orbit
        ax.plot(x[imin:imax], y[imin:imax],
                orbit['z'][imin:imax], **line_options)
        ssplt.plot_vessel(ax=ax, projection='3D', params3d=shaded3d_options)
        ax_options['xlabel'] = 'x [m]'
        ax_options['ylabel'] = 'y [m]'
        ax_options['zlabel'] = 'z [m]'
        # ax = ssplt.axis_beauty(ax, ax_options)
    return ax


def plot_orbit_time_evolution(orbit, id_to_plot=[0], LN: float = 1.0,
                              grid: bool = True, FS: float = 14.0):
    """
    Plot the orbit parameters (energy, pitch, mu, Pphi)

    Jose Rueda Rueda: Jose Rueda Rueda

    NOTE: This is just to have a quick look, is NOT ready-to-publish format

    @param orbit: array or orbits loaded by load_orbits
    @param plot_options: font name and so on
    @param LN: Line width to plot
    @param FS: FontSize
    @param grid: If true, activate the grid
    @param id_to_plot: orbits to be plotted, list, default [0]
    """
    # Open the figure
    fig, (ax1, ax2, ax3, ax4) = plt.subplots(nrows=4, sharex=True)
    # Plot the constants
    for i in id_to_plot:
        # Plot the energy
        ax1.plot(orbit[i]['time'], orbit[i]['E'], linewidth=LN,
                 label='Orbit ' + str(orbit[i]['ID']))
        # Plot the pitch
        ax2.plot(orbit[i]['time'], orbit[i]['pitch'], linewidth=LN,
                 label='Orbit ' + str(orbit[i]['ID']))
        # Plot the magnetic moment
        ax3.plot(orbit[i]['time'], orbit[i]['mu'], linewidth=LN,
                 label='Orbit ' + str(orbit[i]['ID']))
        # Plot the Canonical momentum
        ax4.plot(orbit[i]['time'], orbit[i]['Pphi'], linewidth=LN,
                 label='Orbit ' + str(orbit[i]['ID']))
    plt.legend()
    if grid:
        ax1.grid(True, which='minor', linestyle=':')
        ax1.minorticks_on()
        ax1.grid(True, which='major')

        ax2.grid(True, which='minor', linestyle=':')
        ax2.minorticks_on()
        ax2.grid(True, which='major')

        ax3.grid(True, which='minor', linestyle=':')
        ax3.minorticks_on()
        ax3.grid(True, which='major')

        ax4.grid(True, which='minor', linestyle=':')
        ax4.minorticks_on()
        ax4.grid(True, which='major')

    ax1.set_ylabel('E [keV]', fontsize=FS)
    ax2.set_ylabel('$\\lambda$', fontsize=FS)
    ax3.set_ylabel('$\\mu [J/T]$', fontsize=FS)
    ax4.set_ylabel('$P_\\phi$', fontsize=FS)
    plt.xlabel('Time [s]')
    return


def cart2pol(r, v=None):
    """
    Transform from Cartesian coordinates to cylindrical (polar)

    @param r: position vector [x, y, z]
    @param v: If present the output will be the velocity
    @return out: if v is none [R,z,phi]. If v is not none [vR, vz, vphi]
    """
    phi = np.arctan2(r[1], r[0])

    if v is None:
        R = np.sqrt(r[0]**2 + r[1]**2)
        return np.array([R, r[2], phi])
    else:
        vr = v[0] * np.cos(phi) + v[1] * np.sin(phi)
        vphi = - v[0] * np.sin(phi) + v[1] * np.cos(phi)
        return np.array([vr, v[2], vphi])


def generate_NBI_markers(Nions, NBI, E: float = 93.0,
                         Rmin: float = 1.1, Rmax: float = 2.2, A=2):
    """
    Prepare markers along the NBI lice

    @param Nions: Number of ions to launch
    @param NBI: NBI object
    @param E: energy of the markers [keV]
    """
    u = np.array([NBI.coords['x1'] - NBI.coords['x0'],
                  NBI.coords['y1'] - NBI.coords['y0'],
                  NBI.coords['z1'] - NBI.coords['z0']])
    unit = u / np.sqrt(np.sum(u**2))
    p0 = np.array([NBI.coords['x0'], NBI.coords['y0'], NBI.coords['z0']])

    v = np.sqrt(E * 1000.0 / sspar.mp) * sspar.c * unit

    c = 0
    R = []
    z = []
    phi = []
    vR = []
    vz = []
    vt = []
    m = []
    q = []
    logw = []
    t = []
    while c < Nions:
        a = random.random()
        p1 = p0 + 1.0 * a * u
        R1 = np.sqrt(p1[0]**2 + p1[1]**2)
        if (R1 > Rmin) and (R1 < Rmax):
            c += 1
            R.append(R1)
            z.append(p1[2])
            phi.append(np.arctan2(p1[1], p1[0]))
            vv = cart2pol(p1, v)
            vR.append(vv[0])
            vz.append(vv[1])
            vt.append(vv[2])
            m.append(A)
            q.append(1)
            logw.append(0)
            t.append(0.0)
    marker = {'R': np.array(R, dtype=np.float64),
              'z': np.array(z, dtype=np.float64),
              'phi': np.array(phi, dtype=np.float64),
              'vR': np.array(vR, dtype=np.float64),
              'vt': np.array(vt, dtype=np.float64),
              'vz': np.array(vz, dtype=np.float64),
              'm': np.array(m, dtype=np.float64),
              'q': np.array(q, dtype=np.float64),
              'logw': np.array(logw, dtype=np.float64),
              't': np.array(t, dtype=np.float64)}
    return marker<|MERGE_RESOLUTION|>--- conflicted
+++ resolved
@@ -8,13 +8,7 @@
 import Lib.LibParameters as sspar
 import matplotlib.pyplot as plt
 from scipy.interpolate import RectBivariateSpline as intp
-<<<<<<< HEAD
-if machine == 'AUG':
-    import Lib.LibDataAUG as ssdat
-=======
-import LibData as ssdat
->>>>>>> eb0a336d
-
+import Lib.LibData as ssdat
 
 def prepare_B_field(shot: int, time: float, diag: str = 'EQH',
                     Rmin: float = 1.0, Rmax: float = 2.2, nR: int = 120,
