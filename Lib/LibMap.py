"""Module to remap the scintillator

It contains the routines to load and align the strike maps, as well as
perform the remapping. Contain the classes: Scintillator(), StrikeMap(),
CalibrationDataBase(), Calibration()
"""
# import time
import math
import datetime
import time
import os
import warnings
import numpy as np
import matplotlib.pyplot as plt
import scipy.interpolate as scipy_interp
import Lib.LibPlotting as ssplt
import Lib.LibFILDSIM as ssFILDSIM
import Lib.LibUtilities as ssextra
from Lib.LibMachine import machine
import Lib.LibPaths as p
import Lib.LibIO as ssio
import Lib.LibData as ssdat
from tqdm import tqdm   # For waitbars
pa = p.Path(machine)
del p

try:
    import lmfit
except ImportError:
    warnings.warn('lmfit not found, you cannot calculate resolutions')
try:
    import f90nml
except ImportError:
    warnings.warn('You cannot remap', category=UserWarning)


def transform_to_pixel(x, y, grid_param):
    """
    Transform from X,Y coordinates (scintillator) to pixels in the camera

    Jose Rueda Rueda: jrrueda@us.es

    @param x: Array of positions to be transformed, x coordinate
    @param y: Array of positions to be transformed, y coordinate
    @param grid_param: Object containing all the information for the
    transformation, see class CalParams()
    @return xpixel: x positions in pixels
    @return ypixel: y position in pixels
    @todo Include a model to take into account the distortion
    """
    alpha = grid_param.deg * np.pi / 180
    xpixel = (np.cos(alpha) * x - np.sin(alpha) * y) * grid_param.xscale + \
        grid_param.xshift
    ypixel = (np.sin(alpha) * x + np.cos(alpha) * y) * grid_param.yscale + \
        grid_param.yshift

    return xpixel, ypixel


# -----------------------------------------------------------------------------
# --- Align the scintillator
# -----------------------------------------------------------------------------
def get_points(fig, scintillator, plt_flag: bool = True, npoints: int = 3):
    """
    Get the points of the scintillator via ginput method

    Jose Rueda: jrrueda@us.es

    @param fig: Axis where the scintillator is drawn
    @param scintillator: Scintillator object
    @param plt_flag: flag to plot
    @param npoints: number of points in the selection
    @return index: array with the index of each point, to be located in the
    scintillator.coord_real
    """
    print('Select the points in the scintillator')
    points = fig.ginput(npoints)
    index = np.zeros(npoints, dtype=int)
    for i in range(npoints):
        relative_pos = scintillator.coord_real[:, 1:3] - points[i]
        # print(relative_pos)
        index[i] = int(
            np.argmin(relative_pos[:, 1] ** 2 + relative_pos[:, 0] ** 2))
        # print(index[i])
        if plt_flag:
            plt.plot(scintillator.coord_real[index[i], 1],
                     scintillator.coord_real[index[i], 2], 'o')
            plt.text(scintillator.coord_real[index[i], 1],
                     scintillator.coord_real[index[i], 2], str(i + 1))
    return index


def calculate_transformation_factors(scintillator, fig, plt_flag: bool = True):
    """
    Calculate the transformation factor to align the strike map

    Jose Rueda: jrrueda@us.es

    Calculate the transformation factor to align the strike map with the
    camera sensor. It ask for the user to select some points in the
    scintillator and to select the same points in the calibration file

    @param scintillator: Scintillator object
    @param fig: figure where the calibration image is drawn
    @param plt_flag: flag to plot the selected points to align the scintillator
    @return xmag: magnification factor in the x direction to align strike map
    @return mag: magnification factor in the y direction
    @return alpha: rotation angle to orientate the strike map
    @return offset: offset to place the strike map
    @todo check with a non inverted png if the minus I included to align the
    scintillator is needed or not
    """
    # Plot the scintillator
    fig_scint, ax_scint = plt.subplots()
    scintillator.plot_real(ax_scint)

    # Select the points in the scintillator
    index = get_points(fig_scint, scintillator, plt_flag)
    npoints = index.size
    print(npoints)
    # Select the corresponding points in the reference frame
    print('Select the points on the calibration frame, in the same order as '
          'before')
    points_frame = fig.ginput(npoints)
    # Define the vectors which will give us the reference
    v21_real = np.array((scintillator.coord_real[index[0], 1]
                         - scintillator.coord_real[index[1], 1],
                         scintillator.coord_real[index[0], 2]
                         - scintillator.coord_real[index[1], 2], 0))
    v23_real = np.array((scintillator.coord_real[index[2], 1]
                         - scintillator.coord_real[index[1], 1],
                         scintillator.coord_real[index[2], 2]
                         - scintillator.coord_real[index[1], 2], 0))

    v21_pix = np.array([points_frame[0][0], points_frame[0][1], 0]) - \
        np.array([points_frame[1][0], points_frame[1][1], 0])

    v23_pix = np.array([points_frame[2][0], points_frame[2][1], 0]) - \
        np.array([points_frame[1][0], points_frame[1][1], 0])

    # See if an inversion of one of the axis is needed or not.
    normal_real = np.cross(v21_real, v23_real)
    normal_pix = np.cross(v21_pix, v23_pix)

    # If the normal has opposite signs, an inversion must be done
    if normal_pix[2] * normal_real[2] < 0:
        sign = -1.0
    else:
        sign = 1.0
    # With this sign in mind, now we can proceed with the calculation of the
    # ratio and the gyration angle
    # Initialize the variables
    alpha = 0  # Rotation to be applied
    mag = 0  # Magnification
    offset = np.zeros(2)
    for i in range(npoints):
        # We will use the pair formed by each point and the following,
        # for the case of the last point in the list, just take the next one
        i2 = i + 1
        if i2 == npoints:
            i2 = 0
        # Distance in the real scintillator
        d_real = np.sqrt((scintillator.coord_real[index[i], 2]
                          - scintillator.coord_real[index[i2], 2]) ** 2
                         + (scintillator.coord_real[index[i], 1]
                            - scintillator.coord_real[index[i2], 1]) ** 2)
        # Distance in the sensor
        dummy = np.array(points_frame[i]) - np.array(points_frame[i2])
        d_pix = np.sqrt(dummy[1] ** 2 + dummy[0] ** 2)
        # Accumulate the magnification factor (we will normalise at the end)
        mag = mag + d_pix / d_real
        # Calculate the angles
        alpha_r = -  math.atan2(scintillator.coord_real[index[i], 2]
                                - scintillator.coord_real[index[i2], 2],
                                sign * scintillator.coord_real[index[i], 1]
                                - sign * scintillator.coord_real[index[i2], 1])
        # If alpha == 180, it can be also -180, atan2 fails here, check which
        # one is the case
        if int(alpha_r * 180 / np.pi) == 180:
            print('Correcting angle')
            if scintillator.coord_real[index[i2], 1] > scintillator.coord_real[
                                                        index[i], 1]:
                alpha_r = - alpha_r

        alpha_px = - math.atan2(dummy[1], dummy[0])
        alpha = alpha + (alpha_px - alpha_r)
        # Transform the coordinate to estimate the offset
        x_new = (scintillator.coord_real[index[i], 1]
                 * math.cos(alpha_px - alpha_r)
                 - scintillator.coord_real[index[i], 2]
                 * math.sin(alpha_px - alpha_r)) * d_pix / d_real * sign
        y_new = (scintillator.coord_real[index[i], 1]
                 * math.sin(alpha_px - alpha_r)
                 + scintillator.coord_real[index[i], 2]
                 * math.cos(alpha_px - alpha_r)) * d_pix / d_real
        offset = offset + np.array(points_frame[i]) - np.array((x_new, y_new))
        # print(alpha_px*180/np.pi, alpha_real*180/np.pi)
        # print((alpha_px-alpha_real)*180/np.pi)
    # Normalise magnification and angle
    mag = mag / npoints
    xmag = sign * mag
    alpha = alpha / npoints * 180 / np.pi
    offset = offset / npoints
    cal = CalParams()
    cal.xscale = xmag
    cal.yscale = mag
    cal.xshift = offset[0]
    cal.yshift = offset[1]
    cal.deg = alpha
    return cal


# -----------------------------------------------------------------------------
# --- Remap and profiles
# -----------------------------------------------------------------------------
def remap(smap, frame, x_min=20.0, x_max=80.0, delta_x=1,
          y_min=1.5, y_max=10.0, delta_y=0.2, mask=None):
    """
    Remap a frame

    Jose Rueda: jrrueda@us.es

    @todo: in this way, the edges of the histogram are calculated here,
    maybe better calculate the edges in the remap_all_loaded_frames.py and
    we save some resources

    @param smap: StrikeMap() object with the strike map
    @param frame: the frame to be remapped
    @param x_min: Minimum value of the x coordinate, for FILD, pitch [º]
    @param x_max: Maximum value of the x coordinate
    @param delta_x: Spacing for the x coordinate
    @param y_min: Minimim value of the y coordinate, for FILD, gyroradius [cm]
    @param y_max: Maximum value of the y coordinate
    @param delta_x: Spacing of the y coordinate
    """
    # --- 0: Check inputs
    if smap.gyr_interp is None:
        raise Exception('Interpolate strike map before!!!')

    # --- 1: Edges of the histogram
    nx = int((x_max-x_min)/delta_x)
    ny = int((y_max-y_min)/delta_y)
    x_edges = x_min - delta_x/2 + np.arange(nx+2) * delta_x
    y_edges = y_min - delta_y/2 + np.arange(ny+2) * delta_y

    # --- 2: Information of the calibration
    if smap.diag == 'FILD':
        if mask is None:
            x = smap.pit_interp.flatten()   # pitch associated to each pixel
            y = smap.gyr_interp.flatten()   # gyroradius of each pixel
        else:
            x = smap.pit_interp[mask].flatten()   # pitch of each pixel
            y = smap.gyr_interp[mask].flatten()   # gyroradius of each pixel

    # --- 3: Remap (via histogram)
    if mask is None:
        z = frame.flatten()
    else:
        z = frame[mask].flatten()
    H, xedges, yedges = np.histogram2d(x, y, bins=[x_edges, y_edges],
                                       weights=z)
    # Normalise H to counts per unit of each axis
    H /= delta_x * delta_y

    # --- 4: Calculate the centroids of the bins, for later plotting
    x_cen = 0.5 * (x_edges[0:-1] + x_edges[1:])
    y_cen = 0.5 * (y_edges[0:-1] + y_edges[1:])

    return H, x_cen, y_cen


def gyr_profile(remap_frame, pitch_centers, min_pitch: float,
                max_pitch: float, verbose: bool = False,
                name=None, gyr=None):
    """
    Cut the FILD signal to get a profile along gyroradius

    @author:  Jose Rueda: jrrueda@us.es

    @param    remap_frame: np.array with the remapped frame
    @param    pitch_centers: np array produced by the remap function
    @param    min_pitch: minimum pitch to include
    @param    max_pitch: Maximum pitch to include
    @param    verbose: if true, the actual pitch interval will be printed
    @param    name: if given, the profile will be exported in ASCII format
    @param    gyr: the gyroradius values, to export
    @return   profile:  the profile in gyroradius
    @raises   ExceptionName: exception if the desired pitch range is not in the
    frame
    """
    # See which cells do we need
    flags = (pitch_centers <= max_pitch) * (pitch_centers >= min_pitch)
    if np.sum(flags) == 0:
        raise Exception('No single cell satisfy the condition!')
    # The pitch centers is the centroid of the cell, but a cell include counts
    # which pitches are in [p0-dp,p0+dp], therefore, let give to the user these
    # to values
    used_pitches = pitch_centers[flags]
    delta = pitch_centers[1] - pitch_centers[0]
    min_used_pitch = used_pitches[0] - 0.5 * delta
    max_used_pitch = used_pitches[-1] + 0.5 * delta
    dummy = remap_frame[flags, :]
    profile = np.sum(dummy, axis=0)
    if verbose:
        print('The minimum pitch used is: ', min_used_pitch)
        print('The maximum pitch used is: ', max_used_pitch)
    if name is not None:
        if gyr is not None:
            date = datetime.datetime.now()
            line = 'Gyroradius profile: ' +\
                date.strftime("%d-%b-%Y (%H:%M:%S.%f)") +\
                '\n' +\
                'The minimum pitch used is: ' + str(min_used_pitch) +\
                '\n' +\
                'The maximum pitch used is: ' + str(max_used_pitch) +\
                '\n' +\
                'Gyroradius [cm]                     ' + \
                'Counts                        '
            length = len(gyr)
            np.savetxt(name, np.hstack((gyr.reshape(length, 1),
                       profile.reshape(length, 1))),
                       delimiter='   ,   ', header=line)
        else:
            raise Exception('You want to export but no gyr axis was given')
    return profile


def pitch_profile(remap_frame, gyr_centers, min_gyr: float,
                  max_gyr: float, verbose: bool = False,
                  name=None, pitch=None):
    """
    Cut the FILD signal to get a profile along pitch

    @author:  Jose Rueda: jrrueda@us.es

    @param    remap_frame: np.array with the remapped frame
    @type:    ndarray

    @param    gyr_centers: np array produced by the remap function
    @type:    ndarray

    @param    min_gyr: minimum pitch to include
    @type:    float

    @param    max_gyr: Maximum pitch to include
    @type:    float

    @param    verbose: if true, the actual pitch interval will be printed
    @type:    bool

    @param    name: Full path to the file to export the profile. if present,
    file willbe written

    @param    pitch: array of pitches used in the remapped, only used if the
    export option is activated

    @return   profile:  pitch profile of the signal

    @raises   ExceptionName: exception if the desired gyroradius range is not
    in the frame
    """
    # See which cells do we need
    flags = (gyr_centers <= max_gyr) * (gyr_centers >= min_gyr)
    if np.sum(flags) == 0:
        raise Exception('No single cell satisfy the condition!')
    # The r centers is the centroid of the cell, but a cell include counts
    # which radius are in [r0-dr,r0+dr], therefore, let give to the user these
    # to values
    used_gyr = gyr_centers[flags]
    delta = gyr_centers[1] - gyr_centers[0]
    min_used_gyr = used_gyr[0] - 0.5 * delta
    max_used_gyr = used_gyr[-1] + 0.5 * delta
    dummy = remap_frame[:, flags]
    profile = np.sum(dummy, axis=1)
    if verbose:
        print('The minimum gyroradius used is: ', min_used_gyr)
        print('The maximum gyroradius used is: ', max_used_gyr)

    if name is not None:
        if pitch is not None:
            date = datetime.datetime.now()
            line = '# Pitch profile: ' +\
                date.strftime("%d-%b-%Y (%H:%M:%S.%f)") +\
                '\n' +\
                'The minimum gyroradius used is: ' + str(min_used_gyr) +\
                '\n' +\
                'The maximum gyroradius used is: ' + str(max_used_gyr) +\
                '\n' +\
                'Pitch [º]                     ' + \
                'Counts                        '
            length = len(pitch)
            np.savetxt(name, np.hstack((pitch.reshape(length, 1),
                       profile.reshape(length, 1))),
                       delimiter='   ,   ', header=line)
        else:
            raise Exception('You want to export but no pitch was given')
    return profile


def estimate_effective_pixel_area(frame_shape, xscale: float, yscale: float,
                                  type: int = 0):
    """
    Estimate the effective area covered by a pixel

    Jose Rueda Rueda: jrrueda@us.es based on a routine of Joaquín Galdón

    If there is no distortion:
    Area_covered_by_1_pixel: A_omega=Area_scint/#pixels inside scintillator
    #pixels inside scint=L'x_scint*L'y_scint=Lx_scint*xscale*Ly_scint*yscale
    xscale and yscale are in units of : #pixels/cm
    So A_omega can be approximated by: A_omega=1/(xscale*yscale) [cm^2]

    @param frame_shape: shape of the frame
    @params yscale: the scale [#pixel/cm] of the calibration to align the map
    @params xscale: the scale [#pixel/cm] of the calibration to align the map
    @param type: 0, ignore distortion, 1 include distortion
    @return area: Matrix where each element is the area covered by that pixel
    @todo Include the model of distortion
    """
    # Initialise the matrix:
    area = np.zeros(frame_shape)

    if type == 0:
        area[:] = abs(1./(xscale*yscale)*1.e-4)  # 1e-4 to be in m^2

    return area


def remap_all_loaded_frames_FILD(video, calibration, shot, rmin: float = 1.0,
                                 rmax: float = 10.5, dr: float = 0.1,
                                 pmin: float = 15.0, pmax: float = 90.0,
                                 dp: float = 1.0, rprofmin: float = 1.5,
                                 rprofmax: float = 9.0, pprofmin: float = 20.0,
                                 pprofmax: float = 90.0, rfild: float = 2.186,
                                 zfild: float = 0.32, alpha: float = 0.0,
                                 beta: float = -12.0,
                                 fildsim_options: dict = {},
                                 method: int = 1,
                                 verbose: bool = False, mask=None,
                                 machine: str = 'AUG',
                                 decimals: int = 1,
                                 smap_folder: str = None,
                                 map=None):
    """
    Remap all loaded frames from a FILD video

    Jose Rueda Rueda: jrrueda@us.es
    @todo finish documentation of this function

    @param    video: Video object (see LibVideoFiles)
    @param    calibration: Calibation object (see Calibration class)
    @param    shot: shot number
    @param    rmin: minimum gyroradius to consider [cm]
    @param    rmax: maximum gyroradius to consider [cm]
    @param    dr: bin width in the radial direction
    @param    pmin: Minimum pitch to consider [º]
    @param    pmax: Maximum pitch to consider [º]
    @param    dp: bin width in pitch [º]
    @param    rprofmin: minimum gyrodarius to calculate pitch profiles [cm]
    @param    rprofmax: maximum gyroradius to calculate pitch profiles [cm]
    @param    pprofmin: minimum pitch for gyroradius profiles [º]
    @param    pprofmax: maximum pitch for gyroradius profiles [º]
    @param    rfild: Radial position of FILD [m]
    @param    zfild: height avobe the mid plane of FILD head [m]
    @param    alpha: Alpha orientation of FILD head [º]
    @param    beta: beta orientation of FILD head [º]
    @param    method: method to interpolate the strike maps, default 1: linear
    @param    decimals: Number of decimals to look for the strike map
    @param    smap_folder: folder where to look for strike maps, if none, the
    code will use the indicated by LibPaths
    @param    map: Strike map to be used, if none, we will look in the folder
    for the right strike map
    @param    mask: binary mask defining the region of the scintillator we want
    to map. If it is a string pointing to a file, the mask saved in that file
    will be loaded

    @return   output: dictionary containing all the outputs:
        -# 'frames': remaped_frames [xaxis(pitch), yaxis(r), taxis]
        -# 'xaxis': pitch,
        -# 'yaxis': gyr,
        -# 'xlabel': 'Pitch', label to plot
        -# 'ylabel': '$r_l$', label to plot
        -# 'xunits': '{}^o', units of the pitch
        -# 'yunits': 'cm', units of the gyroradius
        -# 'sprofx': signal integrated in gyroradius vs time
        -# 'sprofy': signal_integrated in pitch vs time
        -# 'sprofxlabel': label for sprofx
        -# 'sprofylabel': label for sprofy
        -# 'bfield': Modulus of the field vs time [T]
        -# 'phi': phi, calculated phi angle, FILDSIM [deg]
        -# 'theta': theta, calculated theta angle FILDSIM [deg]
        -# 'theta_used': theta_used for the remap [deg]
        -# 'phi_used': phi_used for the remap [deg]
        -# 'tframes': time of the frames
        -# 'existing_smaps': array indicating which smaps where found in the
        database and which don't
    @return   opt: dictionary containing all the input parameters
    """
    # Check inputs strike map
    print('.-. . -- .- .--. .--. .. -. --.')
    if map is None:
        got_smap = False
    else:
        got_smap = True
        print('A StrikeMap was given, we will remap all frames with it')

    if smap_folder is None:
        smap_folder = pa.FILDStrikeMapsRemap

    if type(mask) is str:
        # the user gave us a saved mask, not the matrix, so load the matrix:
        file = ssio.check_open_file(mask)
        [mask] = ssio.read_variable_ncdf(file, ['mask'], human=True)
        # tranform to bool
        mask = mask.astype(np.bool)
    # Print  some info:
    if not got_smap:
        print('Looking for strikemaps in: ', smap_folder)

    # Get frame shape:
    nframes = len(video.exp_dat['nframes'])
    frame_shape = video.exp_dat['frames'].shape[0:2]

    # Get the time (to measure elapsed time)
    tic = time.time()

    # Get the magnetic field: In principle we should be able to do this in an
    # efficient way, but the AUG library to access magnetic field is kind of a
    # shit in python 3, so we need a work around
    if not got_smap:
        if machine == 'AUG':
            print('Opening shotfile from magnetic field')
            import map_equ as meq
            equ = meq.equ_map(shot, diag='EQH')
        br = np.zeros(nframes)
        bz = np.zeros(nframes)
        bt = np.zeros(nframes)
    b_field = np.zeros(nframes)
    # br, bz, bt, bp =\
    #     ssdat.get_mag_field(shot, rfild, zfild,
    #                         time=video.exp_dat['tframes'])
    # Get the modulus of the field
    # b_field = np.sqrt(br**2 + bz**2 + bt**2)
    # Initialise the variables:
    ngyr = int((rmax-rmin)/dr) + 1
    npit = int((pmax-pmin)/dp) + 1
    remaped_frames = np.zeros((npit, ngyr, nframes))
    signal_in_gyr = np.zeros((ngyr, nframes))
    signal_in_pit = np.zeros((npit, nframes))
    theta = np.zeros(nframes)
    phi = np.zeros(nframes)
    name_old = ' '
    name = ' '
    exist = np.zeros(nframes, np.bool)
    # --- Calculate the theta and phi angles
    if not got_smap:  # if no smap was given calculate the theta and phi
        print('Calculating theta and phi')
        for iframe in tqdm(range(nframes)):
            if machine == 'AUG':
                tframe = video.exp_dat['tframes'][iframe]
                br[iframe], bz[iframe], bt[iframe], bp =\
                    ssdat.get_mag_field(shot, rfild, zfild, time=tframe,
                                        equ=equ)
                b_field[iframe] = np.sqrt(br[iframe]**2 + bz[iframe]**2
                                          + bt[iframe]**2)
            phi[iframe], theta[iframe] = \
                ssFILDSIM.calculate_fild_orientation(br[iframe], bz[iframe],
                                                     bt[iframe], alpha, beta)
            name = ssFILDSIM.guess_strike_map_name_FILD(phi[iframe],
                                                        theta[iframe],
                                                        machine=machine,
                                                        decimals=decimals)
            # See if the strike map exist
            if os.path.isfile(os.path.join(smap_folder, name)):
                exist[iframe] = True
    else:
        exist = np.ones(nframes, np.bool)
    # See how many strike maps we need to calculate:
    if not got_smap:
        nnSmap = np.sum(~exist)  # Number of Smaps missing
        dummy = np.arange(nframes)     #
        existing_index = dummy[exist]  # Index of the maps we have
        non_existing_index = dummy[~exist]
        theta_used = np.round(theta, decimals=decimals)
        phi_used = np.round(phi, decimals=decimals)

        if nnSmap == 0:
            print('--. .-. . .- -')
            print('Ideal situation, not a single map needs to be calculated')
        elif nnSmap == nframes:
            print('Non a single strike map, full calculation needed')
        elif nnSmap != 0:
            print('We need to calculate, at most:', nnSmap, 'StrikeMaps')
            print('Write 1 to proceed, 0 to take the closer'
                  + '(in time) existing strikemap')
            x = int(input('Enter answer:'))
            if x == 0:
                print('We will not calculate new strike maps')
                print('Looking for the closer ones')
                for i in tqdm(range(len(non_existing_index))):
                    ii = non_existing_index[i]
                    icloser = ssextra.find_nearest_sorted(existing_index, ii)
                    theta_used[ii] = theta[icloser]
                    phi_used[ii] = phi[icloser]
    print('Remapping frames ...')
    for iframe in tqdm(range(nframes)):
        if not got_smap:
            name = ssFILDSIM.find_strike_map(rfild, zfild, phi_used[iframe],
                                             theta_used[iframe], smap_folder,
                                             machine=machine,
                                             FILDSIM_options=fildsim_options,
                                             decimals=decimals)
        # Only reload the strike map if it is needed
        if name != name_old:
            map = StrikeMap(0, os.path.join(smap_folder, name))
            map.calculate_pixel_coordinates(calibration)
            # print('Interpolating grid')
            map.interp_grid(frame_shape, plot=False, method=method)
        name_old = name
        # remap the frames
        remaped_frames[:, :, iframe], pitch, gyr = \
            remap(map, video.exp_dat['frames'][:, :, iframe], x_min=pmin,
                  x_max=pmax, delta_x=dp, y_min=rmin, y_max=rmax, delta_y=dr,
                  mask=mask)
        # Calculate the gyroradius and pitch profiles
        dummy = remaped_frames[:, :, iframe].squeeze()
        signal_in_gyr[:, iframe] = gyr_profile(dummy, pitch, pprofmin,
                                               pprofmax)
        signal_in_pit[:, iframe] = pitch_profile(dummy, gyr, rprofmin,
                                                 rprofmax)
    if verbose:
        toc = time.time()
        print('Whole time interval remapped in: ', toc-tic, ' s')
        print('Average time per frame: ', (toc-tic) / nframes, ' s')
    output = {'frames': remaped_frames, 'xaxis': pitch, 'yaxis': gyr,
              'xlabel': 'Pitch', 'ylabel': '$r_l$',
              'xunits': '{}^o', 'yunits': 'cm',
              'sprofx': signal_in_pit, 'sprofy': signal_in_gyr,
              'sprofxlabel': 'Signal integrated in r_l',
              'sprofylabel': 'Signal integrated in pitch',
              'bfield': b_field, 'phi': phi, 'theta': theta,
              'theta_used': theta_used, 'phi_used': phi_used,
              'tframes': video.exp_dat['tframes'],
              'existing_smaps': exist}
    opt = {'rmin': rmin, 'rmax': rmax, 'dr': dr, 'pmin': pmin, 'pmax': pmax,
           'dp': dp, 'rprofmin': rprofmin, 'rprofmax': rprofmax,
           'pprofmin': pprofmin, 'pprofmax': pprofmax, 'rfild': rfild,
           'zfild': zfild, 'alpha': alpha, 'beta': beta,
           'calibration': calibration, 'decimals': decimals,
           'smap_folder': smap_folder}
    return output, opt


# -----------------------------------------------------------------------------
# --- Fitting routines
# -----------------------------------------------------------------------------
def _fit_to_model_(data, bins=20, model='Gauss', normalize=True):
    """
    Make histogram of input data and fit to a model

    Jose Rueda: jrrueda@us.es

    @param bins: Can be the desired number of bins or the edges
    @param model: 'Gauss' Pure Gaussian, 'sGauss' Screw Gaussian
    """
    # --- Make the histogram of the data
    hist, edges = np.histogram(data, bins=bins)
    hist = hist.astype(np.float64)
    if normalize:
        hist /= hist.max()  # Normalise to  have the data between 0 and 1
    cent = 0.5 * (edges[1:] + edges[:-1])
    # --- Make the fit
    if model == 'Gauss':
        model = lmfit.models.GaussianModel()
        params = model.guess(hist, x=cent)
        result = model.fit(hist, params, x=cent)
        par = {'amplitude': result.params['amplitude'].value,
               'center': result.params['center'].value,
               'sigma': result.params['sigma'].value}
    elif model == 'sGauss':
        model = lmfit.models.SkewedGaussianModel()
        params = model.guess(hist, x=cent)
        result = model.fit(hist, params, x=cent)
        par = {'amplitude': result.params['amplitude'].value,
               'center': result.params['center'].value,
               'sigma': result.params['sigma'].value,
               'gamma': result.params['gamma'].value}

    return par, result


# -----------------------------------------------------------------------------
# --- Classes
# -----------------------------------------------------------------------------
class CalibrationDatabase:
    """Database of parameter to align the scintillator"""

    def __init__(self, filename: str, n_header: int = 5):
        """
        Read the calibration database, to align the strike maps

        See database page for a full documentation of each field

        @author Jose Rueda Rueda: jrrueda@us.es

        @param filename: Complete path to the file with the calibrations
        @param n_header: Number of header lines
        @return database: Dictionary containing the database information
        """
        ## Name of file with the data
        self.file = filename
        ## Header of the file
        self.header = []
        ## Dictionary with the data from the calibration. See @ref database
        ## for a full description of the meaning of each field
        self.data = {'ID': [], 'camera': [], 'shot1': [], 'shot2': [],
                     'xshift': [], 'yshift': [], 'xscale': [], 'yscale': [],
                     'deg': [], 'cal_type': [], 'diag_ID': []}
        # Open the file
        with open(filename) as f:
            for i in range(n_header):
                # Lines with description
                self.header = self.header + [f.readline()]
            # Database itself
            for line in f:
                dummy = line.split()
                self.data['ID'] = self.data['ID'] + [int(dummy[0])]
                self.data['camera'] = self.data['camera'] + [dummy[1]]
                self.data['shot1'] = self.data['shot1'] + [int(dummy[2])]
                self.data['shot2'] = self.data['shot2'] + [int(dummy[3])]
                self.data['xshift'] = self.data['xshift'] + [float(dummy[4])]
                self.data['yshift'] = self.data['yshift'] + [float(dummy[5])]
                self.data['xscale'] = self.data['xscale'] + [float(dummy[6])]
                self.data['yscale'] = self.data['yscale'] + [float(dummy[7])]
                self.data['deg'] = self.data['deg'] + [float(dummy[8])]
                self.data['cal_type'] = self.data['cal_type'] + [dummy[9]]
                self.data['diag_ID'] = self.data['diag_ID'] + [int(dummy[10])]

    def append_to_database(self, camera: str, shot1: int, shot2: int,
                           xshift: float, yshift: float, xscale: float,
                           yscale: float, deg: float, cal_type: str,
                           diag_ID: str):
        """
        Add a new entry to the database

        @param camera:
        @param shot1:
        @param shot2:
        @param xshift:
        @param yshift:
        @param xscale:
        @param yscale:
        @param deg:
        @param cal_type:
        @param diag_ID:
        """
        self.data['ID'] = self.data['ID'] + [self.data['ID'][-1] + 1]
        self.data['camera'] = self.data['camera'] + [camera]
        self.data['shot1'] = self.data['shot1'] + [shot1]
        self.data['shot2'] = self.data['shot2'] + [shot2]
        self.data['xshift'] = self.data['xshift'] + [xshift]
        self.data['yshift'] = self.data['yshift'] + [yshift]
        self.data['xscale'] = self.data['xscale'] + [xscale]
        self.data['yscale'] = self.data['yscale'] + [yscale]
        self.data['deg'] = self.data['deg'] + [deg]
        self.data['cal_type'] = self.data['cal_type'] + [cal_type]
        self.data['diag_ID'] = self.data['diag_ID'] + [diag_ID]

    def write_database_to_txt(self, file: str = ''):
        """
        Write database into a txt.

        If no name is given, the name of the loaded file will be used but a
        'new' will be added. Example: if the file from where the info has
        been loaded is 'calibration.txt' the new file would be
        'calibration_new.txt'. This is just to be save and avoid overwriting
        the original database.

        @param file: name of the file where to write the results
        @return : a file created with your information
        """
        if file == '':
            file = self.file[:-4] + '_new.txt'
        with open(file, 'w') as f:
            # Write the header
            for i in range(len(self.header)):
                f.write(self.header[i])
            # Write the database information
            for i in range(len(self.data['ID'])):
                line = str(self.data['ID'][i]) + ' ' + \
                       self.data['camera'][i] + ' ' + \
                       str(self.data['shot1'][i]) + ' ' + \
                       str(self.data['shot2'][i]) + ' ' + \
                       str(self.data['xshift'][i]) + ' ' + \
                       str(self.data['yshift'][i]) + ' ' + \
                       str(self.data['xscale'][i]) + ' ' + \
                       str(self.data['yscale'][i]) + ' ' + \
                       str(self.data['deg'][i]) + ' ' + \
                       self.data['cal_type'][i] + ' ' + \
                       str(self.data['diag_ID'][i]) + ' ' + '\n'
                f.write(line)
            print('File ' + file + ' writen')

    def get_calibration(self, shot, camera, cal_type, diag_ID):
        """
        Give the calibration parameter of a precise database entry

        @param shot: Shot number for which we want the calibration
        @param camera: Camera used
        @param cal_type: Type of calibration we want
        @param diag_ID: ID of the diagnostic we want
        @return cal: CalParams() object
        """
        flags = np.zeros(len(self.data['ID']))
        for i in range(len(self.data['ID'])):
            if (self.data['shot1'][i] <= shot) * \
                    (self.data['shot2'][i] >= shot) * \
                    (self.data['camera'][i] == camera) * \
                    (self.data['cal_type'][i] == cal_type) * \
                    (self.data['diag_ID'][i] == diag_ID):
                flags[i] = True

        n_true = sum(flags)

        if n_true == 0:
            raise Exception('No entry find in the database, revise database')
        elif n_true > 1:
            print('Several entries fulfill the condition')
            print('Possible entries:')
            print(self.data['ID'][flags])
            raise Exception()
        else:
            dummy = np.argmax(np.array(flags))
            cal = CalParams()
            cal.xscale = self.data['xscale'][dummy]
            cal.yscale = self.data['yscale'][dummy]
            cal.xshift = self.data['xshift'][dummy]
            cal.yshift = self.data['yshift'][dummy]
            cal.deg = self.data['deg'][dummy]

        return cal


class StrikeMap:
    """Class with the information of the strike map"""

    def __init__(self, flag=0, file: str = None):
        """
        Initialise the class

        @param flag: 0  means FILD, 1 means INPA, 2 means iHIBP (you can also
        write directly 'FILD', 'INPA', 'iHIBP')
        @param file: Full path to file with the strike map
        @todo Eliminate flag and extract info from file name??
        """
        ## Associated diagnostic
        if flag == 0 or flag == 'FILD':
            self.diag = 'FILD'
        elif flag == 2 or flag == 'iHIBP':
            self.diag = 'iHIBP'
        else:
            print('Flag: ', flag)
            raise Exception('Diagnostic not implemented')
        ## X-position, in pixels, of the strike map (common)
        self.xpixel = None
        ## Y-Position, in pixels, of the strike map (common)
        self.ypixel = None

        if flag == 0 or flag == 'FILD':
            # Read the file
            dummy = np.loadtxt(file, skiprows=3)
            # See which rows has collimator factor larger than zero (ie see for
            # which combination of energy and pitch some markers has arrived)
            ind = dummy[:, 7] > 0
            # Initialise the class
            ## Gyroradius of map points
            self.gyroradius = dummy[ind, 0]
            ## Simulated gyroradius (unique points of self.gyroradius)
            self.unique_gyroradius = np.unique(self.gyroradius)
            ## Energy of map points
            self.energy = None
            ## Pitch of map points
            self.pitch = dummy[ind, 1]
            ## Simulated pitches (unique points of self.pitch)
            self.unique_pitch = np.unique(self.pitch)
            ## x coordinates of map points (common)
            self.x = dummy[ind, 2]
            ## y coordinates of map points (common)
            self.y = dummy[ind, 3]
            ## z coordinates of map points (common)
            self.z = dummy[ind, 4]
            ## Average initial gyrophase of map markers
            self.avg_ini_gyrophase = dummy[ind, 5]
            ## Number of markers striking in this area
            self.n_strike_points = dummy[ind, 6]
            ## Collimator factor as defined in FILDSIM
            self.collimator_factor = dummy[ind, 7]
            ## Average incident angle of the FILDSIM markers
            self.avg_incident_angle = dummy[ind, 8]
            ## Translate from pixels in the camera to gyroradius
            self.gyr_interp = None
            ## Translate from pixels in the camera to pitch
            self.pit_interp = None
            ## Translate from pixels in the camera to collimator factor
            self.col_interp = None
            ## Strike points used to calculate the map
            self.strike_points = None
            ## Resolution of FILD for each strike point
            self.resolution = None
            ## Interpolators (gyr, pitch)-> sigma_r, sigma_p, and so on
            self.intepolators = None
            ## Colimator facror as a matrix
            # This simplify a lot W calculation and forward modelling:
            self.ngyr = len(self.unique_gyroradius)
            self.npitch = len(self.unique_pitch)
            self.collimator_factor_matrix = np.zeros((self.ngyr, self.npitch))
            for ir in range(self.ngyr):
                for ip in range(self.npitch):
                    flags = (self.gyroradius == self.unique_gyroradius[ir]) \
                        * (self.pitch == self.unique_pitch[ip])
                    if np.sum(flags) > 0:
                        self.collimator_factor_matrix[ir, ip] = \
                            self.collimator_factor[flags]

    def plot_real(self, ax=None,
                  marker_params: dict = {}, line_params: dict = {}):
        """
        Plot the strike map (x,y = dimensions in the scintillator)

        Jose Rueda: jrrueda@us.es

        @param ax: Axes where to plot
        @param plt_param: Parameters for plot beauty, example: markersize=6
        @return: Strike maps over-plotted in the axis
        """
        # Default plot parameters:
        marker_options = {
            'markersize': 6,
            'fillstyle': 'none',
            'color': 'w',
            'marker': 'o',
            'linestyle': 'none'
        }
        marker_options.update(marker_params)
        line_options = {
            'color': 'w',
            'marker': ''
        }
        line_options.update(line_params)

        if ax is None:
            fig, ax = plt.subplots()

        # Draw the lines of constant gyroradius, energy, or rho (depending on
        # the particular diagnostic) [These are the 'horizontal' lines]
        if hasattr(self, 'gyroradius'):
            uniq = np.unique(self.gyroradius)
            n = len(uniq)
            for i in range(n):
                flags = self.gyroradius == uniq[i]
                ax.plot(self.y[flags], self.z[flags], **line_options)

                if (i % 2 == 0):  # add gyro radius labels
                    ax.text((self.y[flags])[0]-0.2,
                            (self.z[flags])[0], f'{float(uniq[i]):g}',
                            horizontalalignment='right',
                            verticalalignment='center')
<<<<<<< HEAD
                
            ax.annotate( 'Gyroradius (cm)',
                        xy=( min(self.y) - 0.5,
                         (max(self.z) - min(self.z))/2 + min(self.z)  ),
=======

            ax.annotate('Gyroradius [cm]', xy=(min(self.y) - 1.5,
                                               min(self.z)),
>>>>>>> 97f13675
                        rotation=90,
                        horizontalalignment='center',
                        verticalalignment='center')
        else:
            return
            ## @todo: talk with Pablo about his strike maps and his coordinates

        # Draw the lines of constant pitch (depending of the diagnostic,
        # in INPA would be constant radius [these are the vertical lines]
        if hasattr(self, 'pitch'):
            uniq = np.unique(self.pitch)
            n = len(uniq)
            for i in range(n):
                flags = self.pitch == uniq[i]
                ax.plot(self.y[flags], self.z[flags], **line_options)

                ax.text((self.y[flags])[-1],
                        (self.z[flags])[-1]-0.1,
                        f'{float(uniq[i]):g}',
                        horizontalalignment='center',
                        verticalalignment='top')

            ax.annotate('Pitch [$\\degree$])',
                        xy=((max(self.y) - min(self.y))/2 + min(self.y),
                            min(self.z) - 0.1),
                        rotation=30,
                        horizontalalignment='center',
                        verticalalignment='center')
        else:
            return
            ## @todo: change == by a < tol??

        # Plot some markers in the grid position
        ## @todo include labels energy/pitch in the plot
        ax.plot(self.y, self.z, **marker_options)

    def plot_pix(self, ax=None, marker_params: dict = {},
                 line_params: dict = {}):
        """
        Plot the strike map (x,y = pixels on the camera)

        Jose Rueda: jrrueda@us.es

        @param ax: Axes where to plot
        @param marker_params: parameters for the centroid plotting
        @param line_params: parameters for the lines plotting
        @return: Strike maps over-plotted in the axis
        """
        # Default plot parameters:
        marker_options = {
            'markersize': 6,
            'fillstyle': 'none',
            'color': 'w',
            'marker': 'o',
            'linestyle': 'none'
        }
        marker_options.update(marker_params)
        line_options = {
            'color': 'w',
            'marker': ''
        }
        line_options.update(line_params)

        if ax is None:
            fig, ax = plt.subplots()

        # Draw the lines of constant gyroradius, energy, or rho (depending on
        # the particular diagnostic) [These are the 'horizontal' lines]
        if hasattr(self, 'gyroradius'):
            uniq = np.unique(self.gyroradius)
            n = len(uniq)
            for i in range(n):
                flags = self.gyroradius == uniq[i]
                ax.plot(self.xpixel[flags], self.ypixel[flags], **line_options)
        else:
            return
            ## @todo: talk with Pablo about his strike maps and his coordinates

        # Draw the lines of constant pitch (depending of the diagnostic,
        # in INPA would be constant radius [these are the vertical lines]
        if hasattr(self, 'pitch'):
            uniq = np.unique(self.pitch)
            n = len(uniq)
            for i in range(n):
                flags = self.pitch == uniq[i]
                ax.plot(self.xpixel[flags], self.ypixel[flags], **line_options)
        else:
            return
            ## @todo: change == by a < tol??

        # Plot some markers in the grid position
        ## @todo include labels energy/pitch in the plot
        ax.plot(self.xpixel, self.ypixel, **marker_options)

    def calculate_pixel_coordinates(self, calib):
        """
        Transform the real coordinates of the map into pixels

        Jose Rueda Rueda: jrrueda@us.es

        @param calib: a CalParams() object with the calibration info
        """
        self.xpixel, self.ypixel = transform_to_pixel(self.y, self.z, calib)

    def interp_grid(self, frame_shape, method=2, plot=False):
        """
        Interpolate grid values on the frames

        @param smap: StrikeMap() object
        @param frame_shape: Size of the frame used for the calibration (in px)
        @param method: method to calculate the interpolation:
            - 0: griddata nearest (not recommended)
            - 1: griddata linear
            - 2: griddata cubic
        """
        # --- 0: Check inputs
        if self.xpixel is None:
            raise Exception('Transform to pixel the strike map before')
        # --- 1: Create grid for the interpolation
        grid_x, grid_y = np.mgrid[0:frame_shape[1], 0:frame_shape[0]]
        # --- 2: Interpolate the grid
        dummy = np.column_stack((self.xpixel, self.ypixel))
        if method == 0:
            met = 'nearest'
        elif method == 1:
            met = 'linear'
        elif method == 2:
            met = 'cubic'
        else:
            raise Exception('Not recognized interpolation method')
        if self.diag == 'FILD':
            self.gyr_interp = scipy_interp.griddata(dummy,
                                                    self.gyroradius,
                                                    (grid_x, grid_y),
                                                    method=met,
                                                    fill_value=1000)
            self.gyr_interp = self.gyr_interp.transpose()
            self.pit_interp = scipy_interp.griddata(dummy,
                                                    self.pitch,
                                                    (grid_x, grid_y),
                                                    method=met,
                                                    fill_value=1000)
            self.pit_interp = self.pit_interp.transpose()
            self.col_interp = scipy_interp.griddata(dummy,
                                                    self.collimator_factor,
                                                    (grid_x, grid_y),
                                                    method=met,
                                                    fill_value=1000)
            self.col_interp = self.col_interp.transpose()

        # --- Plot
        if plot:
            if self.diag == 'FILD':
                fig, axes = plt.subplots(2, 2)
                # Plot the scintillator grid
                self.plot_pix(axes[0, 0], line_param={'color': 'k'})
                axes[0, 0].set_xlim(0, frame_shape[0])
                axes[0, 0].set_ylim(0, frame_shape[1])
                # Plot the interpolated gyroradius
                c1 = axes[0, 1].contourf(grid_x, grid_y,
                                         self.gyr_interp.transpose(),
                                         cmap=ssplt.Gamma_II())
                axes[0, 1].set_xlim(0, frame_shape[0])
                axes[0, 1].set_ylim(0, frame_shape[1])
                fig.colorbar(c1, ax=axes[0, 1], shrink=0.9)
                # Plot the interpolated gyroradius
                c2 = axes[1, 0].contourf(grid_x, grid_y,
                                         self.pit_interp.transpose(),
                                         cmap=ssplt.Gamma_II())
                axes[1, 0].set_xlim(0, frame_shape[0])
                axes[1, 0].set_ylim(0, frame_shape[1])
                fig.colorbar(c2, ax=axes[1, 0], shrink=0.9)
                # Plot the interpolated gyroradius
                c3 = axes[1, 1].contourf(grid_x, grid_y,
                                         self.col_interp.transpose(),
                                         cmap=ssplt.Gamma_II())
                axes[1, 1].set_xlim(0, frame_shape[0])
                axes[1, 1].set_ylim(0, frame_shape[1])
                fig.colorbar(c3, ax=axes[1, 1], shrink=0.9)

    def get_energy(self, B0: float, Z: int = 1, A: int = 2):
        """Get the energy associated with each gyroradius

        Jose Rueda: jrrueda@us.es

        @param self:
        @param B0: Magnetic field [in T]
        @param Z: the charge [in e units]
        @param A: the mass number
        """
        if self.diag == 'FILD':
            self.energy = ssFILDSIM.get_energy(self.gyroradius, B0, A=A, Z=Z)
        return

    def load_strike_points(self, file, verbose: bool = True):
        """
        Load the strike points used to calculate the map

        Jose Rueda: ruejo@ipp.mpg.de

        @param file: File to be loaded. It should contain the strike points in
        FILDSIM format (if we are loading FILD)
        """
        if verbose:
            print('Reading strike points: ', file)
        if self.diag == 'FILD':
            self.strike_points = {}
            # Load all the data
            self.strike_points['Data'] = np.loadtxt(file, skiprows=3)
            # Check with version of FILDSIM was used
            if len(self.strike_points['Data'][0, :]) == 9:
                print('Old FILDSIM format, initial position NOT included')
                old = True
            elif len(self.strike_points['Data'][0, :]) == 12:
                print('New FILDSIM format, initial position included')
                old = False
            else:
                raise Exception('Error loading file, not recognised columns')
            # Write some help
            self.strike_points['help'] =\
                ['0: Gyroradius (cm)',
                 '1: Pitch Angle (deg)',
                 '2: Initial Gyrophase',
                 '3-5: X (cm)  Y (cm)  Z (cm)',
                 '6: Remapped gyro',
                 '7: Remapped pitch',
                 '8: Incidence angle']
            if not old:
                self.strike_points['help'].append('9-11: Xi (cm)  Yi (cm)'
                                                  + '  Zi (cm)')
            # Get the 'pinhole' gyr and pitch values:
            self.strike_points['pitch'] = \
                np.unique(self.strike_points['Data'][:, 1])
            self.strike_points['gyroradius'] = \
                np.unique(self.strike_points['Data'][:, 0])
        return

    def plot_strike_points(self, ax=None, plt_param={}):
        """
        Scatter plot of the strik points

        Note, no weighting is done, just a scatter plot, this is not a
        sofisticated ready to print figure maker but just a quick plot to see
        what is going on

        @param ax: axes where to plot, if not given, new figure will pop up
        @param plt_param: options for the matplotlib scatter function
        """
        # Open the figure if needed:
        if ax is None:
            fig, ax = plt.subplots()
        # plot
        if self.diag == 'FILD':
            ax.scatter(self.strike_points['Data'][:, 4],
                       self.strike_points['Data'][:, 5], ** plt_param)

    def calculate_resolutions(self, diag_params: dict = {},
                              min_statistics: int = 100,
                              adaptative: bool = True):
        """
        Calculate the resolution associated with each point of the map

        Jose Rueda Rueda: jrrueda@us.es

        @param diag_options: Dictionary with the diagnostic specific parameters
        like for example the method used to fit the pitch
        @param min_statistics: Minimum number of points for a given r p to make
        the fit (if we have less markers, this point will be ignored)
        @param min_statistics: Minimum number of counts to perform the fit
        @param adaptative: If true, the bin width will be adapted such that the
        number of bins in a sigma of the distribution is 4. If this is the
        case, dpitch, dgyr, will no longer have an impact
        """
        if self.strike_points is None:
            raise Exception('You should load the strike points first!!')
        if self.diag == 'FILD':
            # --- Prepare options:
            diag_options = {
                'dpitch': 1.0,
                'dgyr': 0.1,
                'p_method': 'Gauss',
                'g_method': 'sGauss'
            }
            diag_options.update(diag_params)
            dpitch = diag_options['dpitch']
            dgyr = diag_options['dgyr']
            p_method = diag_options['p_method']
            g_method = diag_options['g_method']
            npitch = self.strike_points['pitch'].size
            nr = self.strike_points['gyroradius'].size
            # --- Pre-allocate variables
            npoints = np.zeros((nr, npitch))
            parameters_pitch = {'amplitude': np.zeros((nr, npitch)),
                                'center': np.zeros((nr, npitch)),
                                'sigma': np.zeros((nr, npitch)),
                                'gamma': np.zeros((nr, npitch))}
            parameters_gyr = {'amplitude': np.zeros((nr, npitch)),
                              'center': np.zeros((nr, npitch)),
                              'sigma': np.zeros((nr, npitch)),
                              'gamma': np.zeros((nr, npitch))}
            fitg = []
            fitp = []
            gyr_array = []
            pitch_array = []
            print('Calculating FILD resolutions')
            for ir in tqdm(range(nr)):
                for ip in range(npitch):
                    # --- Select the data
                    data = self.strike_points['Data'][
                        (self.strike_points['Data'][:, 0] ==
                         self.strike_points['gyroradius'][ir]) *
                        (self.strike_points['Data'][:, 1] ==
                         self.strike_points['pitch'][ip]), :]
                    npoints[ir, ip] = len(data[:, 0])
                    
                    
                    # --- See if there is enough points:
                    if npoints[ir, ip] < min_statistics:
                        parameters_gyr['amplitude'][ir, ip] = np.nan
                        parameters_gyr['center'][ir, ip] = np.nan
                        parameters_gyr['sigma'][ir, ip] = np.nan
                        parameters_gyr['gamma'][ir, ip] = np.nan

                        parameters_pitch['amplitude'][ir, ip] = np.nan
                        parameters_pitch['center'][ir, ip] = np.nan
                        parameters_pitch['sigma'][ir, ip] = np.nan
                        parameters_pitch['gamma'][ir, ip] = np.nan
                    else:  # If we have enough points, make the fit
                        # Prepare the bin edges according to the desired width
                        edges_pitch = \
                            np.arange(start=data[:, 7].min() - dpitch,
                                      stop=data[:, 7].max() + dpitch,
                                      step=dpitch)
                        edges_gyr = \
                            np.arange(start=data[:, 6].min() - dgyr,
                                      stop=data[:, 6].max() + dgyr,
                                      step=dgyr)
                        # --- Reduce (if needed) the bin width, we will set the
                        # bin width as 1/4 of the std, to ensure a good fitting
                        if adaptative:
                            n_bins_in_sigma = 4
                            sigma_r = np.std(data[:, 6])
                            new_dgyr = sigma_r / n_bins_in_sigma
                            edges_gyr = \
                                np.arange(start=data[:, 6].min() - new_dgyr,
                                          stop=data[:, 6].max() + new_dgyr,
                                          step=new_dgyr)
                            sigma_p = np.std(data[:, 7])
                            new_dpitch = sigma_p / n_bins_in_sigma
                            edges_pitch = \
                                np.arange(start=data[:, 7].min() - dpitch,
                                          stop=data[:, 7].max() + dpitch,
                                          step=new_dpitch)
                        # --- Proceed to fit
                        par_p, resultp = _fit_to_model_(data[:, 7],
                                                        bins=edges_pitch,
                                                        model=p_method)
                        par_g, resultg = _fit_to_model_(data[:, 6],
                                                        bins=edges_gyr,
                                                        model=g_method)
                        fitp.append(resultp)
                        fitg.append(resultg)
                        gyr_array.append(self.strike_points['gyroradius'][ir])
                        pitch_array.append(self.strike_points['pitch'][ip])
                        # --- Save the data in the matrices:
                        # pitch parameters:
                        parameters_pitch['amplitude'][ir, ip] = \
                            par_p['amplitude']
                        parameters_pitch['center'][ir, ip] = par_p['center']
                        parameters_pitch['sigma'][ir, ip] = par_p['sigma']
                        if p_method == 'Gauss':
                            parameters_pitch['gamma'][ir, ip] = np.nan
                        elif p_method == 'sGauss':
                            parameters_pitch['gamma'][ir, ip] = par_p['gamma']
                        # gyroradius parameters:
                        parameters_gyr['amplitude'][ir, ip] = \
                            par_g['amplitude']
                        parameters_gyr['center'][ir, ip] = par_g['center']
                        parameters_gyr['sigma'][ir, ip] = par_g['sigma']
                        if g_method == 'Gauss':
                            parameters_gyr['gamma'][ir, ip] = np.nan
                        elif g_method == 'sGauss':
                            parameters_gyr['gamma'][ir, ip] = par_g['gamma']

            self.resolution = {'Gyroradius': parameters_gyr,
                               'Pitch': parameters_pitch,
                               'nmarkers': npoints,
                               'fits': {
                                    'Gyroradius': fitg,
                                    'Pitch': fitp,
                                    'FILDSIM_gyroradius': np.array(gyr_array),
                                    'FILDSIM_pitch': np.array(pitch_array),
                               },
                               'gyroradius_model': g_method,
                               'pitch_model': p_method}
            # --- Prepare the interpolators:
            self.calculate_interpolators()
        return

    def calculate_interpolators(self):
        """
        Calculate the interpolators which relates gyr, pitch with the
        resolution parameters
        """
        if self.diag == 'FILD':
            # --- Prepare the interpolators:
            # Prepare grid
            xx, yy = np.meshgrid(self.strike_points['gyroradius'],
                                 self.strike_points['pitch'])
            xxx = xx.flatten()
            yyy = yy.flatten()
            self.interpolators = {'pitch': {}, 'gyroradius': {}}
            for i in self.resolution['Gyroradius'].keys():
                dummy = self.resolution['Gyroradius'][i].T
                dummy = dummy.flatten()
                flags = np.isnan(dummy)
                x1 = xxx[~flags]
                y1 = yyy[~flags]
                z1 = dummy[~flags]
                if np.sum(~flags) > 4:
                    self.interpolators['gyroradius'][i] = \
                        scipy_interp.LinearNDInterpolator(
                            np.vstack((x1, y1)).T,
                            z1)
            for i in self.resolution['Pitch'].keys():
                dummy = self.resolution['Pitch'][i].T
                dummy = dummy.flatten()
                flags = np.isnan(dummy)
                x1 = xxx[~flags]
                y1 = yyy[~flags]
                z1 = dummy[~flags]
                if np.sum(~flags) > 4:
                    self.interpolators['pitch'][i] = \
                        scipy_interp.LinearNDInterpolator(
                            np.vstack((x1, y1)).T,
                            z1)
            # Ok, the following is not a resolution, but in order to simplify
            # the codes of the W preparation or the forward modelling, I'll
            # also put here the colimator factor
            dummy = self.collimator_factor_matrix.T
            dummy = dummy.flatten()
            flags = np.isnan(dummy)
            x1 = xxx[~flags]
            y1 = yyy[~flags]
            z1 = dummy[~flags]
            if np.sum(~flags) > 4:
                self.interpolators['collimator_factor'] = \
                    scipy_interp.LinearNDInterpolator(np.vstack((x1, y1)).T,
                                                      z1)
        return

    def plot_resolutions(self, ax_param: dict = {}, cMap=None, nlev: int = 20):
        """
        Plot the resolutions

        Jose Rueda: jrrueda@us.es

        @todo: Implement label size in colorbar

        @param ax_param: parameters for the axis beauty function. Note, labels
        of the color axis are hard-cored, if you want custom axis labels you
        would need to draw the plot on your own
        @param cMap: is None, Gamma_II will be used
        @param nlev: number of levels for the contour
        """
        # Open the figure and prepare the map:
        fig, ax = plt.subplots(1, 2, figsize=(12, 10),
                                   facecolor='w', edgecolor='k')

        if cMap is None:
            cmap = ssplt.Gamma_II()
        else:
            cmap = cMap
        #if 'fontsize' not in ax_param:
        #   ax_param['fontsize'] = 14
            # cFS = 14
        # else:
            # cFS = ax_param['fontsize']
        if 'xlabel' not in ax_param:
            ax_param['xlabel'] = '$\\lambda [\\degree]$'
        if 'ylabel' not in ax_param:
            ax_param['ylabel'] = '$r_l [cm]$'

        if self.diag == 'FILD':
            # Plot the gyroradius resolution
            a1 = ax[0].contourf(self.strike_points['pitch'],
                                self.strike_points['gyroradius'],
                                self.resolution['Gyroradius']['sigma'],
                                levels=nlev, cmap=cmap)
            fig.colorbar(a1, ax=ax[0], label='$\\sigma_r [cm]$')
            ax[0] = ssplt.axis_beauty(ax[0], ax_param)
            # plot the pitch resolution
            a = ax[1].contourf(self.strike_points['pitch'],
                               self.strike_points['gyroradius'],
                               self.resolution['Pitch']['sigma'],
                               levels=nlev, cmap=cmap)
            fig.colorbar(a, ax=ax[1], label='$\\sigma_\\lambda$')
            ax[1] = ssplt.axis_beauty(ax[1], ax_param)
            plt.tight_layout()
            return

    def plot_collimator_factor(self, ax_param: dict = {}, cMap=None, nlev: int = 20):
        """
        Plot the resolutions

        Jose Rueda: jrrueda@us.es

        @todo: Implement label size in colorbar

        @param ax_param: parameters for the axis beauty function. Note, labels
        of the color axis are hard-cored, if you want custom axis labels you
        would need to draw the plot on your own
        @param cMap: is None, Gamma_II will be used
        @param nlev: number of levels for the contour
        """
        # Open the figure and prepare the map:
        fig, ax = plt.subplots(1, 1, figsize=(6, 10),
                                   facecolor='w', edgecolor='k')

        if cMap is None:
            cmap = ssplt.Gamma_II()
        else:
            cmap = cMap
        #if 'fontsize' not in ax_param:
        #   ax_param['fontsize'] = 14
            # cFS = 14
        # else:
            # cFS = ax_param['fontsize']
        if 'xlabel' not in ax_param:
            ax_param['xlabel'] = '$\\lambda [\\degree]$'
        if 'ylabel' not in ax_param:
            ax_param['ylabel'] = '$r_l [cm]$'

        if self.diag == 'FILD':
            # Plot the gyroradius resolution
            a1 = ax.contourf(self.strike_points['pitch'],
                                self.strike_points['gyroradius'],
                                #self.resolution['Gyroradius']['sigma'],
                                self.collimator_factor_matrix,
                                levels=nlev, cmap=cmap)
            fig.colorbar(a1, ax=ax, label='Collimating factor')
            ax = ssplt.axis_beauty(ax, ax_param)
            
            plt.tight_layout()
            return

    def sanity_check_resolutions(self):
        """
        Plot basic quantities of the resolution calculation as a test

        Jose Rueda: jrrueda@us.es

        Designed to quickly see some figures of merit of the resolution
        calculation, ie, compare the centroids of the fits with the actual
        values the particles were iniciated in FILDSIM
        """
        if self.diag == 'FILD':
            axis_param = {'grid': 'both', 'ratio': 'equal'}
            # Centroids comparison:
            cen_g = []
            cen_p = []
            fild_g = []
            # Arange centroids by pitch (gyroradius)
            for p in np.unique(self.resolution['fits']['FILDSIM_pitch']):
                dummy = []
                dummy_FILDSIM = []
                print(p)
                for i in range(len(self.resolution['fits']['FILDSIM_gyroradius'])):
                    if self.resolution['fits']['FILDSIM_pitch'][i] == p:
                        dummy.append(self.resolution['fits']['Gyroradius'][i].params['center'].value)
                        dummy_FILDSIM.append(self.resolution['fits']['FILDSIM_gyroradius'][i])

                cen_g.append(dummy.copy())
                fild_g.append(dummy_FILDSIM.copy())
            for i in range(len(self.resolution['fits']['FILDSIM_pitch'])):
                cen_p.append(self.resolution['fits']['Pitch'][i].params['center'].value)
            figc, axc = plt.subplots(1, 2)
            for i in range(len(fild_g)):
                print(len(fild_g))
                axc[0].plot(fild_g[i], cen_g[i], 'o', label=str(np.unique(self.resolution['fits']['FILDSIM_pitch'])[i]))
            axc[0].set_xlabel('FILDSIM')
            axc[0].legend()
            axc[0] = ssplt.axis_beauty(axc[0], axis_param)
            axc[1].plot(self.resolution['fits']['FILDSIM_pitch'],
                        cen_p, 'o')
            axc[1].set_xlabel('FILDSIM')
            axc[1] = ssplt.axis_beauty(axc[1], axis_param)

    def plot_pitch_histograms(self, diag_params: dict = {},
                              adaptative: bool = True,
                              min_statistics = 100,
                              gyroradius = 3,
                              plot_fit = True,
                              axarr=None, dpi=100, alpha=0.5):
        """ 
        Calculate the resolution associated with each point of the map

        Jose Rueda Rueda: jrrueda@us.es

        @param diag_options: Dictionary with the diagnostic specific parameters
        like for example the method used to fit the pitch
        @param min_statistics: Minimum number of points for a given r p to make
        the fit (if we have less markers, this point will be ignored)
        @param min_statistics: Minimum number of counts to perform the fit
        @param adaptative: If true, the bin width will be adapted such that the
        number of bins in a sigma of the distribution is 4. If this is the
        case, dpitch, dgyr, will no longer have an impact
        """
        if self.strike_points is None:
            raise Exception('You should load the strike points first!!')
        if self.diag == 'FILD':
            # --- Prepare options:
            diag_options = {
                'dpitch': 1.0,
                'dgyr': 0.1,
                'p_method': 'Gauss',
                'g_method': 'sGauss'
            }
            diag_options.update(diag_params)
            dpitch = diag_options['dpitch']
            dgyr = diag_options['dgyr']
            p_method = diag_options['p_method']
            g_method = diag_options['g_method']
           
            npitch = self.strike_points['pitch'].size
            ir = np.argmin(abs(self.strike_points['gyroradius'] - gyroradius))
            
            for ip in range(npitch):
                # --- Select the data
                data = self.strike_points['Data'][
                    (self.strike_points['Data'][:, 0] ==
                     self.strike_points['gyroradius'][ir]) *
                    (self.strike_points['Data'][:, 1] ==
                     self.strike_points['pitch'][ip]), :]
                
                if len(data[:, 0]) < min_statistics:
                    continue
                # Prepare the bin edges according to the desired width
                edges_pitch = \
                    np.arange(start=data[:, 7].min() - dpitch,
                              stop=data[:, 7].max() + dpitch,
                              step=dpitch)

                # --- Reduce (if needed) the bin width, we will set the
                # bin width as 1/4 of the std, to ensure a good fitting
                if adaptative:
                    n_bins_in_sigma = 4
                    sigma_r = np.std(data[:, 6])
                    new_dgyr = sigma_r / n_bins_in_sigma
                    edges_gyr = \
                        np.arange(start=data[:, 6].min() - new_dgyr,
                                  stop=data[:, 6].max() + new_dgyr,
                                  step=new_dgyr)
                    sigma_p = np.std(data[:, 7])
                    new_dpitch = sigma_p / n_bins_in_sigma
                    edges_pitch = \
                        np.arange(start=data[:, 7].min() - dpitch,
                                  stop=data[:, 7].max() + dpitch,
                                  step=new_dpitch)
                # --- Proceed to fit
                par_p, resultp = _fit_to_model_(data[:, 7],
                                                bins=edges_pitch,
                                                model=p_method,
                                                normalize = False)

                if axarr is None:
                    fig, axarr = plt.subplots(nrows=1, ncols=1, figsize=(6, 10),
                                               facecolor='w', edgecolor='k', dpi=dpi)
                    ax_pitch = axarr  # topdown view, i.e should see pinhole surface
                    ax_pitch.set_xlabel('Pitch [$\degree$]')
                    ax_pitch.set_ylabel('Counts')
                    ax_pitch.set_title('Pitch resolution at gyroradius ' 
                                            +str(self.strike_points['gyroradius'][ir])+' cm')
    
                    created_ax = True
                
                cent = 0.5 * (edges_pitch[1:] + edges_pitch[:-1])
                fit_line = ax_pitch.plot(cent, resultp.best_fit,
                                   label = '_nolegend_') 
                
                hist = ax_pitch.hist(data[:, 7], bins = edges_pitch, alpha = alpha,
                                   label = f"{float(self.strike_points['pitch'][ip]):g}"+ '$\degree$',
                                   color = fit_line[0].get_color()
                                   )
        
        ax_pitch.legend(loc='best')

        if created_ax:
            fig.tight_layout()
            fig.show()
        
        return

    def plot_gyroradius_histograms(self, diag_params: dict = {},
                              adaptative: bool = True,
                              min_statistics = 100,
                              pitch = 30,
                              plot_fit = True,
                              axarr=None, dpi=100, alpha=0.5):
        """
        Calculate the resolution associated with each point of the map

        Jose Rueda Rueda: jrrueda@us.es

        @param diag_options: Dictionary with the diagnostic specific parameters
        like for example the method used to fit the pitch
        @param min_statistics: Minimum number of points for a given r p to make
        the fit (if we have less markers, this point will be ignored)
        @param min_statistics: Minimum number of counts to perform the fit
        @param adaptative: If true, the bin width will be adapted such that the
        number of bins in a sigma of the distribution is 4. If this is the
        case, dpitch, dgyr, will no longer have an impact
        """
        if self.strike_points is None:
            raise Exception('You should load the strike points first!!')
        if self.diag == 'FILD':
            # --- Prepare options:
            diag_options = {
                'dpitch': 1.0,
                'dgyr': 0.1,
                'p_method': 'Gauss',
                'g_method': 'sGauss'
            }
            diag_options.update(diag_params)
            dpitch = diag_options['dpitch']
            dgyr = diag_options['dgyr']
            p_method = diag_options['p_method']
            g_method = diag_options['g_method']
           
            nr = self.strike_points['gyroradius'].size
            
            ip = np.argmin(abs(self.strike_points['pitch'] - pitch))
            
            for ir in range(nr):
                # --- Select the data
                data = self.strike_points['Data'][
                    (self.strike_points['Data'][:, 0] ==
                     self.strike_points['gyroradius'][ir]) *
                    (self.strike_points['Data'][:, 1] ==
                     self.strike_points['pitch'][ip]), :]
                
                if len(data[:, 0]) < min_statistics:
                    continue
                # Prepare the bin edges according to the desired width
                edges_gyr = \
                    np.arange(start=data[:, 6].min() - dgyr,
                              stop=data[:, 6].max() + dgyr,
                              step=dgyr)
                # --- Reduce (if needed) the bin width, we will set the
                # bin width as 1/4 of the std, to ensure a good fitting
                if adaptative:
                    n_bins_in_sigma = 4
                    sigma_r = np.std(data[:, 6])
                    new_dgyr = sigma_r / n_bins_in_sigma
                    edges_gyr = \
                        np.arange(start=data[:, 6].min() - new_dgyr,
                                  stop=data[:, 6].max() + new_dgyr,
                                  step=new_dgyr)

                # --- Proceed to fit

                par_g, resultg = _fit_to_model_(data[:, 6],
                                                bins=edges_gyr,
                                                model=g_method,
                                                normalize=False)
                if axarr is None:
                    fig, axarr = plt.subplots(nrows=1, ncols=1, figsize=(6, 10),
                                               facecolor='w', edgecolor='k', dpi=dpi)
                    ax_gyroradius = axarr  # topdown view, i.e should see pinhole surface
                    ax_gyroradius.set_xlabel('Gyroradius [cm]')
                    ax_gyroradius.set_ylabel('Counts')
                    ax_gyroradius.set_title('Gyroradius resolution at pitch ' 
                                            +str(self.strike_points['pitch'][ip])+'$\degree$')
    
                    created_ax = True
                
                cent = 0.5 * (edges_gyr[1:] + edges_gyr[:-1])
                fit_line = ax_gyroradius.plot(cent, resultg.best_fit,
                                   label = '_nolegend_') 
                
                hist = ax_gyroradius.hist(data[:, 6], bins = edges_gyr, alpha = alpha,
                                   label = f"{float(self.strike_points['gyroradius'][ir]):g}"+ ' [cm]',
                                   color = fit_line[0].get_color())
        
        ax_gyroradius.legend(loc='best')

        if created_ax:
            fig.tight_layout()
            fig.show()
        
        return

class CalParams:
    """
    Information to relate points in the camera sensor the scintillator

    In a future, it will contain the correction of the optical distortion and
    all the methods necessary to correct it.
    """

    def __init__(self):
        """Initialize the class"""
        # To transform the from real coordinates to pixel (see
        # transform_to_pixel())
        ## pixel/cm in the x direction
        self.xscale = 0
        ## pixel/cm in the y direction
        self.yscale = 0
        ## Offset to align 0,0 of the sensor with the scintillator
        self.xshift = 0
        ## Offset to align 0,0 of the sensor with the scintillator
        self.yshift = 0
        ## Rotation angle to transform from the sensor to the scintillator
        self.deg = 0

    def print(self):
        """Print calibration"""
        print('xscale: ', self.xscale)
        print('yscale: ', self.yscale)
        print('xshift: ', self.xshift)
        print('yshift: ', self.yshift)
        print('deg: ', self.deg)


class Scintillator:
    """
    Class with the scintillator information.

    Note, the notation is given by FILDSIM, and it is a bit misleading,
    in FILDSIM x,y,z axis are defined, the scintillator lies in a plane of
    constant x, so the only variables to play with are y,z. However, x,
    y are always used to refer to x horizontal and vertical direction in the
    camera sensor. We have to live with this. Just ignore the x coordinates
    of the scintillator data and work with y,z as they were x,y
    """

    def __init__(self, file: str, material: str = 'TG-green'):
        """
        Initialize the class

        @param    file: Path to the file with the scintillator geometry
        @param    material: Defaults to 'TG-green'
        """
        ## Material used in the scintillator plate
        self.material = material
        # Read the file
        with open(file) as f:
            # Dummy line with description
            f.readline()
            # Line with the scintillator name
            dummy = f.readline()
            ## Name of the scintillator plate given in the simulation
            self.name = dummy[5:-1]
            # Line with the number of vertices
            dummy = f.readline()
            ## Number of vertices
            self.n_vertices = int(dummy[11:-1])
            # Skip the data with the vertices and the normal vector
            for i in range(self.n_vertices + 3):
                f.readline()
            ## Units in which the scintillator data is loaded:
            dummy = f.readline()
            self.orig_units = dummy[:-1]

        ## Coordinates of the vertex of the scintillator (X,Y,Z). In cm
        self.coord_real = np.loadtxt(file, skiprows=3, delimiter=',',
                                     max_rows=self.n_vertices)
        ## Normal vector
        self.normal_vector = np.loadtxt(file, skiprows=4 + self.n_vertices,
                                        delimiter=',', max_rows=1)
        ## Coordinates of the vertex of the scintillator in pixels
        self.xpixel = None
        self.ypixel = None
        # We want the coordinates in cm, if 'cm' is not the unit, apply the
        # corresponding transformation. (Void it is interpreter as cm)
        factors = {'cm': 1, 'm': 0.01, 'mm': 0.1, 'inch': 2.54}
        if self.orig_units in factors:
            self.coord_real = self.coord_real * factors[self.orig_units]
        else:
            print('Not recognised unit, possible wrong format file!!!')
            print('Maybe you are using and old FILDSIM file, so do not panic')
            return

    def plot_pix(self, ax=None, plt_par: dict = {}):
        """
        Plot the scintillator, in pixels, in the axes ax

        @param ax: axes where to plot
        @param plt_par: dictionary with the parameters to plot
        @return: Nothing, just update the plot
        """
        if 'color' not in plt_par:
            plt_par['color'] = 'r'
        if 'markerstyle' not in plt_par:
            plt_par['marker'] = ''
        if 'linestyle' not in plt_par:
            plt_par['linestyle'] = '--'
        if ax is None:
            fig, ax = plt.subplots()
        ax.plot(self.xpixel, self.ypixel, **plt_par)

    def plot_real(self, ax=None, plt_par: dict = {}):
        """
        Plot the scintillator, in cm, in the axes ax

        @param ax: axes where to plot
        @param plt_par: dictionary with the parameters to plot
        @return: Nothing, just update the plot
        """
        if 'color' not in plt_par:
            plt_par['color'] = 'r'
        if 'markerstyle' not in plt_par:
            plt_par['marker'] = ''
        if 'linestyle' not in plt_par:
            plt_par['linestyle'] = '--'
        if ax is None:
            fig, ax = plt.subplots()
        ax.plot(self.coord_real[:, 1], self.coord_real[:, 2], **plt_par)

    def calculate_pixel_coordinates(self, calib):
        """
        Transform the real coordinates of the map into pixels

        Jose Rueda Rueda: jrrueda@us.es

        @param calib: a CalParams() object with the calibration info
        @return: Nothing, just update the plot
        """
        dummyx = self.coord_real[:, 1]
        dummyy = self.coord_real[:, 2]

        self.xpixel, self.ypixel = transform_to_pixel(dummyx, dummyy, calib)<|MERGE_RESOLUTION|>--- conflicted
+++ resolved
@@ -965,16 +965,10 @@
                             (self.z[flags])[0], f'{float(uniq[i]):g}',
                             horizontalalignment='right',
                             verticalalignment='center')
-<<<<<<< HEAD
-                
+
             ax.annotate( 'Gyroradius (cm)',
                         xy=( min(self.y) - 0.5,
                          (max(self.z) - min(self.z))/2 + min(self.z)  ),
-=======
-
-            ax.annotate('Gyroradius [cm]', xy=(min(self.y) - 1.5,
-                                               min(self.z)),
->>>>>>> 97f13675
                         rotation=90,
                         horizontalalignment='center',
                         verticalalignment='center')
@@ -1289,8 +1283,8 @@
                         (self.strike_points['Data'][:, 1] ==
                          self.strike_points['pitch'][ip]), :]
                     npoints[ir, ip] = len(data[:, 0])
-                    
-                    
+
+
                     # --- See if there is enough points:
                     if npoints[ir, ip] < min_statistics:
                         parameters_gyr['amplitude'][ir, ip] = np.nan
@@ -1517,7 +1511,7 @@
                                 levels=nlev, cmap=cmap)
             fig.colorbar(a1, ax=ax, label='Collimating factor')
             ax = ssplt.axis_beauty(ax, ax_param)
-            
+
             plt.tight_layout()
             return
 
@@ -1569,7 +1563,7 @@
                               gyroradius = 3,
                               plot_fit = True,
                               axarr=None, dpi=100, alpha=0.5):
-        """ 
+        """
         Calculate the resolution associated with each point of the map
 
         Jose Rueda Rueda: jrrueda@us.es
@@ -1598,10 +1592,10 @@
             dgyr = diag_options['dgyr']
             p_method = diag_options['p_method']
             g_method = diag_options['g_method']
-           
+
             npitch = self.strike_points['pitch'].size
             ir = np.argmin(abs(self.strike_points['gyroradius'] - gyroradius))
-            
+
             for ip in range(npitch):
                 # --- Select the data
                 data = self.strike_points['Data'][
@@ -1609,7 +1603,7 @@
                      self.strike_points['gyroradius'][ir]) *
                     (self.strike_points['Data'][:, 1] ==
                      self.strike_points['pitch'][ip]), :]
-                
+
                 if len(data[:, 0]) < min_statistics:
                     continue
                 # Prepare the bin edges according to the desired width
@@ -1646,26 +1640,26 @@
                     ax_pitch = axarr  # topdown view, i.e should see pinhole surface
                     ax_pitch.set_xlabel('Pitch [$\degree$]')
                     ax_pitch.set_ylabel('Counts')
-                    ax_pitch.set_title('Pitch resolution at gyroradius ' 
+                    ax_pitch.set_title('Pitch resolution at gyroradius '
                                             +str(self.strike_points['gyroradius'][ir])+' cm')
-    
+
                     created_ax = True
-                
+
                 cent = 0.5 * (edges_pitch[1:] + edges_pitch[:-1])
                 fit_line = ax_pitch.plot(cent, resultp.best_fit,
-                                   label = '_nolegend_') 
-                
+                                   label = '_nolegend_')
+
                 hist = ax_pitch.hist(data[:, 7], bins = edges_pitch, alpha = alpha,
                                    label = f"{float(self.strike_points['pitch'][ip]):g}"+ '$\degree$',
                                    color = fit_line[0].get_color()
                                    )
-        
+
         ax_pitch.legend(loc='best')
 
         if created_ax:
             fig.tight_layout()
             fig.show()
-        
+
         return
 
     def plot_gyroradius_histograms(self, diag_params: dict = {},
@@ -1703,11 +1697,11 @@
             dgyr = diag_options['dgyr']
             p_method = diag_options['p_method']
             g_method = diag_options['g_method']
-           
+
             nr = self.strike_points['gyroradius'].size
-            
+
             ip = np.argmin(abs(self.strike_points['pitch'] - pitch))
-            
+
             for ir in range(nr):
                 # --- Select the data
                 data = self.strike_points['Data'][
@@ -1715,7 +1709,7 @@
                      self.strike_points['gyroradius'][ir]) *
                     (self.strike_points['Data'][:, 1] ==
                      self.strike_points['pitch'][ip]), :]
-                
+
                 if len(data[:, 0]) < min_statistics:
                     continue
                 # Prepare the bin edges according to the desired width
@@ -1746,25 +1740,25 @@
                     ax_gyroradius = axarr  # topdown view, i.e should see pinhole surface
                     ax_gyroradius.set_xlabel('Gyroradius [cm]')
                     ax_gyroradius.set_ylabel('Counts')
-                    ax_gyroradius.set_title('Gyroradius resolution at pitch ' 
+                    ax_gyroradius.set_title('Gyroradius resolution at pitch '
                                             +str(self.strike_points['pitch'][ip])+'$\degree$')
-    
+
                     created_ax = True
-                
+
                 cent = 0.5 * (edges_gyr[1:] + edges_gyr[:-1])
                 fit_line = ax_gyroradius.plot(cent, resultg.best_fit,
-                                   label = '_nolegend_') 
-                
+                                   label = '_nolegend_')
+
                 hist = ax_gyroradius.hist(data[:, 6], bins = edges_gyr, alpha = alpha,
                                    label = f"{float(self.strike_points['gyroradius'][ir]):g}"+ ' [cm]',
                                    color = fit_line[0].get_color())
-        
+
         ax_gyroradius.legend(loc='best')
 
         if created_ax:
             fig.tight_layout()
             fig.show()
-        
+
         return
 
 class CalParams:
