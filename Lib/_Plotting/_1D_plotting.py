--- conflicted
+++ resolved
@@ -132,7 +132,6 @@
     #    Note: adding a collection doesn't autoscalee xlim/ylim
     ax.add_collection(lc)
     ax.autoscale()
-<<<<<<< HEAD
     if IncludeColorbar:
         divider = make_axes_locatable(ax)
         cax = divider.append_axes("right", size="5%", pad=0.05)
@@ -140,24 +139,6 @@
     return lc
 
 
-=======
-    return lc
-
-
-def make_segments(x, y):
-    """
-    Create list of line segments from x and y coordinates, in the correct format
-    for LineCollection: an array of the form numlines x (points per line) x 2 (x
-    and y) array
-
-    Taken from:
-    https://stackoverflow.com/questions/8500700/how-to-plot-a-gradient-color-line-in-matplotlib
-    """
-    points = np.array([x, y]).T.reshape(-1, 1, 2)
-    segments = np.concatenate([points[:-1], points[1:]], axis=1)
-    return segments
-
->>>>>>> ed5f0ef8
 def colorline(ax, x, y, z, **kwargs):
     """
     Plot lines coloured according to a given weight.
@@ -202,9 +183,65 @@
 
     ax.add_collection(lc)
 
-<<<<<<< HEAD
     return lc
-=======
+
+
+def make_segments(x, y):
+    """
+    Create list of line segments from x and y coordinates, in the correct format
+    for LineCollection: an array of the form numlines x (points per line) x 2 (x
+    and y) array
+
+    Taken from:
+    https://stackoverflow.com/questions/8500700/how-to-plot-a-gradient-color-line-in-matplotlib
+    """
+    points = np.array([x, y]).T.reshape(-1, 1, 2)
+    segments = np.concatenate([points[:-1], points[1:]], axis=1)
+    return segments
+
+def colorline(ax, x, y, z, **kwargs):
+    """
+    Plot lines coloured according to a given weight.
+
+    Taken from:
+    http://nbviewer.ipython.org/github/dpsanders/matplotlib-examples/blob/master/colorline.ipynb
+    http://matplotlib.org/examples/pylab_examples/multicolored_line.html
+
+    :param ax: axis to plot the data.
+    :param x: values along the horizontal direction of the line to plot.
+    :param y: values along the vertical direction of the line to plot.
+    :param z: values of the weight color for each part of the line.
+    :param kwargs: keyword arguments to send to axis.addCollection. Among others:
+        :cmap: colormap for the plotting.
+        :linewidth: width of the line.
+        :linestyle: style of the line.
+    ...
+    """
+
+    # Special case if a single number:
+    try:
+        _ = iter(z)
+    except TypeError:
+        z = np.array([z])
+
+    z = np.asarray(z)
+
+    vmin = z.min()
+    vmax = z.max()
+
+    options = { 'linestyle': '-',
+                'alpha': 1.0,
+                'linewidth': 1.0,
+                'norm': plt.Normalize(vmin, vmax)
+               }
+
+    options.update(kwargs)
+
+
+    segments = make_segments(x, y)
+    lc = mcoll.LineCollection(segments, array=z, **options)
+
+    ax.add_collection(lc)
+
     return lc
 
->>>>>>> ed5f0ef8
