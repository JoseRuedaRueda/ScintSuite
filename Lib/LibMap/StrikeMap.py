"""
Strike map class

Jose Rueda: jrrueda@us.es
"""
import os
import numpy as np
import warnings
import matplotlib.pyplot as plt
import scipy.interpolate as scipy_interp
import Lib.LibPlotting as ssplt
import Lib.SimulationCodes.FILDSIM as ssFILDSIM
# import Lib.SimulationCodes.SINPA as ssSINPA
from Lib.SimulationCodes.Common.strikes import Strikes
from Lib.LibMap.Common import XYtoPixel, _fit_to_model_
from Lib.LibMachine import machine
import Lib.LibPaths as p
from Lib.decorators import deprecated
import Lib.errors as errors
from tqdm import tqdm   # For waitbars
pa = p.Path(machine)
del p


class StrikeMap(XYtoPixel):
    """Class with the information of the strike map."""

    def __init__(self, flag=0, file: str = None, machine='AUG', theta=None,
                 phi=None, decimals=1):
        """
        Initialise the class.

        Thera are 2 ways of selecting the smap: give the full path to the file,
        or give the theta and phi angles and the machine, so the strike map
        will be selected from the remap database. This is still not implemented
        for the INPA

        @param flag: 0  means FILD, 1 means INPA, 2 means iHIBP (you can also
        write directly 'FILD', 'INPA', 'iHIBP')
        @param file: Full path to file with the strike map
        @param machine: machine, to look in the datbase
        @param theta: theta angle  (see FILDSIM doc) (zita for SINPA)
        @param phi: phi angle (see FILDSIM doc) (ipsilon for SINPA)
        @param decimals: decimals to look in the database

        Notes
        - Machine, theta and phi options introduced in version 0.4.14.
        - INPA compatibility included in version 0.6.0

        Warning for INPA: if alpha grows and R0 decrease there will be a
        decorrelation issue, maybe, contact Jose Rueda if this is your case
        """
        ## Init the parent class
        XYtoPixel.__init__(self)
        ## Associated diagnostic
        if flag == 0 or str(flag).lower() == 'fild':
            self.diag = 'FILD'
        elif flag == 1 or str(flag).lower() == 'inpa':
            self.diag = 'INPA'
        elif flag == 2 or str(flag).lower() == 'ihibp':
            self.diag = 'iHIBP'
            raise errors.NotImplementedError(
                'Diagnostic not implemented: Talk with Pablo')
        else:
            print('Flag: ', flag)
            raise errors.NotValidInput('Diagnostic not understood')
        # --- Initialise the part which are commond for the 3 diagnostics:
        ## X-position, in pixels, of the strike map (common)
        self.xpixel = None
        ## Y-Position, in pixels, of the strike map (common)
        self.ypixel = None
        ## file
        if file is not None:
            self.file = file
        ## Resolution of FILD (INPA) for each strike point
        self.resolution = None
        ## Interpolators (gyr, pitch)-> sigma_r, sigma_p, etc, (or gyr, aplha)
        self.interpolators = None
        ## x coordinates of map points
        self.x = None
        ## y coordinates of map points
        self.y = None
        ## z coordinates of map points
        self.z = None
        ## Translate from pixels in the camera to velocity space
        self.grid_interp = None
        ## Strike points used to calculate the map
        self.strike_points = None
        ## from strike position to phase space
        self.map_interpolators = None
        if self.diag == 'FILD':
            # Read the file
            if file is None:
                smap_folder = pa.FILDStrikeMapsRemap
                dumm = ssFILDSIM.guess_strike_map_name(phi,
                                                            theta,
                                                            machine=machine,
                                                            decimals=decimals)
                file = os.path.join(smap_folder, dumm)
                self.file = file
            if not os.path.isfile(file):
                raise Exception('Strike map no found in the database')
            # Look for the code identifier, the second row of SINPA files start
            # with a 1:
            try:
                version = np.loadtxt(file, skiprows=1, max_rows=1)
                self.code = 'SINPA'
                version = version.astype(int)
                if version.size == 2:  # New strike map from SINPA 0.3
                    self.versionID1 = int(version[0])
                    self.versionID2 = int(version[1])
                else:   # Old SINPA strike map
                    self.versionID1 = 0
                    self.versionID2 = int(version)
            except ValueError:
                # If this second line did not started with a number, the strike
                # map was generated with FILDSIM. (yes, it could be that it was
                # generated with SINPA but the user modified manually the file,
                # we can't be preared for that)
                self.code = 'FILDSIM'
                self.versionID1 = 0
                self.versionID2 = 0
            if self.versionID1 < 2:
                dummy = np.loadtxt(file, skiprows=3)
                # See which rows has collimator factor larger than zero (ie see
                # for which combination of gyroradius and pitch some markers
                # arrived)
                ind = dummy[:, 7] > 0
                # Initialise the class
                ## Gyroradius of map points
                self.gyroradius = dummy[ind, 0]
                ## Simulated gyroradius (unique points of self.gyroradius)
                self.unique_gyroradius = np.unique(self.gyroradius)
                ## Energy of map points
                self.energy = None
                ## Pitch of map points
                self.pitch = dummy[ind, 1]
                ## Simulated pitches (unique points of self.pitch)
                self.unique_pitch = np.unique(self.pitch)
                # x coordinates of map points (common)
                self.x = dummy[ind, 2]
                # y coordinates of map points (common)
                self.y = dummy[ind, 3]
                # z coordinates of map points (common)
                self.z = dummy[ind, 4]
                ## Average initial gyrophase of map markers
                self.avg_ini_gyrophase = dummy[ind, 5]
                ## Number of markers striking in this area
                self.n_strike_points = dummy[ind, 6].astype(np.int)
                ## Collimator factor as defined in FILDSIM
                self.collimator_factor = dummy[ind, 7]
                ## Average incident angle of the FILDSIM markers
                self.avg_incident_angle = dummy[ind, 8]
                ## Colimator facror as a matrix
                # This simplify a lot W calculation and forward modelling:
                self.ngyr = len(self.unique_gyroradius)
                self.npitch = len(self.unique_pitch)
                self.collimator_factor_matrix = \
                    np.zeros((self.ngyr, self.npitch))
                for ir in range(self.ngyr):
                    for ip in range(self.npitch):
                        # By definition, flags can only have one True
                        flags = \
                            (self.gyroradius == self.unique_gyroradius[ir]) \
                            * (self.pitch == self.unique_pitch[ip])
                        if np.sum(flags) > 0:
                            self.collimator_factor_matrix[ir, ip] = \
                                self.collimator_factor[flags]
                # After SINPA arrived, the 'pitch' is named as XI, as basically
                # INPA and FILD are identical, just different names in this
                # variable, so a common name was choosen. All FILD user have
                # their routines constructed with the name of pitch, so I'll
                # not destroy it, but I'll add the new naming for future users:
                self.XI = self.pitch
                self.unique_XI = self.unique_pitch
                self.nXI = self.npitch
            else:
                raise Exception('Not recognised StrikeMap version')
        elif self.diag == 'INPA':
            try:
                version = np.loadtxt(file, skiprows=1, max_rows=1)
                self.code = 'SINPA'
                version = version.astype(int)
                if version.size == 2:  # New strike map from SINPA 0.3
                    self.versionID1 = int(version[0])
                    self.versionID2 = int(version[1])
                else:   # Old SINPA strike map
                    self.versionID1 = 0
                    self.versionID2 = int(version)
            except ValueError:
                raise Exception('Corrupted Strike Map.')
            dummy = np.loadtxt(file, skiprows=3)
            # See which rows has collimator factor larger than zero (ie see for
            # which combination of rl and alpha some markers arrived)
            ind = dummy[:, 7] > 0
            # Initialise the class
            ## Gyroradius of map points
            self.gyroradius = dummy[ind, 0]
            ## Simulated gyroradius (unique points of self.gyroradius)
            self.unique_gyroradius = np.unique(self.gyroradius)
            ## Energy of map points
            self.energy = None
            ## Alpha of map points
            self.alpha = dummy[ind, 1]
            ## Simulated pitches (unique points of self.pitch)
            self.unique_alpha = np.unique(self.alpha)
            # x coordinates of map points (common)
            self.x = dummy[ind, 2]
            # y coordinates of map points (common)
            self.y = dummy[ind, 3]
            # z coordinates of map points (common)
            self.z = dummy[ind, 4]
            ## x coordinates of closest point to NBI
            self.x0 = dummy[ind, 9]
            ## y coordinates of closest point to NBI
            self.y0 = dummy[ind, 10]
            ## z coordinates of closest point to NBI
            self.z0 = dummy[ind, 11]
            ## R position of the closes point to NBI
            self.R0 = np.sqrt(self.x0**2 + self.y0**2)
            ## distance to the NBI central line
            self.d0 = dummy[ind, 12]
            ## Collimator factor as defined in FILDSIM
            self.collimator_factor = dummy[ind, 7]
            ## Number of markers striking in this area
            self.n_strike_points = dummy[ind, 6]
            ## Number of markers striking in this area
            self.avg_beta_ini = dummy[ind, 5]
            ## Number of markers striking in this area
            self.avg_incident_angle = dummy[ind, 8]
            ## Colimator factor and R0 as a matrix
            # This simplify a lot W calculation and forward modelling:
            self.ngyr = len(self.unique_gyroradius)
            self.nalpha = len(self.unique_alpha)
            self.collimator_factor_matrix = np.zeros((self.ngyr, self.nalpha))
            R0 = np.zeros((self.ngyr, self.nalpha))
            R0[:] = np.NaN
            for ir in range(self.ngyr):
                for ip in range(self.nalpha):
                    # By definition, flags can only have one True
                    flags = (self.gyroradius == self.unique_gyroradius[ir]) \
                        * (self.alpha == self.unique_alpha[ip])
                    if flags.sum() > 1:
                        raise Exception('Revise StrikeMap')
                    if np.sum(flags) > 0:
                        self.collimator_factor_matrix[ir, ip] = \
                            self.collimator_factor[flags]
                        R0[ir, ip] = self.R0[flags]
            # average on gyroradius (as for limited precision there can be some
            # diferences)
            self.unique_R0 = np.nanmean(R0, axis=0)
            # In the case of INPA, the 'XI' variable, the joker, will be set as
            # the R0:
            self.XI = self.R0
            self.unique_XI = self.unique_R0
            self.nXI = self.nalpha

    def plot_real(self, ax=None,
                  marker_params: dict = {}, line_params: dict = {},
                  labels: bool = False,
                  rotation_for_gyr_label: float = 90.0,
                  rotation_for_pitch_label: float = 30.0,
                  factor: float = 1.0):
        """
        Plot the strike map (x,y = dimensions in the scintillator).

        Jose Rueda: jrrueda@us.es

        @param ax: Axes where to plot
        @param markers_params: parameters for plt.plot() to plot the markers
        @param line_params: parameters for plt.plot() to plot the markers
        @param labels: flag to add the labes (gyroradius, pitch) on the plot
        @param rotation_for_gyr_label: Rotation angle for the gyroradius label
        @param rotation_for_pitch_label: Rotation angle for the pitch label
        @param factor: scaling factor to plot the data. Dimensions will be
            multiplied by this factor. Notice that this is just to compare
            strike maps from different codes for the situations in which a code
            operate in cm and the oder in m.

        Note:
            - The rotation_for_pitch_label should be called in a different way
            (for example ..._xi_label using SINPA notation), but we will keep
            it like this to do not disturb FILD users which as this variable
            alrea
        """
        # Default plot parameters:
        marker_options = {
            'markersize': 6,
            'fillstyle': 'none',
            'color': 'k',
            'marker': 'o',
            'linestyle': 'none'
        }
        marker_options.update(marker_params)
        line_options = {
            'color': 'k',
            'marker': ''
        }
        line_options.update(line_params)

        if ax is None:
            fig, ax = plt.subplots()
        # Draw the line of constant Gyroradius (energy). 'Horizontal'
        calculated_delta = False
        j = 1
        for i in range(self.ngyr):
            flags = self.gyroradius == self.unique_gyroradius[i]
            ax.plot(self.y[flags] * factor, self.z[flags] * factor,
                    **line_options)
            # Add the gyroradius label, but just each 2 entries so the plot
            # does not get messy
            if i == j:
                try:
                    delta = abs(self.y[flags][1] - self.y[flags][0]) * factor
                    calculated_delta = True
                except IndexError:
                    j += 2
            if (i % 2 == 0) and labels and calculated_delta:  # add gyro radius labels
                # Delta variable just to adust nicelly the distance (as old
                # fildsim is in cm and new in m)
                ax.text((self.y[flags]).min() * factor - 0.5 * delta,
                        (self.z[flags]).min() * factor,
                        f'{float(self.unique_gyroradius[i]):g}',
                        horizontalalignment='right',
                        verticalalignment='center')
        if labels:
            ax.annotate('Gyroradius [cm]',
                        xy=(min(self.y) * factor - delta,
                            ((max(self.z) - min(self.z))/2 + min(self.z))
                            * factor),
                        rotation=rotation_for_gyr_label,
                        horizontalalignment='center',
                        verticalalignment='center')
        if self.diag == 'FILD':
            # Draw the lines of constant pitch. 'Vertical' lines
            for i in range(self.npitch):
                flags = self.pitch == self.unique_pitch[i]
                ax.plot(self.y[flags] * factor, self.z[flags] * factor,
                        **line_options)
                if i == 1:
                    delta = abs(self.z[flags][-1] - self.z[flags][-2]) * factor
                if labels:
                    ax.text((self.y[flags])[-1] * factor,
                            (self.z[flags])[-1] * factor - delta,
                            f'{float(self.unique_pitch[i]):g}',
                            horizontalalignment='center',
                            verticalalignment='top')
            if labels:
                ax.annotate('Pitch [$\\degree$]',
                            xy=(((max(self.y) - min(self.y))/2 + min(self.y))
                                * factor,
                                min(self.z) * factor - 1.5 * delta),
                            rotation=rotation_for_pitch_label,
                            horizontalalignment='center',
                            verticalalignment='center')
        elif self.diag == 'INPA':
            # Draw the lines of constant alpha. 'Vertical' lines
            for i in range(self.nalpha):
                flags = self.alpha == self.unique_alpha[i]
                if i == 0:
                    delta = abs(self.y[flags][1] - self.y[flags][0]) * factor

                ax.plot(self.y[flags] * factor, self.z[flags] * factor,
                        **line_options)

                ax.text((self.y[flags])[-1] * factor,
                        (self.z[flags])[-1] * factor - delta,
                        f'{float(self.unique_alpha[i]):g}',
                        horizontalalignment='center',
                        verticalalignment='top')

            ax.annotate('Alpha [rad]',
                        xy=(((max(self.y) - min(self.y))/2 + min(self.y))
                            * factor,
                            min(self.z) * factor - 1.5*delta),
                        rotation=rotation_for_pitch_label,
                        horizontalalignment='center',
                        verticalalignment='center')
        else:
            raise errors.NotValidInput('Diagnostic not implemented')

        # Plot some markers in the grid position
        ax.plot(self.y * factor, self.z * factor, **marker_options)

    def plot_pix(self, ax=None, marker_params: dict = {},
                 line_params: dict = {}, labels: bool = False,
                 rotation_for_gyr_label: float = 100.0,
                 rotation_for_xi_label: float = 30.0,):
        """
        Plot the strike map (x,y = pixels on the camera).

        Jose Rueda: jrrueda@us.es

        @param ax: Axes where to plot
        @param marker_params: parameters for the centroid plotting
        @param line_params: parameters for the lines plotting
        """
        # Default plot parameters:
        marker_options = {
            'markersize': 6,
            'fillstyle': 'none',
            'color': 'w',
            'marker': 'o',
            'linestyle': 'none'
        }
        marker_options.update(marker_params)
        line_options = {
            'color': 'w',
            'marker': ''
        }
        line_options.update(line_params)

        if ax is None:
            fig, ax = plt.subplots()

        # Draw the lines of constant gyroradius, energy, or rho (depending on
        # the particular diagnostic) [These are the 'horizontal' lines]
        if self.diag == 'FILD':
            # Lines of constant gyroradius
            uniq = np.unique(self.gyroradius)
            n = len(uniq)
            for i in range(n):
                flags = self.gyroradius == uniq[i]
                ax.plot(self.xpixel[flags], self.ypixel[flags], **line_options)
            # Lines of constant pitch
            uniq = np.unique(self.pitch)
            n = len(uniq)
            for i in range(n):
                flags = self.pitch == uniq[i]
                ax.plot(self.xpixel[flags], self.ypixel[flags], **line_options)
        elif self.diag == 'INPA':
            # Lines of constant gyroradius
            uniq = np.unique(self.gyroradius)
            n = len(uniq)
            j = 1
            calculated_delta = False
            for i in range(n):
                flags = self.gyroradius == uniq[i]
                ax.plot(self.xpixel[flags], self.ypixel[flags], **line_options)
                # Add the gyroradius label, but just each 2 entries so the plot
                # does not get messy
                if i == j:
                    try:
                        delta = abs(self.ypixel[flags]
                                    [1] - self.ypixel[flags][0])
                        calculated_delta = True
                    except IndexError:
                        j += 2
                if (i % 2 == 0) and labels and calculated_delta:  # add labels
                    # Delta variable just to adust nicelly the distance (as old
                    # fildsim is in cm and new in m)
                    ax.text((self.xpixel[flags][0]) - 0.5 * delta,
                            (self.ypixel[flags][0]),
                            '%.2f' % (float(self.unique_gyroradius[i])),
                            horizontalalignment='right',
                            verticalalignment='center',
                            color=line_options['color'])
                if i == round(n/2) and labels:
                    ax.text((self.xpixel[flags][0]) - 8.0 * delta,
                            (self.ypixel[flags][0]),
                            'Gyroradius [cm]',
                            horizontalalignment='center',
                            verticalalignment='center',
                            rotation=rotation_for_gyr_label,
                            color=line_options['color'])
            # Lines of constant pitch
            uniq = self.unique_XI
            n = len(uniq)
            j = 1
            calculated_delta = False
            for i in range(n):
                flags = abs(self.XI - uniq[i]) < 0.02
                ax.plot(self.xpixel[flags], self.ypixel[flags], **line_options)
                # Add the gyroradius label, but just each 2 entries so the plot
                # does not get messy
                if i == j:
                    try:
                        delta = abs(self.ypixel[flags]
                                    [1] - self.ypixel[flags][0])
                        calculated_delta = True
                    except IndexError:
                        j += 2
                if (i % 2 == 0) and labels and calculated_delta:  # add labels
                    # Delta variable just to adust nicelly the distance (as old
                    # fildsim is in cm and new in m)
                    ax.text((self.xpixel[flags][0]) - 0.5 * delta,
                            (self.ypixel[flags][0]),
                            '%.2f' % (float(self.unique_XI[i])),
                            horizontalalignment='right',
                            verticalalignment='center',
                            color=line_options['color'])
                if i == round(n/2) and labels:
                    ax.text((self.xpixel[flags][0]),
                            (self.ypixel[flags][0])+3*delta,
                            'R [m]',
                            horizontalalignment='center',
                            verticalalignment='center',
                            rotation=rotation_for_xi_label,
                            color=line_options['color'])
        else:
            raise errors.NotImplementedError('Not implemented diagnostic')

        # Plot some markers in the grid position
        ## @todo include labels energy/pitch in the plot
        ax.plot(self.xpixel, self.ypixel, **marker_options)

    def interp_grid(self, frame_shape, method=2, plot=False, verbose=False,
                    grid_params: dict = {}, MC_number: int = 100):
        """
        Interpolate grid values on the frames.

        @param frame_shape: Size of the frame used for the calibration (in px)
        @param method: method to calculate the interpolation:
            - 1: griddata linear (you can also write 'linear')
            - 2: griddata cubic  (you can also write 'cubic')
        @param plot: flag to perform a quick plot to see the interpolation
        @param verbose: flag to print some info along the way
        @param grid_params: grid options for the transformationn matrix grid
        @param MC_number: Number of MC markers for the transformation matrix,
        if this number < 0, the transformation matrix will not be calculated

        Info on the dictionary self.grid_interp:
            'gyroradius': gyroradius values of each pixel
            'pitch': pitch values of each pixel
            'collimator_factor': Collimator values of each pixel
            'interpolators': {
                'gyroradius': interpolator pixel -> rl
                'pitch': interpolator pixel-> pitch [only for FILD]
                'alpha': interpolator pixel-> alpha [only for INPA]
                'collimator_factor': interpolator pixel to fcol [only for FILD]
            },
            'transformation_matrix': 4D tensor for the remap
        """
        # --- 0: Check inputs
        if self.xpixel is None:
            raise Exception('Transform to pixel the strike map before')
        # Default grid options
        grid_options = {
            'ymin': 1.2,
            'ymax': 10.5,
            'dy': 0.1,
            'xmin': 20.0,
            'xmax': 90.0,
            'dx': 1.0
        }
        grid_options.update(grid_params)

        # --- 1: Create grid for the interpolation
        # Note, it seems transposed, but the reason is that the calibration
        # paramters were adjusted with the frame transposed (to agree with old
        # IDL implementation) therefore we have to transpose a bit almost
        # everything. Sorry for the headache
        grid_x, grid_y = np.mgrid[0:frame_shape[1], 0:frame_shape[0]]
        # --- 2: Interpolate the grid
        # Prepare the grid for te griddata method:
        dummy = np.column_stack((self.xpixel, self.ypixel))
        # Prepare the options and interpolators for later
        if method == 1 or str(method).lower() == 'linear':
            met = 'linear'
            interpolator = scipy_interp.LinearNDInterpolator
        elif method == 2 or str(method).lower == 'cubic':
            met = 'cubic'
            interpolator = scipy_interp.CloughTocher2DInterpolator
        else:
            raise errors.NotValidInput('Not recognized interpolation method')
        if verbose:
            print('Using %s interpolation of the grid' % met)
        if self.diag == 'FILD':
            # Initialise the structure
            self.grid_interp = {
                'gyroradius': None,
                'xi': None,
                'pitch': None,
                'collimator_factor': None,
                'interpolators': {
                    'gyroradius': None,
                    'pitch': None,
                    'xi': None,
                    'collimator_factor': None
                },
                'transformation_matrix': None
            }
            # Get gyroradius values of each pixel
            dummy2 = scipy_interp.griddata(dummy, self.gyroradius,
                                           (grid_x, grid_y), method=met,
                                           fill_value=1000)
            self.grid_interp['gyroradius'] = dummy2.copy().T
            # Get pitch values of each pixel
            dummy2 = scipy_interp.griddata(dummy, self.pitch, (grid_x, grid_y),
                                           method=met, fill_value=1000)
            self.grid_interp['xi'] = dummy2.copy().T
            self.grid_interp['pitch'] = self.grid_interp['xi']
            # Get collimator factor
            dummy2 = scipy_interp.griddata(dummy, self.collimator_factor,
                                           (grid_x, grid_y), method=met,
                                           fill_value=1000)
            self.grid_interp['collimator_factor'] = dummy2.copy().T
            # Calculate the interpolator
            grid = list(zip(self.xpixel, self.ypixel))
            self.grid_interp['interpolators']['gyroradius'] = \
                interpolator(grid, self.gyroradius, fill_value=1000)
            self.grid_interp['interpolators']['pitch'] = \
                interpolator(grid, self.pitch, fill_value=1000)
            self.grid_interp['interpolators']['xi'] = \
                self.grid_interp['interpolators']['pitch']
            self.grid_interp['interpolators']['collimator_factor'] = \
                interpolator(grid, self.collimator_factor, fill_value=1000)
            # --- Prepare the transformation matrix
            # Calculate the transformation matrix
            if MC_number > 0:
                # Initialise the random number generator
                rand = np.random.default_rng()
                generator = rand.uniform
                # Prepare the edges for the r, pitch histogram
                n_gyr = int((grid_options['ymax'] - grid_options['ymin'])
                            / grid_options['dy']) + 1
                n_pitch = int((grid_options['xmax'] - grid_options['xmin'])
                              / grid_options['dx']) + 1
                pitch_edges = grid_options['xmin'] - grid_options['dx']/2 \
                    + np.arange(n_pitch+1) * grid_options['dx']
                gyr_edges = grid_options['ymin'] - grid_options['dy']/2 \
                    + np.arange(n_gyr+1) * grid_options['dy']
                # Initialise the transformation matrix
                transform = np.zeros((n_pitch, n_gyr,
                                      frame_shape[0], frame_shape[1]))
                print('Calculating transformation matrix')
                for i in tqdm(range(frame_shape[0])):
                    for j in range(frame_shape[1]):
                        # Generate markers coordinates in the chip, note the
                        # first dimmension of the frame is y-pixel
                        # (IDL heritage)
                        x_markers = j + generator(size=MC_number)
                        y_markers = i + generator(size=MC_number)
                        # Calculate the r-pitch coordinates
                        r_markers = \
                            self.grid_interp['interpolators']['gyroradius'](
                                x_markers, y_markers)
                        p_markers = self.grid_interp['interpolators']['pitch'](
                            x_markers, y_markers)
                        # make the histogram in the r-pitch space
                        H, xedges, yedges = \
                            np.histogram2d(p_markers, r_markers,
                                           bins=[pitch_edges, gyr_edges])
                        transform[:, :, i, j] = H.copy()
                # Normalise the transformation matrix
                transform /= MC_number
                transform /= (grid_options['dx'] * grid_options['dy'])
                self.grid_interp['transformation_matrix'] = transform
        if self.diag == 'INPA':
            # Initialise the structure
            self.grid_interp = {
                'gyroradius': None,
                'xi': None,
                'collimator_factor': None,
                'interpolators': {
                    'gyroradius': None,
                    'xi': None,
                    'collimator_factor': None
                },
                'transformation_matrix': None
            }
            # Get gyroradius values of each pixel
            dummy2 = scipy_interp.griddata(dummy, self.gyroradius,
                                           (grid_x, grid_y), method=met,
                                           fill_value=1000)
            self.grid_interp['gyroradius'] = dummy2.copy().T
            # Get pitch values of each pixel
            dummy2 = scipy_interp.griddata(dummy, self.XI, (grid_x, grid_y),
                                           method=met, fill_value=1000)
            self.grid_interp['xi'] = dummy2.copy().T
            # Get collimator factor
            dummy2 = scipy_interp.griddata(dummy, self.collimator_factor,
                                           (grid_x, grid_y), method=met,
                                           fill_value=1000)
            self.grid_interp['collimator_factor'] = dummy2.copy().T
            # Calculate the interpolator
            grid = list(zip(self.xpixel, self.ypixel))
            self.grid_interp['interpolators']['gyroradius'] = \
                interpolator(grid, self.gyroradius, fill_value=1000)
            self.grid_interp['interpolators']['xi'] = \
                interpolator(grid, self.XI, fill_value=1000)
            self.grid_interp['interpolators']['collimator_factor'] = \
                interpolator(grid, self.collimator_factor, fill_value=1000)
            # --- Prepare the transformation matrix
            # Calculate the transformation matrix
            if MC_number > 0:
                # Initialise the random number generator
                rand = np.random.default_rng()
                generator = rand.uniform
                # Prepare the edges for the r, pitch histogram
                n_gyr = int((grid_options['ymax'] - grid_options['ymin'])
                            / grid_options['dy']) + 1
                n_pitch = int((grid_options['xmax'] - grid_options['xmin'])
                              / grid_options['dx']) + 1
                pitch_edges = grid_options['xmin'] - grid_options['dx']/2 \
                    + np.arange(n_pitch+1) * grid_options['dx']
                gyr_edges = grid_options['ymin'] - grid_options['dy']/2 \
                    + np.arange(n_gyr+1) * grid_options['dy']
                # Initialise the transformation matrix
                transform = np.zeros((n_pitch, n_gyr,
                                      frame_shape[0], frame_shape[1]))
                print('Calculating transformation matrix')
                for i in tqdm(range(frame_shape[0])):
                    for j in range(frame_shape[1]):
                        # Generate markers coordinates in the chip, note the
                        # first dimmension of the frame is y-pixel
                        # (IDL heritage)
                        x_markers = j + generator(size=MC_number)
                        y_markers = i + generator(size=MC_number)
                        # Calculate the r-pitch coordinates
                        r_markers = \
                            self.grid_interp['interpolators']['gyroradius'](
                                x_markers, y_markers)
                        p_markers = self.grid_interp['interpolators']['xi'](
                            x_markers, y_markers)
                        # make the histogram in the r-pitch space
                        H, xedges, yedges = \
                            np.histogram2d(p_markers, r_markers,
                                           bins=[pitch_edges, gyr_edges])
                        transform[:, :, i, j] = H.copy()
                # Normalise the transformation matrix
                transform /= MC_number
                transform /= (grid_options['dx'] * grid_options['dy'])
                self.grid_interp['transformation_matrix'] = transform

        # --- Plot
        if plot:
            if self.diag == 'INPA':
                fig, axes = plt.subplots(2, 2)
                # Plot the scintillator grid
                self.plot_pix(axes[0, 0], line_params={'color': 'k'})
                # Plot the interpolated gyroradius
                c1 = axes[0, 1].imshow(self.grid_interp['gyroradius'],
                                       cmap=ssplt.Gamma_II(),
                                       vmin=0, vmax=10, origin='lower')
                fig.colorbar(c1, ax=axes[0, 1], shrink=0.9)
                # Plot the interpolated pitch
                c2 = axes[1, 0].imshow(self.grid_interp['xi'],
                                       cmap=ssplt.Gamma_II(),
                                       vmin=0, vmax=90, origin='lower')
                fig.colorbar(c2, ax=axes[1, 0], shrink=0.9)
                # Plot the interpolated collimator factor
                c3 = axes[1, 1].imshow(self.grid_interp['collimator_factor'],
                                       cmap=ssplt.Gamma_II(),
                                       vmin=0, vmax=50, origin='lower')
                fig.colorbar(c3, ax=axes[1, 1], shrink=0.9)

    def get_energy(self, B0: float, Z: int = 1, A: float = 2.0):
        """
        Get the energy associated with each gyroradius.

        Jose Rueda: jrrueda@us.es

        @param B0: Magnetic field [in T]
        @param Z: the charge [in e units]
        @param A: the mass in amu
        """
        if self.diag == 'FILD':
            self.energy = ssFILDSIM.get_energy(self.gyroradius, B0, A=A, Z=Z)
        return

    def load_strike_points(self, file=None, verbose: bool = True):
        """
        Load the strike points used to calculate the map.

        Jose Rueda: ruejo@ipp.mpg.de

        @param file: File to be loaded. It should contain the strike points in
        FILDSIM format (if we are loading FILD). If none, name will be deduced
        from the self.file variable, so the strike points are supposed to be in
        the same folder than the strike map
        @param verbose: Flag to plot some information about the strike points
        @param newFILDSIM: Flag to decide if we are using the new FILDSIM or
        the old one
        """
        # Get the object we need to fill and the file to be load
        if self.diag == 'FILD':
            if file is None:
                if self.code.lower() == 'sinpa':
                    (filename, extension) = self.file.rsplit('.', 1)
                    file = filename + '.spmap'
                else:
                    file = self.file[:-14] + 'strike_points.dat'
        elif self.diag == 'INPA':
            if file is None:
                (filename, extension) = self.file.rsplit('.', 1)
                file = filename + '.spmap'
        # Load the strike points
        self.fileStrikePoints = file
        self.strike_points =\
            Strikes(file=file, verbose=verbose, code=self.code)
        # If the code was SINPA, perform the remap, as it is not done in
        # fortran:
        if self.code.lower() == 'sinpa':
            self.remap_strike_points()

    @deprecated('Please use smap.strike_points.scatter() instead')
    def plot_strike_points(self, ax=None, plt_param={}):
        """
        Scatter plot of the strik points. DEPRECATED!.

        Note, no weighting is done, just a scatter plot, this is not a
        sofisticated ready to print figure maker but just a quick plot to see
        what is going on.

        Note 2: Since version 0.6.0, there smap.strike_points is no longer a
        dictionary, but a complete object with its advanced plot routines.
        This mathod is left here for retrocompatibility. If you are planning a
        new implementation, use smap.strike_points.plot2D directly (or the hist
        plot also present there)

        @param ax: axes where to plot, if not given, new figure will pop up
        @param plt_param: options for the matplotlib scatter function
        """
        # Open the figure if needed:
        if ax is None:
            fig, ax = plt.subplots()

        self.strike_points.scatter(ax=ax)

    def calculate_resolutions(self, diag_params: dict = {},
                              min_statistics: int = 100,
                              adaptative: bool = True,
                              calculate_uncertainties: bool = False,
                              confidence_level: float = 0.9544997):
        """
        Calculate the resolution associated with each point of the map.

        Jose Rueda Rueda: jrrueda@us.es

        @param diag_options: Dictionary with the diagnostic specific parameters
        like for example the method used to fit the pitch. It contains:
            FOR FILD:
                -dpitch: pitch space used by default in the fit. 1.0 default
                -dgyr: giroradius space used by default in the fit. 0.1 default
                -p_method: Function to use in the pitch fit, default Gauss
                -g_method: Function to use in the gyroradius fit,default sGauss
        @param min_statistics: Minimum number of points for a given r,p to make
        the fit (if we have less markers, this point will be ignored)
        @param min_statistics: Minimum number of counts to perform the fit
        @param adaptative: If true, the bin width will be adapted such that the
        number of bins in a sigma of the distribution is 4. If this is the
        case, dpitch, dgyr, will no longer have an impact
        @param confidence_level: confidence level for the uncertainty
            determination
        @param uncertainties: flag to calcualte the uncertainties of the fit
        """
        if self.strike_points is None:
            print('Trying to load the strike points')
            try:
                self.load_strike_points()
            except:
                print('Loading of the strike points failled.')
                raise Exception('You should load the strike points first!!')
        if self.diag == 'FILD':
            # --- Prepare options:
            diag_options = {
                'dpitch': 1.0,
                'dgyr': 0.1,
                'p_method': 'Gauss',
                'g_method': 'sGauss'
            }
            diag_options.update(diag_params)
            dpitch = diag_options['dpitch']
            dgyr = diag_options['dgyr']
            p_method = diag_options['p_method']
            g_method = diag_options['g_method']
            try:
                npitch = self.strike_points.header['npitch']
            except KeyError:
                npitch = self.strike_points.header['nXI']
            nr = self.strike_points.header['ngyr']
            # --- See which columns we need to consider
            if 'remap_rl' not in self.strike_points.header['info'].keys():
                raise Exception('Non remap data in the strike points options')
            else:
                iir = self.strike_points.header['info']['remap_rl']['i']
                iip = self.strike_points.header['info']['remap_pitch']['i']
            # --- Pre-allocate variables
            npoints = np.zeros((nr, npitch))  # Numer of strike points
            parameters_pitch = {
                'amplitude': np.ones((nr, npitch)),
                'center': np.zeros((nr, npitch)),
                'sigma': np.zeros((nr, npitch)),
                'gamma': np.zeros((nr, npitch))
            }   # Parameters of the instrument function
            parameters_gyr = {
                'amplitude': np.zeros((nr, npitch)),
                'center': np.zeros((nr, npitch)),
                'sigma': np.zeros((nr, npitch)),
                'gamma': np.zeros((nr, npitch))
            }   # Parameters of the instrument function
            unc_parameters_pitch = {
                'amplitude': np.zeros((nr, npitch)),
                'center': np.zeros((nr, npitch)),
                'sigma': np.zeros((nr, npitch)),
                'gamma': np.zeros((nr, npitch))
            }   # Parameters of the instrument function
            unc_parameters_gyr = {
                'amplitude': np.zeros((nr, npitch)),
                'center': np.zeros((nr, npitch)),
                'sigma': np.zeros((nr, npitch)),
                'gamma': np.zeros((nr, npitch))
            }   # Parameters of the instrument function
            # To store the fits
            fitg = np.empty((nr, npitch), dtype=np.ndarray)
            fitp = np.empty((nr, npitch), dtype=np.ndarray)
            normalization_g = np.zeros((nr, npitch))
            normalization_p = np.zeros((nr, npitch))

            print('Calculating resolutions ...')
            for ir in tqdm(range(nr)):
                for ip in range(npitch):
                    # --- Select the data
                    data = self.strike_points.data[ip, ir]

                    # --- See if there is enough points:
                    if self.strike_points.header['counters'][ip, ir] < min_statistics:
                        # Set paramters to NaN if there is no enough statistis
                        parameters_gyr['amplitude'][ir, ip] = np.nan
                        parameters_gyr['center'][ir, ip] = np.nan
                        parameters_gyr['sigma'][ir, ip] = np.nan
                        parameters_gyr['gamma'][ir, ip] = np.nan

                        parameters_pitch['amplitude'][ir, ip] = np.nan
                        parameters_pitch['center'][ir, ip] = np.nan
                        parameters_pitch['sigma'][ir, ip] = np.nan
                        parameters_pitch['gamma'][ir, ip] = np.nan

                        # Set the fits to None
                        fitp[ir, ip] = None
                        fitg[ir, ip] = None
                    else:  # If we have enough points, make the fit
                        # Prepare the bin edges according to the desired width
                        edges_pitch = \
                            np.arange(start=data[:, iip].min() - dpitch,
                                      stop=data[:, iip].max() + dpitch,
                                      step=dpitch)
                        edges_gyr = \
                            np.arange(start=data[:, iir].min() - dgyr,
                                      stop=data[:, iir].max() + dgyr,
                                      step=dgyr)
                        # --- Reduce (if needed) the bin width, we will set the
                        # bin width as 1/4 of the std, to ensure a good fitting
                        if adaptative:
                            n_bins_in_sigma = 4
                            sigma_r = np.std(data[:, iir])
                            new_dgyr = sigma_r / n_bins_in_sigma
                            edges_gyr = \
                                np.arange(start=data[:, iir].min() - new_dgyr,
                                          stop=data[:, iir].max() + new_dgyr,
                                          step=new_dgyr)
                            sigma_p = np.std(data[:, iip])
                            new_dpitch = sigma_p / n_bins_in_sigma
                            edges_pitch = \
                                np.arange(start=data[:, iip].min() - dpitch,
                                          stop=data[:, iip].max() + dpitch,
                                          step=new_dpitch)
                        # --- Proceed to fit
                        par_p, fitp[ir, ip], normalization_p[ir, ip], unc_p = \
                            _fit_to_model_(
                                data[:, iip], bins=edges_pitch, model=p_method,
                                confidence_level=confidence_level,
                                uncertainties=calculate_uncertainties)
                        par_g, fitg[ir, ip], normalization_g[ir, ip], unc_g = \
                            _fit_to_model_(
                                data[:, iir], bins=edges_gyr, model=g_method,
                                confidence_level=confidence_level,
                                uncertainties=calculate_uncertainties)
                        # --- Save the data in the matrices:
                        # pitch parameters:
                        parameters_pitch['amplitude'][ir, ip] = \
                            par_p['amplitude']
                        parameters_pitch['center'][ir, ip] = par_p['center']
                        parameters_pitch['sigma'][ir, ip] = par_p['sigma']
                        if p_method == 'Gauss':
                            parameters_pitch['gamma'][ir, ip] = np.nan
                        elif p_method == 'sGauss':
                            parameters_pitch['gamma'][ir, ip] = par_p['gamma']
                        # pitch uncertainty parameters:
                        unc_parameters_pitch['amplitude'][ir, ip] = \
                            unc_p['amplitude']
                        unc_parameters_pitch['center'][ir, ip] = \
                            unc_p['center']
                        unc_parameters_pitch['sigma'][ir, ip] = unc_p['sigma']
                        if p_method == 'Gauss':
                            unc_parameters_pitch['gamma'][ir, ip] = np.nan
                        elif p_method == 'sGauss':
                            unc_parameters_pitch['gamma'][ir, ip] = \
                                unc_p['gamma']
                        # gyroradius parameters:
                        parameters_gyr['amplitude'][ir, ip] = \
                            par_g['amplitude']
                        parameters_gyr['center'][ir, ip] = par_g['center']
                        parameters_gyr['sigma'][ir, ip] = par_g['sigma']
                        if g_method == 'Gauss':
                            parameters_gyr['gamma'][ir, ip] = np.nan
                        elif g_method == 'sGauss':
                            parameters_gyr['gamma'][ir, ip] = par_g['gamma']
                        # gyroradius uncertainty parameters:
                        unc_parameters_gyr['amplitude'][ir, ip] = \
                            unc_g['amplitude']
                        unc_parameters_gyr['center'][ir, ip] = unc_g['center']
                        unc_parameters_gyr['sigma'][ir, ip] = unc_g['sigma']
                        if g_method == 'Gauss':
                            unc_parameters_gyr['gamma'][ir, ip] = np.nan
                        elif g_method == 'sGauss':
                            unc_parameters_gyr['gamma'][ir, ip] = \
                                unc_g['gamma']

            self.resolution = {
                'Gyroradius': parameters_gyr,
                'Pitch': parameters_pitch,
                'nmarkers': npoints,
                'fits': {
                    'gyroradius': fitg,
                    'pitch': fitp,
                    'normalization_gyroradius': normalization_g,
                    'normalization_pitch': normalization_p
                },
                'gyroradius_model': g_method,
                'pitch_model': p_method,
                'Gyroradius_uncertainty': unc_parameters_gyr,
                'Pitch_uncertainty': unc_parameters_pitch
                }
            # --- Prepare the interpolators:
            self.calculate_interpolators()
        elif self.diag == 'INPA':
            # --- Prepare options:
            diag_options = {
                'dxi': 0.05,
                'dgyr': 0.1,
                'xi_method': 'Gauss',
                'g_method': 'Gauss'
            }
            diag_options.update(diag_params)
            dxi = diag_options['dxi']
            dgyr = diag_options['dgyr']
            xi_method = diag_options['xi_method']
            g_method = diag_options['g_method']
            nxi = self.strike_points.header['nXI']
            nr = self.strike_points.header['ngyr']
            # --- See which columns we need to consider
            if 'remap_rl' not in self.strike_points.header['info'].keys():
                raise Exception('Non remap data in the strike points options')
            else:
                iir = self.strike_points.header['info']['remap_rl']['i']
                iip = self.strike_points.header['info']['remap_XI']['i']
            # --- Pre-allocate variables
            npoints = np.zeros((nr, nxi))  # Numer of strike points
            parameters_xi = {
                'amplitude': np.ones((nr, nxi)),
                'center': np.zeros((nr, nxi)),
                'sigma': np.zeros((nr, nxi)),
                'gamma': np.zeros((nr, nxi))
            }   # Parameters of the instrument function
            parameters_gyr = {
                'amplitude': np.zeros((nr, nxi)),
                'center': np.zeros((nr, nxi)),
                'sigma': np.zeros((nr, nxi)),
                'gamma': np.zeros((nr, nxi))
            }   # Parameters of the instrument function
            unc_parameters_xi = {
                'amplitude': np.zeros((nr, nxi)),
                'center': np.zeros((nr, nxi)),
                'sigma': np.zeros((nr, nxi)),
                'gamma': np.zeros((nr, nxi))
            }   # Parameters of the instrument function
            unc_parameters_gyr = {
                'amplitude': np.zeros((nr, nxi)),
                'center': np.zeros((nr, nxi)),
                'sigma': np.zeros((nr, nxi)),
                'gamma': np.zeros((nr, nxi))
            }   # Parameters of the instrument function
            # To store the fits
            fitg = np.empty((nr, nxi), dtype=np.ndarray)
            fitxi = np.empty((nr, nxi), dtype=np.ndarray)
            normalization_g = np.zeros((nr, nxi))
            normalization_xi = np.zeros((nr, nxi))

            print('Calculating resolutions ...')
            for ir in tqdm(range(nr)):
                for ip in range(nxi):
                    # --- Select the data
                    data = self.strike_points.data[ip, ir]

                    # --- See if there is enough points:
                    if self.strike_points.header['counters'][ip, ir] < min_statistics:
                        # Set paramters to NaN if there is no enough statistis
                        parameters_gyr['amplitude'][ir, ip] = np.nan
                        parameters_gyr['center'][ir, ip] = np.nan
                        parameters_gyr['sigma'][ir, ip] = np.nan
                        parameters_gyr['gamma'][ir, ip] = np.nan

                        parameters_xi['amplitude'][ir, ip] = np.nan
                        parameters_xi['center'][ir, ip] = np.nan
                        parameters_xi['sigma'][ir, ip] = np.nan
                        parameters_xi['gamma'][ir, ip] = np.nan

                        # Set the fits to None
                        fitxi[ir, ip] = None
                        fitg[ir, ip] = None
                    else:  # If we have enough points, make the fit
                        # Prepare the bin edges according to the desired width
                        edges_xi = \
                            np.arange(start=data[:, iip].min() - dxi,
                                      stop=data[:, iip].max() + dxi,
                                      step=dxi)
                        edges_gyr = \
                            np.arange(start=data[:, iir].min() - dgyr,
                                      stop=data[:, iir].max() + dgyr,
                                      step=dgyr)
                        # --- Reduce (if needed) the bin width, we will set the
                        # bin width as 1/4 of the std, to ensure a good fitting
                        if adaptative:
                            n_bins_in_sigma = 4
                            sigma_r = np.std(data[:, iir])
                            new_dgyr = sigma_r / n_bins_in_sigma
                            edges_gyr = \
                                np.arange(start=data[:, iir].min() - new_dgyr,
                                          stop=data[:, iir].max() + new_dgyr,
                                          step=new_dgyr)
                            sigma_p = np.std(data[:, iip])
                            new_dpitch = sigma_p / n_bins_in_sigma
                            edges_xi = \
                                np.arange(start=data[:, iip].min() - dxi,
                                          stop=data[:, iip].max() + dxi,
                                          step=new_dpitch)
                        # --- Proceed to fit
                        # print(ir, ip)
                        # plt.hist(data[:, iip], bins=edges_pitch)
                        par_xi, fitxi[ir, ip], normalization_xi[ir, ip], unc_xi = \
                            _fit_to_model_(
                                data[:, iip], bins=edges_xi, model=xi_method,
                                confidence_level=confidence_level,
                                uncertainties=calculate_uncertainties)
                        par_g, fitg[ir, ip], normalization_g[ir, ip], unc_g = \
                            _fit_to_model_(
                                data[:, iir], bins=edges_gyr, model=g_method,
                                confidence_level=confidence_level,
                                uncertainties=calculate_uncertainties)
                        # --- Save the data in the matrices:
                        # pitch parameters:
                        parameters_xi['amplitude'][ir, ip] = \
                            par_xi['amplitude']
                        parameters_xi['center'][ir, ip] = par_xi['center']
                        parameters_xi['sigma'][ir, ip] = par_xi['sigma']
                        if xi_method == 'Gauss':
                            parameters_xi['gamma'][ir, ip] = np.nan
                        elif xi_method == 'sGauss':
                            parameters_xi['gamma'][ir, ip] = par_xi['gamma']
                        # pitch uncertainty parameters:
                        unc_parameters_xi['amplitude'][ir, ip] = \
                            unc_xi['amplitude']
                        unc_parameters_xi['center'][ir, ip] = \
                            unc_xi['center']
                        unc_parameters_xi['sigma'][ir, ip] = unc_xi['sigma']
                        if xi_method == 'Gauss':
                            unc_parameters_xi['gamma'][ir, ip] = np.nan
                        elif xi_method == 'sGauss':
                            unc_parameters_xi['gamma'][ir, ip] = \
                                unc_xi['gamma']
                        # gyroradius parameters:
                        parameters_gyr['amplitude'][ir, ip] = \
                            par_g['amplitude']
                        parameters_gyr['center'][ir, ip] = par_g['center']
                        parameters_gyr['sigma'][ir, ip] = par_g['sigma']
                        if g_method == 'Gauss':
                            parameters_gyr['gamma'][ir, ip] = np.nan
                        elif g_method == 'sGauss':
                            parameters_gyr['gamma'][ir, ip] = par_g['gamma']
                        # gyroradius uncertainty parameters:
                        unc_parameters_gyr['amplitude'][ir, ip] = \
                            unc_g['amplitude']
                        unc_parameters_gyr['center'][ir, ip] = unc_g['center']
                        unc_parameters_gyr['sigma'][ir, ip] = unc_g['sigma']
                        if g_method == 'Gauss':
                            unc_parameters_gyr['gamma'][ir, ip] = np.nan
                        elif g_method == 'sGauss':
                            unc_parameters_gyr['gamma'][ir, ip] = \
                                unc_g['gamma']

            self.resolution = {
                'Gyroradius': parameters_gyr,
                'Xi': parameters_xi,
                'nmarkers': npoints,
                'fits': {
                    'gyroradius': fitg,
                    'xi': fitxi,
                    'normalization_gyroradius': normalization_g,
                    'normalization_pitch': normalization_xi
                },
                'gyroradius_model': g_method,
                'xi_model': xi_method,
                'Gyroradius_uncertainty': unc_parameters_gyr,
                'Xi_uncertainty': unc_parameters_xi
                }
            # --- Prepare the interpolators:
            self.calculate_interpolators()
        else:
            raise errors.NotImplementedError(
                'Diagnostic still not implemented')

    def calculate_interpolators(self):
        """
        Calc interpolators from phase space to instrument function params

        Jose Rueda: jrrueda@us.es
        """
        if self.diag == 'FILD':
            # --- Prepare the interpolators:
            # Prepare grid
            try:
                xx, yy = np.meshgrid(self.strike_points.header['gyroradius'],
                                     self.strike_points.header['pitch'])
            except KeyError:
                xx, yy = np.meshgrid(self.strike_points.header['gyroradius'],
                                     self.strike_points.header['XI'])
            xxx = xx.flatten()
            yyy = yy.flatten()
            self.interpolators = {'pitch': {}, 'gyroradius': {}}
            for i in self.resolution['Gyroradius'].keys():
                dummy = self.resolution['Gyroradius'][i].T
                dummy = dummy.flatten()
                flags = np.isnan(dummy)
                x1 = xxx[~flags]
                y1 = yyy[~flags]
                z1 = dummy[~flags]
                if np.sum(~flags) > 4:
                    self.interpolators['gyroradius'][i] = \
                        scipy_interp.LinearNDInterpolator(
                            np.vstack((x1, y1)).T,
                            z1)
            for i in self.resolution['Pitch'].keys():
                dummy = self.resolution['Pitch'][i].T
                dummy = dummy.flatten()
                flags = np.isnan(dummy)
                x1 = xxx[~flags]
                y1 = yyy[~flags]
                z1 = dummy[~flags]
                if np.sum(~flags) > 4:
                    self.interpolators['pitch'][i] = \
                        scipy_interp.LinearNDInterpolator(
                            np.vstack((x1, y1)).T,
                            z1)
            # Collimator factor
            dummy = self.collimator_factor_matrix.T
            dummy = dummy.flatten()
            flags = np.isnan(dummy)
            x1 = xxx[~flags]
            y1 = yyy[~flags]
            z1 = dummy[~flags]
            if np.sum(~flags) > 4:
                self.interpolators['collimator_factor'] = \
                    scipy_interp.LinearNDInterpolator(np.vstack((x1, y1)).T,
                                                      z1)
            # positions:
            YMATRIX = np.zeros((self.npitch, self.ngyr))
            ZMATRIX = np.zeros((self.npitch, self.ngyr))
            for ir in range(self.ngyr):
                for ip in range(self.npitch):
                    flags = (self.gyroradius == self.unique_gyroradius[ir]) \
                        * (self.pitch == self.unique_pitch[ip])
                    if np.sum(flags) > 0:
                        # By definition, flags can only have one True
                        # yes, x is smap.y... FILDSIM notation
                        YMATRIX[ip, ir] = self.y[flags]
                        ZMATRIX[ip, ir] = self.z[flags]
            self.interpolators['x'] = \
                scipy_interp.LinearNDInterpolator(np.vstack((xxx.flatten(),
                                                             yyy.flatten())).T,
                                                  YMATRIX.flatten())
            self.interpolators['y'] = \
                scipy_interp.LinearNDInterpolator(np.vstack((xxx.flatten(),
                                                             yyy.flatten())).T,
                                                  ZMATRIX.flatten())
        return

    def calculate_mapping_interpolators(self,
                                        kernel: str = 'thin_plate_spline',
                                        degree=2):
        """
        Calculate interpolators scintillator position -> phase space.

        Jose Rueda: jrrueda@us.es

        @param kernel: kernel for the interpolator
        @param degree: degree for the added polynomial

        See RBFInterpolator of Scipy for full documentation
        """
        # --- Select the colums to be used
        # temporal solution to save the coordinates in the array
        coords = np.zeros((self.y.size, 2))
        coords[:, 0] = self.y
        coords[:, 1] = self.z
        self.map_interpolators = {
            'Gyroradius':
                scipy_interp.RBFInterpolator(coords,
                                             self.gyroradius,
                                             kernel=kernel, degree=degree),
            'XI':
                scipy_interp.RBFInterpolator(coords,
                                             self.XI, kernel=kernel,
                                             degree=degree),
        }
        if self.diag == 'FILD':
            # Keep the old name just as a backwards compatibility
            self.map_interpolators['Pitch'] = self.map_interpolators['XI']

    def remap_strike_points(self):
        """
        Remap the StrikePoints

        Jose Rueda: jrrueda@us.es
        """
        # --- See if the interpolators are defined
        if self.map_interpolators is None:
            print('Interpolators not calcualted. Calculating them')
            self.calculate_mapping_interpolators()
        # --- See if the remap already exist in the strikes:
        if 'remap_rl' in self.strike_points.header['info'].keys():
            print('The remapped values are already in the strikes object')
            print('Nothing to do here')
            return
        iix = self.strike_points.header['info']['ys']['i']
        iiy = self.strike_points.header['info']['zs']['i']
        for ir in range(self.ngyr):
            for ip in range(self.nXI):
                if self.strike_points.header['counters'][ip, ir] > 0:
                    n_strikes = self.strike_points.header['counters'][ip, ir]
                    remap_data = np.zeros((n_strikes, 2))
                    remap_data[:, 0] = \
                        self.map_interpolators['Gyroradius'](
                            self.strike_points.data[ip, ir][:, [iix, iiy]])
                    # self.strike_points.data[ip, ir][:, iiy])
                    remap_data[:, 1] = \
                        self.map_interpolators['XI'](
                            self.strike_points.data[ip, ir][:, [iix, iiy]])
                    # self.strike_points.data[ip, ir][:, iiy])
                    # append the remapped data to the object
                    self.strike_points.data[ip, ir] = \
                        np.append(self.strike_points.data[ip, ir],
                                  remap_data, axis=1)
        # Update the headers.
        Old_number_colums = len(self.strike_points.header['info'])
        extra_column = {
            'remap_rl': {
                'i': Old_number_colums,  # Column index in the file
                'units': ' [cm]',  # Units
                'longName': 'Remapped Larmor radius',
                'shortName': '$r_l$',
            },
        }
        if self.diag == 'FILD':
            extra_column['remap_XI'] = {
                'i': Old_number_colums + 1,  # Column index in the file
                'units': ' [$\\degree$]',  # Units
                'longName': 'Remapped pitch angle',
                'shortName': '$\\lambda$',
            }
            # FILDSIM backwards compatibility:
            extra_column['remap_pitch'] = extra_column['remap_XI']
        else:  # INPA case, this is radius
            extra_column['remap_XI'] = {
                'i': Old_number_colums + 1,  # Column index in the file
                'units': ' [m]',  # Units
                'longName': 'Remapped R',
                'shortName': '$R$',
            }
        # Update the header
        self.strike_points.header['info'].update(extra_column)

    def plot_resolutions(self, ax_params: dict = {}, cMap=None, nlev: int = 20,
                         index_gyr=None):
        """
        Plot the resolutions.

        Jose Rueda: jrrueda@us.es

        @todo: Implement label size in colorbar

        @param ax_param: parameters for the axis beauty function. Note, labels
        of the color axis are hard-cored, if you want custom axis labels you
        would need to draw the plot on your own
        @param cMap: is None, Gamma_II will be used
        @param nlev: number of levels for the contour
        @param index_gyr: if present, reslution would be plotted along
        gyroradius given by gyroradius[index_gyr]
        """
        # --- Initialise the settings:
        if cMap is None:
            cmap = ssplt.Gamma_II()
        else:
            cmap = cMap

        # --- Open the figure and prepare the map:
        fig, ax = plt.subplots(1, 2, figsize=(12, 10),
                               facecolor='w', edgecolor='k')

        if self.diag == 'FILD':
            ax_options = {
                'xlabel': '$\\lambda [\\degree]$',
                'ylabel': '$r_l [cm]$'
            }
            ax_options.update(ax_params)
            if index_gyr is None:
                # Plot the gyroradius resolution
                a1 = ax[0].contourf(self.strike_points.header['XI'],
                                    self.strike_points.header['gyroradius'],
                                    self.resolution['Gyroradius']['sigma'],
                                    levels=nlev, cmap=cmap)
                fig.colorbar(a1, ax=ax[0], label='$\\sigma_r [cm]$')
                ax[0] = ssplt.axis_beauty(ax[0], ax_options)
                # plot the pitch resolution
                a = ax[1].contourf(self.strike_points.header['XI'],
                                   self.strike_points.header['gyroradius'],
                                   self.resolution['Pitch']['sigma'],
                                   levels=nlev, cmap=cmap)
                fig.colorbar(a, ax=ax[1], label='$\\sigma_\\lambda$')
                ax[1] = ssplt.axis_beauty(ax[1], ax_options)
                plt.tight_layout()
            else:
                ax_options = {
                    'xlabel': '$\\lambda [\\degree]$',
                    'ylabel': '$\\sigma_l [cm]$'
                }
                ax[0].plot(self.strike_points.header['XI'],
                           self.resolution['Gyroradius']['sigma'][index_gyr, :])
                ax[0] = ssplt.axis_beauty(ax[0], ax_options)

                ax[1].plot(self.strike_points.header['XI'],
                           self.resolution['Pitch']['sigma'][index_gyr, :])
                ax[1] = ssplt.axis_beauty(ax[1], ax_options)

        if self.diag == 'INPA':
            ax_options = {
                'xlabel': '$R [m]$',
                'ylabel': '$r_l [cm]$'
            }
            ax_options.update(ax_params)
            if index_gyr is None:
                # Plot the gyroradius resolution
                a1 = ax[0].contourf(self.unique_R0,
                                    self.strike_points.header['gyroradius'],
                                    self.resolution['Gyroradius']['sigma'],
                                    levels=nlev, cmap=cmap)
                fig.colorbar(a1, ax=ax[0], label='$\\sigma_r [cm]$')
                ax[0] = ssplt.axis_beauty(ax[0], ax_options)
                # plot the R resolution
                a = ax[1].contourf(self.unique_R0,
                                   self.strike_points.header['gyroradius'],
                                   self.resolution['Xi']['sigma'],
                                   levels=nlev, cmap=cmap)
                fig.colorbar(a, ax=ax[1], label='$\\sigma_\\lambda$')
                ax[1] = ssplt.axis_beauty(ax[1], ax_options)
                plt.tight_layout()
            else:
                ax_options = {
                    'xlabel': '$R [m]$',
                    'ylabel': '$\\sigma_l [cm]$'
                }
                ax[0].plot(self.unique_R0,
                           self.resolution['Gyroradius']['sigma'][index_gyr, :])
                ax[0] = ssplt.axis_beauty(ax[0], ax_options)

                ax[1].plot(self.unique_R0,
                           self.resolution['Pitch']['sigma'][index_gyr, :])
                ax[1] = ssplt.axis_beauty(ax[1], ax_options)

        fig.show()
        return

    def plot_collimator_factor(self, ax_param: dict = {}, cMap=None,
                               nlev: int = 20):
        """
        Plot the collimator factor.

        Jose Rueda: jrrueda@us.es

        @todo: Implement label size in colorbar

        @param ax_param: parameters for the axis beauty function. Note, labels
        of the color axis are hard-cored, if you want custom axis labels you
        would need to draw the plot on your own
        @param cMap: is None, Gamma_II will be used
        @param nlev: number of levels for the contour
        """
        # --- Initialise the settings:
        if cMap is None:
            cmap = ssplt.Gamma_II()
        else:
            cmap = cMap
        ax_options = {
            'xlabel': '$\\lambda [\\degree]$',
            'ylabel': '$r_l [cm]$'
        }
        ax_options.update(ax_param)

        # --- Open the figure and prepare the map:
        fig, ax = plt.subplots(1, 1, figsize=(6, 10),
                               facecolor='w', edgecolor='k')

        if self.diag == 'FILD':
            # Plot the gyroradius resolution
            a1 = ax.contourf(self.unique_pitch,
                             self.unique_gyroradius,
                             self.collimator_factor_matrix,
                             levels=nlev, cmap=cmap)
            fig.colorbar(a1, ax=ax, label='Collimating factor')
            ax = ssplt.axis_beauty(ax, ax_options)

            plt.tight_layout()
        return

    def plot_resolution_fits(self, var: str = 'Gyroradius',
                             ax_params: dict = {},
                             ax=None, gyr_index=None, pitch_index=None,
                             gyroradius=None, pitch=None,
                             kind_of_plot: str = 'normal',
                             include_legend: bool = False,
                             XI_index=None,
                             normalize: bool = False):
        """
        Plot the fits done to calculate the resolution

        @param var: variable to plot, Gyroradius or Pitch for FILD. Capital
        letters will be ignored
        @param ax_param: dictoniary with the axis parameters axis_beauty()
        @param ax: axis where to plot
        @param gyr_index: index, or arrays of indeces, of gyroradius to plot
        @param pitch_index: index, or arrays of indeces, of pitches to plot,
            this is outdated code, please use XI_index instead
        @param gyroradius: gyroradius value of array of then to plot. If
        present, gyr_index will be ignored
        @param pitch: idem to gyroradius bu for the pitch
        @param kind_of_plot: kind of plot to make:
            - normal: scatter plot of the data and fit like a line
            - bar: bar plot of the data and file like a line
            - uncertainty: scatter plot of the data and shading area for the
                fit (3 sigmas)
            - just_fit: Just a line plot as the fit
        @param include_legend: flag to include a legend
        @param XI_index: equivalent to pitch_index, but with the new criteria
        @param normalize: normalize the output
        """
        # --- Initialise plotting options and axis:
        default_labels = {
            'gyroradius': {
                'xlabel': 'Gyroradius [cm]',
                'ylabel': 'Counts [a.u.]'
            },
            'pitch': {
                'xlabel': 'Pitch [$\\degree$]',
                'ylabel': 'Counts [a.u.]'
            }
        }
        ax_options = {
            'grid': 'both',
        }
        ax_options.update(default_labels[var.lower()])
        ax_options.update(ax_params)
        if ax is None:
            fig, ax = plt.subplots()
            created = True
        else:
            created = False
        if (pitch_index is None) and (XI_index is not None):
            pitch_index = XI_index
        # --- Localise the values to plot
        if gyroradius is not None:
            # test if it is a number or an array of them
            if isinstance(gyroradius, (list, np.ndarray)):
                gyroradius = gyroradius
            else:
                gyroradius = np.array([gyroradius])
            index_gyr = np.zeros(gyroradius.size, dtype=int)
            for i in range(index_gyr.size):
                index_gyr[i] = \
                    np.argmin(np.abs(self.unique_gyroradius - gyroradius[i]))
            print('Found gyroradius: ', self.unique_gyroradius[index_gyr])
        else:
            # test if it is a number or an array of them
            if gyr_index is not None:
                if isinstance(gyr_index, (list, np.ndarray)):
                    index_gyr = gyr_index
                else:
                    index_gyr = np.array([gyr_index])
            else:
                index_gyr = np.arange(self.ngyr, dtype=np.int)

        if pitch is not None:
            # test if it is a number or an array of them
            if isinstance(pitch, (list, np.ndarray)):
                pitch = pitch
            else:
                pitch = np.array([pitch])
            index_pitch = np.zeros(pitch.size, dtype=int)
            for i in range(index_pitch.size):
                index_pitch[i] = \
                    np.argmin(np.abs(self.unique_pitch - pitch[i]))
            print('Found pitches: ', self.unique_pitch[index_pitch])
        else:
            # test if it is a number or an array of them
            if pitch_index is not None:
                if isinstance(pitch_index, (list, np.ndarray)):
                    index_pitch = pitch_index
                else:
                    index_pitch = np.array([pitch_index])
            else:
                index_pitch = np.arange(self.npitch, dtype=np.int)
        # --- Get the maximum value for the normalization

        # --- Plot the desired data
        # This is just to allow the user to ask the variable with capitals
        # letters or not

        for ir in index_gyr:
            for ip in index_pitch:
                # The lmfit model has included a plot function, but is slightly
                # not optimal so we will plot it 'manually'
                if self.resolution['fits'][var.lower()][ir, ip] is not None:
                    x = self.resolution['fits'][var.lower()
                                                ][ir, ip].userkws['x']
                    deltax = x.max() - x.min()
                    x_fine = np.linspace(x.min() - 0.1 * deltax,
                                         x.max() + 0.1 * deltax)
                    name = 'rl: ' + str(round(self.unique_gyroradius[ir], 1))\
                        + ' $\\lambda$: ' + \
                        str(round(self.unique_pitch[ip], 1))
                    normalization = \
                        self.resolution['fits']['normalization_'
                                                + var.lower()][ir, ip]
                    y = self.resolution['fits'][var.lower()][ir, ip].eval(
                        x=x_fine) * normalization
                    if kind_of_plot.lower() == 'normal':
                        # plot the data as scatter plot
                        scatter = ax.scatter(
                            x,
                            normalization * self.resolution['fits'][var.lower(
                                             )][ir, ip].data,
                            label='__noname__')
                        # plot the fit as a line
                        ax.plot(x_fine, y,
                                color=scatter.get_facecolor()[0, :3],
                                label=name)
                    elif kind_of_plot.lower() == 'bar':
                        bar = ax.bar(
                            x,
                            normalization * self.resolution['fits'][var.lower(
                                 )][ir, ip].data,
                            label='__noname__', width=x[1]-x[0],
                            alpha=0.25)
                        ax.plot(x_fine, y,
                                color=bar.patches[0].get_facecolor()[:3],
                                label=name)
                    elif kind_of_plot.lower() == 'just_fit':
                        ax.plot(x_fine, y, label=name)
                    elif kind_of_plot.lower() == 'uncertainty':
                        scatter = ax.scatter(
                            x,
                            normalization * self.resolution['fits'][var.lower(
                                 )][ir, ip].data,
                            label='__noname__')
                        dely = normalization \
                            * self.resolution['fits'][var.lower(
                            )][ir, ip].eval_uncertainty(sigma=3, x=x_fine)
                        ax.fill_between(x_fine, y-dely, y+dely, alpha=0.25,
                                        label='3-$\\sigma$ uncertainty band',
                                        color=scatter.get_facecolor()[0, :3])
                    else:
                        raise errors.NotValidInput(
                            'Not kind of plot not understood')
                else:
                    print('Not fits for rl: '
                          + str(round(self.unique_gyroradius[ir], 1))
                          + 'pitch: '
                          + str(round(self.unique_pitch[ip], 1)))
        if include_legend:
            ax.legend()
        if created:
            ax = ssplt.axis_beauty(ax, ax_options)

    @deprecated('Please use smap.plot_resolution_fits() instead')
    def plot_pitch_histograms(self, diag_params: dict = {},
                              adaptative: bool = True,
                              min_statistics=100,
                              gyroradius=3,
                              plot_fit=True,
                              axarr=None, dpi=100, alpha=0.5):
        """
        Calculate the resolution associated with each point of the map.

        Ajvv

        @param diag_options: Dictionary with the diagnostic specific parameters
        like for example the method used to fit the pitch
        @param min_statistics: Minimum number of points for a given r p to make
        the fit (if we have less markers, this point will be ignored)
        @param min_statistics: Minimum number of counts to perform the fit
        @param adaptative: If true, the bin width will be adapted such that the
        number of bins in a sigma of the distribution is 4. If this is the
        case, dpitch, dgyr, will no longer have an impact
        """
        print('This function is provisional')
        print('It will be changed in future versions')
        if self.strike_points is None:
            raise Exception('You should load the strike points first!!')
        if self.diag == 'FILD':
            # --- Prepare options:
            diag_options = {
                'dpitch': 1.0,
                'dgyr': 0.1,
                'p_method': 'Gauss',
                'g_method': 'sGauss'
            }
            diag_options.update(diag_params)
            dpitch = diag_options['dpitch']
            p_method = diag_options['p_method']

            npitch = self.strike_points.header['pitch'].size
            ir = np.argmin(abs(self.strike_points.header['gyroradius']
                               - gyroradius))

            for ip in range(npitch):
                # --- Select the data
                data = self.strike_points.data[ip, ir]

                if len(data[:, 0]) < min_statistics:
                    continue
                # Prepare the bin edges according to the desired width
                edges_pitch = \
                    np.arange(start=data[:, 5].min() - dpitch,
                              stop=data[:, 5].max() + dpitch,
                              step=dpitch)

                # --- Reduce (if needed) the bin width, we will set the
                # bin width as 1/4 of the std, to ensure a good fitting
                if adaptative:
                    n_bins_in_sigma = 4
                    sigma_p = np.std(data[:, 5])
                    new_dpitch = sigma_p / n_bins_in_sigma
                    edges_pitch = \
                        np.arange(start=data[:, 5].min() - dpitch,
                                  stop=data[:, 5].max() + dpitch,
                                  step=new_dpitch)
                # --- Proceed to fit
                par_p, resultp = _fit_to_model_(data[:, 5],
                                                bins=edges_pitch,
                                                model=p_method,
                                                normalize=False)

                if axarr is None:
                    fig, axarr = plt.subplots(nrows=1, ncols=1,
                                              figsize=(6, 10),
                                              facecolor='w', edgecolor='k',
                                              dpi=dpi)
                    ax_pitch = axarr  # topdown view, should see pinhole surfac
                    ax_pitch.set_xlabel('Pitch [$\\degree$]')
                    ax_pitch.set_ylabel('Counts')
                    ax_pitch.set_title(
                        'Pitch resolution at gyroradius '
                        + str(self.strike_points.header['gyroradius'][ir])
                        + ' cm')

                    created_ax = True

                cent = 0.5 * (edges_pitch[1:] + edges_pitch[:-1])
                fit_line = ax_pitch.plot(cent, resultp.best_fit,
                                         label='_nolegend_')
                label_plot = \
                    f"{float(self.strike_points.header['pitch'][ip]):g}"\
                    + '$\\degree$'
                ax_pitch.hist(data[:, 7], bins=edges_pitch, alpha=alpha,
                              label=label_plot, color=fit_line[0].get_color())

        ax_pitch.legend(loc='best')

        if created_ax:
            fig.tight_layout()
            fig.show()

        return

    @deprecated('Please use smap.plot_resolution_fits() instead')
    def plot_gyroradius_histograms(self, diag_params: dict = {},
                                   adaptative: bool = True,
                                   min_statistics=100,
                                   pitch=30,
                                   plot_fit=True,
                                   axarr=None, dpi=100, alpha=0.5):
        """
        Calculate the resolution associated with each point of the map

        Ajvv

        @param diag_options: Dictionary with the diagnostic specific parameters
        like for example the method used to fit the pitch
        @param min_statistics: Minimum number of points for a given r p to make
        the fit (if we have less markers, this point will be ignored)
        @param min_statistics: Minimum number of counts to perform the fit
        @param adaptative: If true, the bin width will be adapted such that the
        number of bins in a sigma of the distribution is 4. If this is the
        case, dpitch, dgyr, will no longer have an impact
        """
        print('This function is provisional')
        print('It will be changed in future versions')
        if self.strike_points is None:
            raise Exception('You should load the strike points first!!')
        if self.diag == 'FILD':
            # --- Prepare options:
            diag_options = {
                'dpitch': 1.0,
                'dgyr': 0.1,
                'p_method': 'Gauss',
                'g_method': 'sGauss'
            }
            diag_options.update(diag_params)
            dgyr = diag_options['dgyr']
            g_method = diag_options['g_method']

            nr = self.strike_points.header['gyroradius'].size

            ip = np.argmin(abs(self.strike_points.header['pitch'] - pitch))

            for ir in range(nr):
                # --- Select the data
                data = self.strike_points.data[ip, ir]

                if len(data[:, 0]) < min_statistics:
                    continue
                # Prepare the bin edges according to the desired width
                edges_gyr = \
                    np.arange(start=data[:, 4].min() - dgyr,
                              stop=data[:, 4].max() + dgyr,
                              step=dgyr)
                # --- Reduce (if needed) the bin width, we will set the
                # bin width as 1/4 of the std, to ensure a good fitting
                if adaptative:
                    n_bins_in_sigma = 4
                    sigma_r = np.std(data[:, 4])
                    new_dgyr = sigma_r / n_bins_in_sigma
                    edges_gyr = \
                        np.arange(start=data[:, 4].min() - new_dgyr,
                                  stop=data[:, 4].max() + new_dgyr,
                                  step=new_dgyr)

                # --- Proceed to fit

                par_g, resultg = _fit_to_model_(data[:, 4],
                                                bins=edges_gyr,
                                                model=g_method,
                                                normalize=False)
                if axarr is None:
                    fig, axarr = \
                        plt.subplots(nrows=1, ncols=1, figsize=(6, 10),
                                     facecolor='w', edgecolor='k', dpi=dpi)
                    ax_gyroradius = axarr
                    ax_gyroradius.set_xlabel('Gyroradius [cm]')
                    ax_gyroradius.set_ylabel('Counts')
                    title_plot = 'Gyroradius resolution at pitch '\
                        + str(self.strike_points.header['pitch'][ip])\
                        + '$\\degree$'
                    ax_gyroradius.set_title(title_plot)

                    created_ax = True
                else:
                    created_ax = False
                    ax_gyroradius = axarr

                cent = 0.5 * (edges_gyr[1:] + edges_gyr[:-1])
                fit_line = ax_gyroradius.plot(cent, resultg.best_fit,
                                              label='_nolegend_')
                label_plot = \
                    f"{float(self.strike_points.header['gyroradius'][ir]):g}"\
                    + '[cm]'

                ax_gyroradius.hist(data[:, 4], bins=edges_gyr,
                                   alpha=alpha, label=label_plot,
                                   color=fit_line[0].get_color())

        ax_gyroradius.legend(loc='best')

        if created_ax:
            fig.tight_layout()
            fig.show()

        return
        fig.tight_layout()
        fig.show()

        return
        return
<<<<<<< HEAD

    def map_to_txt(self, Geom = None,
                  units: str = 'mm',
                  file_name_save: str = 'Map.txt'
                  ):
        """
        Convert the strike map data to text format. The srike map points are 
        stored in three columns representing the X, Y and Z coordinates, which 
        can then be easily loaded in CAD software.

        Anton van Vuuren: avanvuuren@us.es

        @param: Geometry object with which to apply anti rotation 
        and translation to recover the map in absoulte coordinates. 
        If no Geometry object is given the strike map coordinates will be 
        saved in the scintillator reference system
        @param units: Units in which to save the strikemap positions.
        @param filename: name of the text file to store the strike map in
        """
        # --- Check the scale
        if units not in ['m', 'cm', 'mm']:
            raise Exception('Not understood units?')
        possible_factors = {'m': 1.0, 'cm': 100.0, 'mm': 1000.0}
        factor = possible_factors[units]
        
        if Geom != None:
            rot = Geom.ExtraGeometryParams['rotation']
            tras = Geom.ExtraGeometryParams['ps'] 
        else:
            rot = np.identity(3)
            tras = 0.
        # Plot some markers in the grid position
        
        with open(file_name_save, 'w') as f:
            for xm, ym, zm in zip(self.x, self.y, self.z):
                point_rotated = rot.T @ (np.array([xm, ym, zm]))  + tras
                f.write('%f %f %f \n'
                                    % (point_rotated[0] * factor,
                                       point_rotated[1] * factor,
                                       point_rotated[2] * factor))
=======
        return
>>>>>>> b1b528e5
<|MERGE_RESOLUTION|>--- conflicted
+++ resolved
@@ -1891,7 +1891,6 @@
 
         return
         return
-<<<<<<< HEAD
 
     def map_to_txt(self, Geom = None,
                   units: str = 'mm',
@@ -1910,6 +1909,11 @@
         saved in the scintillator reference system
         @param units: Units in which to save the strikemap positions.
         @param filename: name of the text file to store the strike map in
+        
+        Note data points are saved with no information about which gyroradius and 
+        pitch angle they corrospond to. This could be included in future to load 
+        strike maps from the txt files with all the necessary information
+        
         """
         # --- Check the scale
         if units not in ['m', 'cm', 'mm']:
@@ -1931,7 +1935,4 @@
                 f.write('%f %f %f \n'
                                     % (point_rotated[0] * factor,
                                        point_rotated[1] * factor,
-                                       point_rotated[2] * factor))
-=======
-        return
->>>>>>> b1b528e5
+                                       point_rotated[2] * factor))