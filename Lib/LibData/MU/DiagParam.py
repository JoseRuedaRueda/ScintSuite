"""Diagnostics and parameters of MAST Upgrade"""

# -----------------------------------------------------------------------------
# --- MU parameters
# -----------------------------------------------------------------------------
## Length of the shot numbers
shot_number_length = 5  # In MU shots numbers are written with 5 numbers 00001

## Field and current direction
Bt_sign = -1   # +1 Indicates the positive phi direction (counterclockwise)
It_sign = +1  # -1 Indicates the negative phi direction (clockwise)
IB_sign = Bt_sign * It_sign

# -----------------------------------------------------------------------------
#                           FILD PARAMETERS
# -----------------------------------------------------------------------------
# All values except for beta, are extracted from XXXXXXXXXXX:
#
firstShot = 46515
fild1 = {'adqfreq': lambda shot:\
    23 if shot < firstShot else 100,  # Extension of the video
    't_trig': lambda shot:\
    -2.5 if shot < firstShot else -1.0,
    'extension': lambda shot: '' if shot < firstShot else '.nc', 
    'label': 'FILD1', 'path': lambda shot:\
<<<<<<< HEAD
    #'/home/jrivero/FILD_MASTu_data/FILD_CCD' if shot < firstShot else '/fild-data/XIMEAshotfiles'}
    '/home/jrivero/FILD_MASTu_data/FILD_CCD' if shot < firstShot else '/FILD1_remote_store'}
# fild1 = {'adqfreq': 23, 't_trig': -2.5,
=======
    # '/home/jrivero/FILD_MASTu_data/FILD_CCD' if shot < firstShot else '/fild-data/XIMEAshotfiles'}
    '/home/jrivero/FILD_MASTu_data/FILD_CCD' if shot < firstShot else '/fild_remote_store'}
>>>>>>> 4a6f4945
# fild1 = {'adqfreq': 23, 't_trig': -2.5,
#          'extension': lambda shot: '', 'label': 'FILD1', 'camera': 'CCD',
#          'path': ,}

FILD = (fild1,)<|MERGE_RESOLUTION|>--- conflicted
+++ resolved
@@ -23,14 +23,8 @@
     -2.5 if shot < firstShot else -1.0,
     'extension': lambda shot: '' if shot < firstShot else '.nc', 
     'label': 'FILD1', 'path': lambda shot:\
-<<<<<<< HEAD
-    #'/home/jrivero/FILD_MASTu_data/FILD_CCD' if shot < firstShot else '/fild-data/XIMEAshotfiles'}
-    '/home/jrivero/FILD_MASTu_data/FILD_CCD' if shot < firstShot else '/FILD1_remote_store'}
-# fild1 = {'adqfreq': 23, 't_trig': -2.5,
-=======
     # '/home/jrivero/FILD_MASTu_data/FILD_CCD' if shot < firstShot else '/fild-data/XIMEAshotfiles'}
     '/home/jrivero/FILD_MASTu_data/FILD_CCD' if shot < firstShot else '/fild_remote_store'}
->>>>>>> 4a6f4945
 # fild1 = {'adqfreq': 23, 't_trig': -2.5,
 #          'extension': lambda shot: '', 'label': 'FILD1', 'camera': 'CCD',
 #          'path': ,}
