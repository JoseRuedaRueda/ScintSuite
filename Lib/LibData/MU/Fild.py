"""
Contain FILD object.

Jose Rueda: jrrueda@us.es and others
"""

import os
import f90nml
import numpy as np
import pandas as pd
from Lib._Paths import Path
<<<<<<< HEAD
from Lib._Machine import machine
from urllib.error import HTTPError
from Lib._Mapping._Calibration import CalParams
=======
from Lib._Mapping._Calibration import CalParams, readCameraCalibrationDatabase
>>>>>>> 7a9aa3ed
import Lib.LibData.MU.DiagParam as params
paths = Path(machine)


# --- Default files:
_cameraDatabase = os.path.join(paths.ScintSuite, 'Data', 'Calibrations',
                               'FILD', 'MU', 'calibration_database.txt')
_geometryDatabase = os.path.join(paths.ScintSuite, 'Data',
                                 'Calibrations', 'FILD', 'MU',
                                 'Geometry_logbook.txt')
_positionDatabase = paths.FILDPositionDatabase
_geometrdefault = os.path.join(paths.ScintSuite, 'Data',
                               'Calibrations', 'FILD', 'MU',
                               'GeometryDefaultParameters.txt')
_defaultFILDdata = f90nml.read(_geometrdefault)


# --- Auxiliar routines to find the path towards the camera files
def guessFILDfilename(shot: int, diag_ID: int = 1):
    """
    Guess the filename of a video

    Jose Rueda Rueda: jrrueda@us.es

    Note Juanfran criteria of organising files is assumed: .../<shot>/...

    :param  shot: shot number
    :param  diag_ID: FILD manipulator number

    :return file: the name of the file/folder
    """
    base_dir = params.FILD[diag_ID-1]['path'](shot)
    extension = params.FILD[diag_ID-1]['extension'](shot)
    shot_str = str(shot)
    name = shot_str + extension
    file = os.path.join(base_dir, name)
    return file


# --- FILD object
class FILD_logbook:
    """
    Contains all geometrical parameters and path information of FILD

    Jose Rueda - jrrueda@us.es
    Lina Velarde - linvelgal@alum.us.es
    Juan Rivero - juan.rivero-rodriguez@ukaea.uk

    Introduced in version 0.8.3

    Public methods:
        - getCameraCalibration(): find the camera parameters
        - getGeomID(): Get the id of the geometry installed in a manipulator
        - getPosition(): get the position of the FILD head
        - getOrientation(): get the orientation of the FILD head
        - getGeomShots(): find all shots where a given collimator was installed
    """

    def __init__(self,
                 cameraFile: str = _cameraDatabase,
                 geometryFile: str = _geometryDatabase,
                 positionFile: str = _positionDatabase,
                 verbose: bool = True):
        """
        Initialise the object

        Read the three data bases and save them in atributes of the object

        :param  cameraFile: path to the ACSII file containing the data
        :param  geometryFile: path to the ACSII file containing the data
        :param  positionFile: path to the excel file containing the data (the
            url poiting to the internet logbook. It can be a path to a local
            excel)
        """
        if verbose:
            print('.-.. --- --. -... --- --- -.-')
        # Load the camera database
        self.CameraCalibrationDatabase = \
            readCameraCalibrationDatabase(cameraFile, verbose=verbose,
                                          n_header=3)
        # Load the position database
        # The position database is not distributed with the ScintSuite, so it
        # can happend that it is not available. For that reason, just in case
        # we do a try
        try:
            self.positionDatabase = \
                self._readPositionDatabase(positionFile, verbose=verbose)
            self.flagPositionDatabase = True
        except (FileNotFoundError, HTTPError):
            self.flagPositionDatabase = False
            print('Not found position database, we will use the defaults')
        # Load the geometry database
        self.geometryDatabase = \
            self._readGeometryDatabase(geometryFile, verbose=verbose)
        print('..-. .. -. .- .-.. .-.. -.--')

    def _readPositionDatabase(self, filename: str, verbose: bool = True):
        """
        Read the excel containing the position database

        :param  filename: path or url pointing to the logbook
        :param  verbose: flag to print some info
        """
        if verbose:
            print('Looking for the position database: ', filename)
        dummy = pd.read_excel(filename, engine='openpyxl', header=[0, 1])
        dummy['shot'] = dummy.Shot.Number.values.astype(int)
        return dummy

    def _readGeometryDatabase(self, filename: str, n_header: int = 3,
                              verbose: bool = True):
        """
        Read the Geometry database

        See the help PDF located at the readme file for a full description of
        each available parameter

        @author Jose Rueda Rueda: jrrueda@us.es

        :param  filename: Complete path to the file with the calibrations
        :param  n_header: Number of header lines (5 in the oficial format)

        :return database: Pandas dataframe with the database
        """
        data = {'CalID': [], 'shot1': [], 'shot2': [],
                'GeomID': [], 'diag_ID': []}

        # Read the file
        if verbose:
            print('Reading Geometry database from: ', filename)
        with open(filename) as f:
            for i in range(n_header):
                dummy = f.readline()
            # Database itself
            for line in f:
                dummy = line.split()
                data['CalID'].append(int(dummy[0]))
                data['shot1'].append(int(dummy[1]))
                data['shot2'].append(int(dummy[2]))
                data['GeomID'].append(dummy[3])
                data['diag_ID'].append(int(dummy[4]))
        # Transform to pandas
        database = pd.DataFrame(data)
        return database

    def getCameraGeneralParameters(self, shot: int, diag_ID: int = 1):
        """
        Read the camera general properties
        """
        calib = self.getCameraCalibration(shot, diag_ID)
        filename = os.path.join(paths.ScintSuite, 'Data',
                                'CameraGenralParameters', 
                                calib.camera.lower()+'.txt')
        return f90mnl.read(filename)
    
    def getCameraCalibration(self, shot: int, diag_ID: int = 1):
        """
        Get the camera calibration parameters for a shot

        :param  shot: Shot number for which we want the calibration
        :param  cal_type: Type of calibration we want
        :param  diag_ID: ID of the diagnostic we want

        :return cal: CalParams() object

        @todo: overcome the need of camera inputs
        """
        flags = (self.CameraCalibrationDatabase['shot1'] <= shot) & \
            (self.CameraCalibrationDatabase['shot2'] >= shot) & \
            (self.CameraCalibrationDatabase['cal_type'] == 'PIX') & \
            (self.CameraCalibrationDatabase['diag_ID'] == diag_ID)

        n_true = sum(flags)

        if n_true == 0:
            raise Exception('No entry find in the database, revise database')
        elif n_true > 1:
            print('Several entries fulfill the condition')
            print('Possible entries:')
            print(self.data['CalID'][flags])
            raise Exception()
        else:
            cal = CalParams()
            row = self.CameraCalibrationDatabase[flags]
            cal.xscale = row.xscale.values[0]
            cal.yscale = row.yscale.values[0]
            cal.xshift = row.xshift.values[0]
            cal.yshift = row.yshift.values[0]
            cal.deg = row.deg.values[0]
            cal.camera = row.camera.values[0]
        return cal

    def getGeomID(self, shot: int, FILDid: int = 1):
        """
        Get the geometry id of the FILD manipulator for a given shot

        :param  shot: integer, shot number
        :param  FILDid: manipulator number
        """
        flags = (self.geometryDatabase['shot1'] <= shot) & \
            (self.geometryDatabase['shot2'] >= shot) & \
            (self.geometryDatabase['diag_ID'] == FILDid)
        n_true = sum(flags)
        if n_true == 0:
            raise Exception('No entry found in database')
        elif n_true > 1:
            raise Exception('More than onw entry found, revise')
        else:
            id = self.geometryDatabase[flags].GeomID.values[0]
        return id

    def getPosition(self, shot: int, FILDid: int = 1):
        """
        Get the position of the FILD detector.

        Jose Rueda - jrrueda@us.es

        :param  shot: shot number to look in the database
        :param  FILDid: manipulator id
        """
        # Get always the default as a reference:
        geomID = self.getGeomID(shot, FILDid)
        default = self._getPositionDefault(geomID)
        # First check that we have loaded the position logbook
        if not self.flagPositionDatabase:
            print('Position database not loaded, returning default values')
            return default
        # Get the shot index in the database
        if shot in self.positionDatabase['shot'].values:
            i, = np.where(self.positionDatabase['shot'].values == shot)[0]
            flag = True
        else:
            print('Shot not found in logbook, returning the default values')
            return default
        # --- Get the postion
        position = {        # Initialise the position
            'R': 0.0,
            'z': 0.0,
            'phi': 0.0,
        }
        dummy = self.positionDatabase['FILD'+str(FILDid)]
        if FILDid != 4:
            if 'R [m]' in dummy.keys():  # Look for R
                position['R'] = dummy['R [m]'].values[i]
            else:  # Take the default approx value
                print('R not in the logbook, returning default')
                position['R'] = default['R']
            if 'Z [m]' in dummy.keys() and flag:  # Look for Z
                position['z'] = dummy['Z [m]'].values[i]
            else:  # Take the default approx value
                print('Z not in the logbook, returning default')
                position['z'] = default['z']
            if 'Phi [deg]' in dummy.keys() and flag:  # Look for phi
                position['phi'] = dummy['Phi [deg]'].values[i]
            else:  # Take the default approx value
                print('Phi not in the logbook, returning default')
                position['phi'] = default['phi']
        else:  # We have FILD4, the movable FILD
            # Ideally, we will have an optic calibration database which is
            # position dependent, therefore we should keep all the FILD
            # trayectory.
            # However, this calibration database was not given by the previous
            # operator of the 'in-shot' movable FILD, neither any details of
            # the optical design which could allow us to create it. So until we
            # dismount and examine the diagnostic piece by piece, this
            # trayectory is irrelevant, we will just keep the average position,
            # which is indeed 'okeish', as the resolution of this FILD in AUG
            # is poor, so a small missalignement will not be noticed.
            # To calculate this average position, I will take the average of
            # the positions at least 5 mm further from the minimum limit
            dummy2 = load_FILD4_trajectory(shot)
            if dummy2['position'] is not None:
                min = dummy2['position']['R'].min()
                flags = dummy2['position']['R'] > (min + 0.005)
                position['R'] = dummy2['position']['R'][flags].mean()
                position['z'] = dummy2['position']['z'][flags].mean()
            else:    # Shot not found in the database
                position['R'] = default['R']
                position['z'] = default['z']
            # FILD4 phi is always the same:
            print('Phi not in the logbook, returning default')
            position['phi'] = default['phi']
        return position

    def getOrientation(self, shot, FILDid):
        """
        Get the orientation

        In MU the beta angle can change.

        :param  shot: shot number to look in the database
        :param  FILDid: manipulator id
        """
        geomID = self.getGeomID(shot, FILDid)
        default = self._getOrientationDefault(geomID)
        # First check that we have loaded the position logbook
        if not self.flagPositionDatabase:
            print('Logbook not loaded, returning default values')
            return default
        # Get the shot index in the database
        if shot in self.positionDatabase['shot'].values:
            i, = np.where(self.positionDatabase['shot'].values == shot)[0]
            flag = True
        else:
            print('Shot not found in logbook, returning the default values')
            return default
        # --- Get the angle
        dummy = self.positionDatabase['FILD'+str(FILDid)]
        if 'Gamma [deg]' in dummy.keys():  # Look for angle
            # Provisional negative sign.
            beta = - dummy['Gamma [deg]'].values[i]
            # Todo: change sign here and in notebook
            print('Provisional comments:')
            print(
                'Please make sure the beta angle in the notebook is contrary to convention')
            print(
                'Convention is: negative when anticlockwise, looked from outside the vessel')
        else:  # Take the default approx value
            print('Beta angle not in the logbook, returning default')
            return default
        default['beta'] = beta
        if default['beta'] == np.nan:
            print('Beta is Nan. Be careful!!')
        return default

    def getAdqFreq(self, shot: int, diag_ID: int = 1):
        """
        Get the adquisition frequency from the database

        Jose Rueda - jrrueda@us.es
        Lina Velarde - lvelarde@us.es

        :param  shot: shot number to look in the database
        :param  FILDid: manipulator id
        """
        # Get always the default as a reference:
        default = params.FILD[diag_ID-1]['adqfreq'](shot)
        # First check that we have loaded the position logbook
        if not self.flagPositionDatabase:
            print('Logbook not loaded, returning default values')
            return default
        # Get the shot index in the database
        if shot in self.positionDatabase['shot'].values:
            i, = np.where(self.positionDatabase['shot'].values == shot)[0]
            flag = True
        else:
            print('Shot not found in logbook, returning the default values')
            return default
        # --- Get the postion
        dummy = self.positionDatabase['FILD'+str(diag_ID)]
        if 'CCDqe freq [Hz]' in dummy.keys():  # Look for adqfreq
            adqfreq = dummy['CCDqe freq [Hz]'].values[i]
        else:  # Take the default approx value
            print('Adquisition frequency not in the logbook, returning default')
            adqfreq = default
        return adqfreq

    def gettTrig(self, shot: int, diag_ID: int = 1):
        """
        Get the triger time from the database

        Jose Rueda - jrrueda@us.es
        Lina Velarde - lvelarde@us.es

        :param  shot: shot number to look in the database
        :param  FILDid: manipulator id
        """
        # Get always the default as a reference:
        default = params.FILD[diag_ID-1]['t_trig'](shot)
        # First check that we have loaded the position logbook
        if not self.flagPositionDatabase:
            print('Logbook not loaded, returning default values')
            return default
        # Get the shot index in the database
        if shot in self.positionDatabase['shot'].values:
            i, = np.where(self.positionDatabase['shot'].values == shot)[0]
            flag = True
        else:
            print('Shot not found in logbook, returning the default values')
            return default
        # --- Get the postion
        dummy = self.positionDatabase['FILD'+str(diag_ID)]
        if 'CCDqe trigger time [s]' in dummy.keys():  # Look for adqfreq
            adqfreq = dummy['CCDqe trigger time [s]'].values[i]
        else:  # Take the default approx value
            print('Trigger time not in the logbook, returning default')
            adqfreq = default
        return adqfreq

    def getGeomShots(self, geomID, maxR: float = None):
        """
        Return all shots in the database position database with a geomID

        :param  geomID: ID of the geometry we are insterested in. E.g.: MU02.
        :param  maxR: if present, only shots for which R < maxR will be
            considered. Default values are, for each manipulator:
                1: 1.8 m
        """
        # Minimum insertion
        minin = {1: 1.8}
        # get the shot interval for this geometry
        flags_geometry = self.geometryDatabase['GeomID'] == geomID
        n_instalations = sum(flags_geometry)
        if n_instalations == 0:
            raise Exception('Not found geometry? revise input')

        instalations = self.geometryDatabase[flags_geometry]
        print('This geometry was installed %i times:' % n_instalations)
        for i in range(n_instalations):
            print('From shot %i to %i' % (instalations.shot1.values[i],
                                          instalations.shot2.values[i]))
        if instalations.diag_ID.values[0] == 4:
            raise Exception('This not work for FILD4, sorry')

        # Look in the postition in the database
        shots = np.empty(0, dtype=int)
        for i in range(n_instalations):
            shot1 = instalations.shot1.values[i]
            shot2 = instalations.shot2.values[i]
            diag_ID = instalations.diag_ID.values[i]
            FILD_name = 'FILD' + str(diag_ID)
            # find all shot in which FILD measured
            flags1 = (self.positionDatabase.shot >= shot1) &\
                (self.positionDatabase.shot <= shot2)
            # get the positions, to determine if the given FILD was inserted
            if maxR is None:
                maxR = minin[diag_ID]

            flags2 = self.positionDatabase[flags1][FILD_name]['R [m]'] < maxR
            shots = \
                np.append(shots,
                          self.positionDatabase[flags1].shot.values[flags2][:])
        return shots

    def _getPositionDefault(self, geomID: str):
        """Get the default postition of a FILD, given the geometry id"""
        dummy = _defaultFILDdata[geomID]
        return {'R': dummy['r'], 'z': dummy['z'], 'phi': dummy['phi']}

    def _getOrientationDefault(self, geomID: str):
        """Get the default postition of a FILD, given the geometry id"""
        dummy = _defaultFILDdata[geomID]
        output = {
            'alpha': dummy['alpha'],
            'beta': dummy['beta'],
            'gamma': dummy['gamma']
        }
        return output<|MERGE_RESOLUTION|>--- conflicted
+++ resolved
@@ -9,13 +9,9 @@
 import numpy as np
 import pandas as pd
 from Lib._Paths import Path
-<<<<<<< HEAD
 from Lib._Machine import machine
 from urllib.error import HTTPError
-from Lib._Mapping._Calibration import CalParams
-=======
 from Lib._Mapping._Calibration import CalParams, readCameraCalibrationDatabase
->>>>>>> 7a9aa3ed
 import Lib.LibData.MU.DiagParam as params
 paths = Path(machine)
 
