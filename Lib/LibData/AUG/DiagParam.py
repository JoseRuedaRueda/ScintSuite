"""Diagnostics and parameters of ASDEX Upgrade"""

import numpy as np
import Lib.errors as errors
<<<<<<< HEAD
import warnings
from math import pi as pi
=======
>>>>>>> 34502014
# -----------------------------------------------------------------------------
# --- AUG parameters
# -----------------------------------------------------------------------------
## Length of the shot numbers
shot_number_length = 5  # In AUG shots numbers are written with 5 numbers 00001

## Field and current direction
## @todo> This is hardcored here, at the end there are only 2 weeks of reverse
# field experiments in  the whole year, but if necesary, we could include here
# some kind of method to check the sign calling the AUG database
Bt_sign = -1   # +1 Indicates the positive phi direction (counterclockwise)
It_sign = 1  # -1 Indicates the negative phi direction (clockwise)
IB_sign = Bt_sign * It_sign

# -----------------------------------------------------------------------------
#                           FILD PARAMETERS
# -----------------------------------------------------------------------------
_fild1 = {'path': '/p/IPP/AUG/rawfiles/FIT/',  # Path for the video files
          'camera': 'PHANTOM',  # Type of used camera
          'extension': '_v710.cin',  # Extension of the video file, none if png
          'label': 'FILD1',  # Label for the diagnostic, for FILD6 (rFILD)
          'diag': 'FHC',  # name of the diagnostic for the fast channel
          'channel': 'FILD3_',  # prefix of the name of each channel (shotfile)
          'nch': 20}  # Number of fast channels

_fild2 = {'path': '/afs/ipp-garching.mpg.de/augd/augd/rawfiles/FIL/FILD2/',
          'extension': '', 'label': 'FILD2', 'diag': 'FHA', 'channel': 'FIPM_',
          'nch': 20, 'camera': 'CCD'}

_fild3 = {'path': '/afs/ipp-garching.mpg.de/augd/augd/rawfiles/FIL/FILD3/',
          'extension': '', 'label': 'FILD3', 'diag': 'xxx', 'channel': 'xxxxx',
          'nch': 99, 'camera': 'CCD'}

<<<<<<< HEAD
# FILD4 coil position from CAD. Coil dimensions in catholic units.
# Parking position from FARO measurements
_fild4 = {'path': '/afs/ipp-garching.mpg.de/augd/augd/rawfiles/FIL/FILD4/',
          'extension': '', 'label': 'FILD4', 'diag': 'FHD', 'channel': 'Chan-',
          'nch': 32, 'camera': 'CCD', 'coil': {'R_coil': 2.2252,
                                               'Z_coil': -0.3960,
                                               'l': 0.115, 'A': 0.00554,
                                               'N': 250,
                                               'theta_parking': -21.4/180*pi,
                                               'R_parking': 2.0160}} 
=======
_fild4 = {'path': '/afs/ipp-garching.mpg.de/augd/augd/rawfiles/FIL/FILD4/',
          'extension': '', 'label': 'FILD4', 'diag': 'FHD', 'channel': 'Chan-',
          'nch': 32, 'camera': 'CCD'}
>>>>>>> 34502014

_fild5 = {'path': '/afs/ipp-garching.mpg.de/augd/augd/rawfiles/FIL/FILD5/',
          'extension': '', 'label': 'FILD5', 'diag': 'FHE', 'channel': 'Chan-',
          'nch': 64, 'camera': 'CCD'}
<<<<<<< HEAD

FILD = (_fild1, _fild2, _fild3, _fild4, _fild5)

=======

FILD = (_fild1, _fild2, _fild3, _fild4, _fild5)
>>>>>>> 34502014

# -----------------------------------------------------------------------------
# --- IHIBP PARAMETERS
# -----------------------------------------------------------------------------
IHIBP_scintillator_X = np.array((0.0, 6.6))  # [cm]
IHIBP_scintillator_Y = np.array((-17.0, 0.0))  # [cm]

iHIBP = {'port_center': [0.687, -3.454, 0.03], 'sector': 13,
         'beta_std': 4.117, 'theta_std': 0.0, 'source_radius': 7.0e-3}


# -----------------------------------------------------------------------------
# --- INPA
# -----------------------------------------------------------------------------
def _INPA1_path(shot=42000):
    """
    Contain hardcored paths of were INPA data is stored

    Last update: 09/02/2022
    """
<<<<<<< HEAD
    if shot < 99999:
        path = '/afs/ipp-garching.mpg.de/augd/augd/rawfiles/INPA/INPA1'
=======
    if shot < 40260:
        path = '/afs/ipp-garching.mpg.de/home/f/fild/INPA1'
    elif shot < 99999:
        path = '/afs/ipp-garching.mpg.de/home/a/augd/rawfiles/INP'
>>>>>>> 34502014
    else:
        raise errors.NotValidInput('Wrong shot number?')
    return path


def _INPA1_extension(shot=42000):
    """
    Contain hardcored extensions of were INPA data is stored

    Last update: 09/02/2022
    """
    if shot < 99999:
        ext = ''
    else:
        raise errors.NotValidInput('Wrong shot number?')
    return ext


_inpa1 = {
    'path': _INPA1_path,  # Path for the video files
    'extension': _INPA1_extension,  # Extension of the video file, none if png
    'label': '',  # Label for the diagnostic, for FILD6 (rFILD)
    'diag': '',  # name of the diagnostic for the fast channel
    'channel': '',  # prefix of the name of each channel (shotfile)
    'nch': None  # Number of fast channels
}

<<<<<<< HEAD
INPA = (_inpa1)
=======
INPA = (_inpa1,)
>>>>>>> 34502014

# -----------------------------------------------------------------------------
# --- Magnetics data.
# -----------------------------------------------------------------------------
mag_coils_grp2coilName = {
    'C07': ['C07', np.arange(1, 32)],
    'C09': ['C07', np.arange(1, 32)],
    'B-31_5_11': ['B31', np.arange(5, 1)],
    'B-31_32_27': ['C07', np.arange(32, 38)]
}

mag_coils_phase_B31 = (1, 2, 3, 12, 13, 14)<|MERGE_RESOLUTION|>--- conflicted
+++ resolved
@@ -2,11 +2,8 @@
 
 import numpy as np
 import Lib.errors as errors
-<<<<<<< HEAD
 import warnings
 from math import pi as pi
-=======
->>>>>>> 34502014
 # -----------------------------------------------------------------------------
 # --- AUG parameters
 # -----------------------------------------------------------------------------
@@ -40,7 +37,6 @@
           'extension': '', 'label': 'FILD3', 'diag': 'xxx', 'channel': 'xxxxx',
           'nch': 99, 'camera': 'CCD'}
 
-<<<<<<< HEAD
 # FILD4 coil position from CAD. Coil dimensions in catholic units.
 # Parking position from FARO measurements
 _fild4 = {'path': '/afs/ipp-garching.mpg.de/augd/augd/rawfiles/FIL/FILD4/',
@@ -50,24 +46,14 @@
                                                'l': 0.115, 'A': 0.00554,
                                                'N': 250,
                                                'theta_parking': -21.4/180*pi,
-                                               'R_parking': 2.0160}} 
-=======
-_fild4 = {'path': '/afs/ipp-garching.mpg.de/augd/augd/rawfiles/FIL/FILD4/',
-          'extension': '', 'label': 'FILD4', 'diag': 'FHD', 'channel': 'Chan-',
-          'nch': 32, 'camera': 'CCD'}
->>>>>>> 34502014
+                                               'R_parking': 2.0160}}
 
 _fild5 = {'path': '/afs/ipp-garching.mpg.de/augd/augd/rawfiles/FIL/FILD5/',
           'extension': '', 'label': 'FILD5', 'diag': 'FHE', 'channel': 'Chan-',
           'nch': 64, 'camera': 'CCD'}
-<<<<<<< HEAD
 
 FILD = (_fild1, _fild2, _fild3, _fild4, _fild5)
 
-=======
-
-FILD = (_fild1, _fild2, _fild3, _fild4, _fild5)
->>>>>>> 34502014
 
 # -----------------------------------------------------------------------------
 # --- IHIBP PARAMETERS
@@ -88,15 +74,10 @@
 
     Last update: 09/02/2022
     """
-<<<<<<< HEAD
-    if shot < 99999:
-        path = '/afs/ipp-garching.mpg.de/augd/augd/rawfiles/INPA/INPA1'
-=======
     if shot < 40260:
         path = '/afs/ipp-garching.mpg.de/home/f/fild/INPA1'
     elif shot < 99999:
         path = '/afs/ipp-garching.mpg.de/home/a/augd/rawfiles/INP'
->>>>>>> 34502014
     else:
         raise errors.NotValidInput('Wrong shot number?')
     return path
@@ -124,11 +105,7 @@
     'nch': None  # Number of fast channels
 }
 
-<<<<<<< HEAD
-INPA = (_inpa1)
-=======
 INPA = (_inpa1,)
->>>>>>> 34502014
 
 # -----------------------------------------------------------------------------
 # --- Magnetics data.
