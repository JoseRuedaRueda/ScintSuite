"""Routines to interact with the AUG database"""
import os
import dd                # Module to load shotfiles
import numpy as np
import map_equ as meq    # Module to map the equilibrium
import warnings
<<<<<<< HEAD
=======
import matplotlib.pyplot as plt
import Lib.LibParameters as libparms
>>>>>>> 3162e349
import Lib.LibData.AUG.DiagParam as params
from tqdm import tqdm
from scipy.interpolate import interp1d, interp2d, UnivariateSpline
from Lib.LibPaths import Path
from Lib.LibData.AUG.Equilibrium import get_rho, get_shot_basics
import matplotlib.pyplot as plt
pa = Path()


# -----------------------------------------------------------------------------
# --- Electron density and temperature profiles.
# -----------------------------------------------------------------------------
def get_ne(shotnumber: int, time: float=None, exp: str = 'AUGD',
                   diag: str = 'IDA', edition: int = 0, sf=None):

    """
    Wrapper to the different diagnostics to read the electron density profile.
    It supports IDA and PED profiles.

    Pablo Oyola - pablo.oyola@ipp.mpg.de

    @param shot: Shot number
    @param time: Time point to read the profile.
    @param exp: Experiment name.
    @param diag: diagnostic from which 'ne' will extracted.
    @param edition: edition of the shotfile to be read.

    @return output: a dictionary containing the electron density evaluated
    in the input times and the corresponding rhopol base.
    """

    if diag not in ('IDA', 'PED'):
        raise Exception('Diagnostic non supported!')

    if diag == 'PED':
        return get_ne_ped(shotnumber=shotnumber, time=time, exp=exp,
                          edition=edition, sf=sf)
    elif diag == 'IDA':
        return get_ne_ida(shotnumber=shotnumber, time=time, exp=exp,
                          edition=edition, sf=sf)


def get_ne_ped(shotnumber: int, time: float = None, exp: str ='AUGD',
               edition: int = 0, sf=None):
    """
    Reads from the PED shotfile the electron density profile.

    Pablo Oyola - pablo.oyola@ipp.mpg.de

    @param shotnumber: shot number to get the data.
    @param time: time window to retrieve the toroidal rotation data.
    @param exp: experiment name where the shotfile is stored.
    @param edition: edition of the shotfile.
    @param sf: shotfile opened for the PED.
    """

    # --- Opening the shotfile.

    sf_was_none = False
    if sf is None:
        sf_was_none = True
        try:
            sf = dd.shotfile(diagnostic='PED', pulseNumber=shotnumber,
                             edition=edition, experiment=exp)

        except:
            raise Exception('Cannot open PED shotfile for #%05d'%shotnumber)

    # --- Trying to read the toroidal rotation.
    try:
        ne = sf(name='neFit').data
        ne_unc = sf(name='dneFit').data
        rhop = sf(name='rhoFit').data
        timebase = sf(name='time').data
    except:
        if sf_was_none:
            sf.close()
        raise Exception('Cannot read ne in #05d'%shotnumber)

    if sf_was_none:
        sf.close()

    if (timebase > time.max()) or (timebase < time.min()):
        raise Exception('Time window cannot be located in PED shotfile!')

    output = { 'rhop': rhop,
               'data': ne,
               'uncertainty': ne_unc,
               'time': timebase,
             }

    return output


def get_ne_ida(shotnumber: int, time: float=None, exp: str = 'AUGD',
               edition: int = 0, sf=None):
    """
    Wrap to get AUG electron density using the IDA profiles.

    Pablo Oyola: pablo.oyola@ipp.mpg.de

    @param shot: Shot number
    @param time: Time point to read the profile.
    @param exp: Experiment name.
    @param edition: edition of the shotfile to be read.
    @param sf: shotfile opened with the IDA to be accessed.

    @return output: a dictionary containing the electron density evaluated
    in the input times and the corresponding rhopol base.
    """
    # --- Opening the shotfile.
    sf_was_none = False
    if sf is None:
        sf_was_none = True
        try:
            sf = dd.shotfile(diagnostic='IDA', pulseNumber=shotnumber,
                             experiment=exp, edition=edition)
        except:
            raise NameError('The shotnumber %d is not in the database'\
                            %shotnumber)

    # --- Reading from the database
    try:
        ne = sf(name='ne')
        ne_unc = sf(name='ne_unc')
        rhop = ne.area.data[0, :]
        timebase = sf(name='time')

    except:
        raise Exception('Cannot read the density from the IDA #%05d'%shotnumber)

    # We will return the data in the same spatial basis as provided by IDA.
    output = { 'rhop': rhop  }

    if time is None:
        time = timebase
        output['data'] = ne.data
        output['time'] = time
        output['uncertainty'] = ne_unc.data
    else:
        output['time'] = time
        output['data'] = interp1d(timebase, ne.data, kind='linear', axis=0,
                                  bounds_error=False, fill_value=np.nan,
                                  assume_sorted=True)(time).T
        output['uncertainty'] = interp1d(timebase, ne_unc.data,
                                         kind='linear', axis=0,
                                         bounds_error=False, fill_value=np.nan,
                                         assume_sorted=True)(time).T

    # --- Closing the shotfile.
    if sf_was_none:
       sf.close()

    return output


def get_Te(shotnumber: int, time: float=None, exp: str = 'AUGD',
           diag: str = 'IDA', edition: int = 0, sf=None):

    """
    Wrapper to the different diagnostics to read the electron density profile.
    It supports IDA and PED profiles.

    Pablo Oyola - pablo.oyola@ipp.mpg.de

    @param shot: Shot number
    @param time: Time point to read the profile.
    @param exp: Experiment name.
    @param diag: diagnostic from which 'ne' will extracted.
    @param edition: edition of the shotfile to be read.

    @return output: a dictionary containing the electron density evaluated
    in the input times and the corresponding rhopol base.
    """

    if diag not in ('IDA', 'PED'):
        raise Exception('Diagnostic non supported!')

    if diag == 'PED':
        return get_Te_ped(shotnumber=shotnumber, time=time, exp=exp,
                          edition=edition, sf=sf)
    elif diag == 'IDA':
        return get_Te_ida(shotnumber=shotnumber, time=time, exp=exp,
                          edition=edition, sf=sf)


def get_Te_ped(shotnumber: int, time: float = None, exp: str ='AUGD',
               edition: int = 0, sf=None):
    """
    Reads from the PED shotfile the electron density profile.

    Pablo Oyola - pablo.oyola@ipp.mpg.de

    @param shotnumber: shot number to get the data.
    @param time: time window to retrieve the toroidal rotation data.
    @param exp: experiment name where the shotfile is stored.
    @param edition: edition of the shotfile.
    @param sf: shotfile opened for the PED.
    """

    # --- Opening the shotfile.

    sf_was_none = False
    if sf is None:
        sf_was_none = True
        try:
            sf = dd.shotfile(diagnostic='PED', pulseNumber=shotnumber,
                             edition=edition, experiment=exp)

        except:
            raise Exception('Cannot open PED shotfile for #%05d'%shotnumber)


    # --- Trying to read the timebasis.
    try:
        timebasis = sf(name='time')
    except:
        sf.close()
        raise Exception('Cannot read the timebasis for vT in #%05d'%shotnumber)

    # --- Trying to read the toroidal rotation.
    try:
        te = sf(name='TeFit').data
        te_unc = sf(name='dTeFit').data
        rhop = sf(name='rhoFit').data
    except:
        sf.close()
        raise Exception('Cannot read Te in #%05d'%shotnumber)

    output = { 'rhop': rhop,
               'data': te,
               'uncertainty': te_unc,
               'time': timebasis
             }

    if sf_was_none:
        sf.close()

    return output


def get_Te_ida(shotnumber: int, time: float = None, exp: str = 'AUGD',
               edition: int = 0, sf=None):
    """
    Wrap to get AUG electron temperature from the IDA shotfile.

    Pablo Oyola: pablo.oyola@ipp.mpg.de

    @param shot: Shot number
    @param time: Time point to read the profile.
    @param exp: Experiment name.
    @param diag: diagnostic from which 'Te' will extracted.
    @param edition: edition of the shotfile to be read.

    @return output: a dictionary containing the electron temp. evaluated
    in the input times and the corresponding rhopol base.
    """
     # --- Opening the shotfile.
    sf_was_none = False
    if sf is None:
        sf_was_none = True
        try:
            sf = dd.shotfile(diagnostic='IDA', pulseNumber=shotnumber,
                             experiment=exp, edition=edition)
        except:
            raise NameError('The shotnumber %d is not in the database'\
                            %shotnumber)

    # --- Reading from the database
    try:
        te = sf(name='Te')
        te_unc = sf(name='Te_unc')
        rhop = te.area.data[0, :]
        timebase = sf(name='time').data

    except:
        raise Exception('Cannot read the density from the IDA #%05d'%shotnumber)

    # --- Closing the shotfile.
    if sf_was_none:
       sf.close()


    # We will return the data in the same spatial basis as provided by IDA.
    output = { 'rhop': rhop  , 'time': timebase}

    if time is None:
        time = timebase
        output['data'] = te.data
        output['time'] = time
        output['uncertainty'] = te_unc.data
    else:
        output['time'] = time
        output['data'] = interp1d(timebase, te.data, kind='linear', axis=0,
                                  bounds_error=False, fill_value=np.nan,
                                  assume_sorted=True)(time).T
        output['uncertainty'] = interp1d(timebase, te_unc.data,
                                         kind='linear', axis=0,
                                         bounds_error=False, fill_value=np.nan,
                                         assume_sorted=True)(time).T
<<<<<<< HEAD

=======
>>>>>>> 3162e349

    return output


# -----------------------------------------------------------------------------
# --- Ion temperature
# -----------------------------------------------------------------------------
def get_Ti_idi(shot: int, time: float = None, exp: str = 'AUGD',
               edition: int = 0, sf=None):
    """
    Wrap to get AUG ion temperature from the IDI shotfile.

    Jose Rueda: jrrueda@us.es

    Copy of get_Te_ida

    @param shot: Shot number
    @param time: Time point to read the profile.
    @param exp: Experiment name.
    @param diag: diagnostic from which 'Te' will extracted.
    @param edition: edition of the shotfile to be read.

    @return output: a dictionary containing the electron temp. evaluated
    in the input times and the corresponding rhopol base.
    """
    # --- Opening the shotfile.
    sf_was_none = False
    if sf is None:
        sf_was_none = True
        try:
            sf = dd.shotfile(diagnostic='IDI', pulseNumber=shot,
                             experiment=exp, edition=edition)
        except:
            raise NameError('The shotnumber %d is not in the database'\
                            %shot)

    # --- Reading from the database
    try:
        ti = sf(name='Ti')
        ti_unc = sf(name='Ti_unc')
        rhop = ti.area.data[0, :]
        timebase = sf(name='time').data

    except:
        raise Exception('Cannot read the density from the IDA #%05d' % shot)

    # --- Closing the shotfile.
    if sf_was_none:
        sf.close()

    # We will return the data in the same spatial basis as provided by IDA.
    output = {'rhop': rhop, 'time': timebase}

    if time is None:
        time = timebase
        output['data'] = ti.data
        output['time'] = time
        output['uncertainty'] = ti_unc.data
    else:
        output['time'] = time
        output['data'] = interp1d(timebase, ti.data, kind='linear', axis=0,
                                  bounds_error=False, fill_value=np.nan,
                                  assume_sorted=True)(time).T
        output['uncertainty'] = interp1d(timebase, ti_unc.data,
                                         kind='linear', axis=0,
                                         bounds_error=False, fill_value=np.nan,
                                         assume_sorted=True)(time).T
    return output


def get_Ti_cxrs(shotnumber: int, time: float = None,
                exp: str = 'AUGD', edition: int = 0,
                tavg: float = 50.0, nrho: int = 200,
                smooth_factor: float = 500.0,
                rhop0: float = None, rhop1: float = None,
                dr=None, dz=None):
    """
    Read the ion temperature from CXRS diagnostics

    Jose Rueda: jrrueda@us.es

    Copied from Pablo routine of vtor

    @param shotnumber: shotnumber to read.
    @param time: time window to get the data. If None, all the available times
    are read.
    @param exp: experiment under which the shotfile is stored.
    @param edition: edition of the shotfile to read
    @param tavg: averaging time in miliseconds. 50 ms by default.
    @param nrho: number of points in rho_pol to calculate the smoothed profile.
    @param smooth_factor: smoothing factor to send to the UnivariateSpline
    class to perform the smoothing regression.
    @param dr: correction in the radial direction. Can be just a number or a
    dict containing a correction for each diagnostic
    @param dz: correction in the z direction
    """

    diags = ('CMZ', 'CEZ', 'CUZ', 'COZ',)
    signals = ('Ti_c', 'Ti_c', 'Ti_c', 'Ti_c', )
    error_signals = ('err_Ti_c', 'err_Ti_c', 'err_Ti_c', 'err_Ti_c')
    tavg *= 1.0e-3

    # --- Checking the inputs consistency.
    if dr is None:
        dr_corr_flag = False
    else:
        dr_corr_flag = True

    if dz is None:
        dz_corr_flag = False
    else:
        dz_corr_flag = True

    # --- Opening the shotfiles.
    nshotfiles = 0
    sf = list()
    for ii in diags:
        try:
            sf_aux = dd.shotfile(diagnostic=ii, pulseNumber=shotnumber,
                                 experiment=exp, edition=edition)
        except:
            print('Cannot open %s for shot #%05d\n' % (ii, shotnumber))
            continue

        nshotfiles += 1
        sf.append(sf_aux)

    if nshotfiles == 0:
        raise Exception('Ti not available!')

    # --- Checking the time input.
    if time is None:
        time = np.array((0, 3600.0))  # Dummy limits.

    # --- Reading the shotfiles.
    Ti = list()
    timebase = list()
    rhopol = list()
    Ti_err = list()
    dt = list()
    for ii in np.arange(len(sf), dtype=int):
        Ti_data = sf[ii](name=signals[ii])
        zaux = sf[ii](name='z').data.squeeze()
        Raux = sf[ii](name='R').data.squeeze()
        err_aux = sf[ii](name=error_signals[ii]).data
        if Ti_data.size == 0:
            sf[ii].close()
            nshotfiles -= 1
            continue
        if len(sf) == 0:
            raise Exception('Ti not available!')
        if ii == 0:
            Ti_aux = Ti_data.data
            time_aux = Ti_data.time

            # Cut only the interesting time window.
            t0, t1 = time_aux.searchsorted(time)
            time_aux = time_aux[t0:t1]

            if len(time_aux) == 0:
                sf[ii].close()
                nshotfiles -= 1
                continue
            if len(sf) == 0:
                raise Exception('Ti not available!')

            # Some channels are broken. For those R = 0, and we can easily
            # take them out.
            flags = Raux > 1.0
            R = Raux[flags]
            z = zaux[flags]

            # Adding the dR and dZ corrections into the diagnostic
            if dr_corr_flag:
                if isinstance(dr, dict):
                    if diags[ii] in dr:
                        R += dr[diags[ii]]
                elif isinstance(dr, float):
                    R += dr

            if dz_corr_flag:
                if isinstance(dz, dict):
                    if diags[ii] in dr:
                        z += dz[diags[ii]]
                elif isinstance(dz, float):
                    z += dz

            Ti_aux = Ti_aux[t0:t1, flags]
            err_aux = err_aux[t0:t1, flags]

            # Appending to the diagnostic list.
            Ti.append(Ti_aux)
            timebase.append(time_aux)
            Ti_err.append(err_aux)

            # Transforming (R, z) into rhopol.
            rhopol_aux = get_rho(shot=shotnumber, Rin=R, zin=z,
                                 time=time_aux)
            rhopol.append(rhopol_aux)

            dt.append(time_aux[1]-time_aux[0])
            del R
            del z
            del rhopol_aux
            del Ti_aux
        else:
            # Getting the time window.
            Ti_aux = Ti_data.data
            t0, t1 = Ti_data.time.searchsorted(time)
            time_aux = Ti_data.time[t0:t1]
            if len(time_aux) == 0:
                sf[ii].close()
                nshotfiles -= 1
                continue
            if len(sf) == 0:
                raise Exception('Ti not available!')

            # If the major radius is zero, that channel should be taken
            # away.
            flags = Raux > 1.0
            R = Raux[flags]
            z = zaux[flags]

            # Adding the dR and dZ corrections into the diagnostic
            if dr_corr_flag:
                if isinstance(dr, dict):
                    if diags[ii] in dr:
                        R += dr[diags[ii]]
                elif isinstance(dr, float):
                    R += dr

            if dz_corr_flag:
                if isinstance(dz, dict):
                    if diags[ii] in dr:
                        z += dz[diags[ii]]
                elif isinstance(dz, float):
                    z += dz

            # Transforming (R, z) into rhopol.
            rhopol_aux = get_rho(shot=shotnumber, Rin=R, zin=z,
                                 time=time_aux)
            rhopol.append(rhopol_aux)
            Ti_aux = Ti_aux[t0:t1, flags]
            err_aux = err_aux[t0:t1, flags]

            # Appending to the diagnostic list.
            Ti.append(Ti_aux)
            timebase.append(time_aux)
            Ti_err.append(err_aux)
            dt.append(time_aux[1]-time_aux[0])

            del R
            del z
            del time_aux
            del rhopol_aux
            del Ti_aux
        del Raux
        del zaux
        del Ti_data
        del err_aux

    # --- Closing the shotfiles.
    for ii in sf:
        ii.close()

    # --- Transforming R -> rhopol.
    output = {
        'diags': diags,
        'raw': {
            'data': Ti,
            'rhopol': rhopol,
            'time': timebase,
            'err': Ti_err
        }
    }

    # --- Fitting the profiles.
    if nshotfiles > 1:
        tBegin = np.concatenate(timebase).min()
        tEnd = np.concatenate(timebase).max()
        if rhop0 is None:
            rhop0 = np.array([x.min() for x in rhopol]).min()
        if rhop1 is None:
            rhop1 = np.array([x.max() for x in rhopol]).max()
    else:
        tBegin = np.array(timebase).min()
        tEnd = np.array(timebase).max()
        if rhop0 is None:
            rhop0 = np.array(rhopol).min()
        if rhop1 is None:
            rhop1 = np.array(rhopol).max()

    dt = max(dt)
    tavg = max(tavg, dt)
    nwindows = max(1, int((tEnd - tBegin)/tavg))

    time_out = np.linspace(tBegin, tEnd, nwindows)
    rhop_out = np.linspace(rhop0, rhop1, num=nrho)
    Ti_out = np.zeros((time_out.size, rhop_out.size))
    for iwin in np.arange(nwindows, dtype=int):
        data = list()
        rhop = list()
        weight = list()
        # Appending to a list all the data points within the time range
        # for all diagnostics.
        for idiags in np.arange(nshotfiles, dtype=int):
            time0 = float(iwin) * tavg + tBegin
            time1 = time0 + tavg

            t0, t1 = timebase[idiags].searchsorted((time0, time1))

            data.append(Ti[idiags][t0:t1, :].flatten())
            rhop.append(rhopol[idiags][t0:t1, :].flatten())
            weight.append(1.0/Ti_err[idiags][t0:t1, :].flatten())

        # Using the smoothing spline.
        data = np.asarray(np.concatenate(data)).flatten()
        err = np.asarray(np.concatenate(weight)).flatten()
        rhop = np.asarray(np.concatenate(rhop)).flatten()

        sorted_index = np.argsort(rhop)
        rhop = rhop[sorted_index]
        data = data[sorted_index]
        err = err[sorted_index]

        flags_err = (err == np.inf) | (err == 0.0) | (data == 0.0)
        rhop = rhop[~flags_err]
        err = err[~flags_err]
        data = data[~flags_err]

        if len(data) < 8:
            time_out[iwin] = np.nan
            Ti_out[iwin, :] = np.nan
            continue

        # Creating smoothing spline
        splineFun = UnivariateSpline(x=rhop, y=data, w=err, s=smooth_factor,
                                     ext=0.0)
        Ti_out[iwin, :] = splineFun(rhop_out)
        rhop_local_min = rhop.min()
        rhop_local_max = rhop.max()
        flags = (rhop_out < rhop_local_min) | (rhop_out > rhop_local_max)
        Ti_out[iwin, flags] = np.nan
        del splineFun
        del data
        del rhop
        del weight
        del flags

    flags = np.isnan(time_out)

    output['fit'] = {
        'rhop': rhop_out,
        'data': Ti_out[~flags, :],
        'time': time_out[~flags]
    }

    return output


# -----------------------------------------------------------------------------
# --- ECE data.
# -----------------------------------------------------------------------------
def get_ECE(shotnumber: int, timeWindow: float = None, fast: bool = False,
            rhopLimits: float = None):
    """
    Retrieves from the database the ECE data and the calibrations to obtain
    the electron temperature perturbations.

    Pablo Oyola - pablo.oyola@ipp.mpg.de

    @param shotnumber: shot Number to get the ECE data.
    @param timeWindow: time window to get the data.
    @param fast: fast reading implies that the position of each of the
    radiometers is averaged along the time window making it faster.
    @param rhopLimits: limits in rho poloidal to retrieve the ECE. If None,
    the limits are set to [-1.0, 1.0], where the sign is conventional to
    HFS (-) and LFS (+)
    """

    # --- Opening the shotfiles.
    exp = 'AUGD'  # Only the AUGD data retrieve is supported with the dd.
    dt = 2*5.0e-3  # To get a bit more on the edges to make a better interp.
    method = 'linear'  # Interpolation method
    try:
        sf_cec = dd.shotfile(diagnostic='CEC', pulseNumber=shotnumber,
                         experiment=exp,  edition=0) # Slow channel - ECE data.
        sf_rmc = dd.shotfile(diagnostic='RMC', pulseNumber=shotnumber,
                         experiment=exp,  edition=0) # Fast channel - ECE data.
    except:
        raise Exception('Shotfile not existent for ECE/RMD/RMC')

    try:
        eqh = dd.shotfile(diagnostic='EQH', pulseNumber=shotnumber,
                          experiment=exp, edition=0)
        equ = meq.equ_map(shotnumber, diag='EQH', exp='AUGD',
                          ed=0)
    except:
        eqh = dd.shotfile(diagnostic='EQI', pulseNumber=shotnumber,
                          experiment=exp, edition=0)
        equ = meq.equ_map(shotnumber, diag='EQI', exp='AUGD',
                          ed=0)

    # Getting the calibration.
    try:
        cal_shot = dd.getLastShotNumber(diagnostic=b'RMD',
                                        pulseNumber=shotnumber,
                                        experiment=b'AUGD')

        sf_rmd = dd.shotfile(diagnostic='RMD', pulseNumber=cal_shot,
                             experiment='AUGD', edition=0)
    except:
        raise Exception('Could not retrieve the ECE calibration')

    # --- Time base retrieval.
    try:
        # Getting the fastest time basis.
        time = sf_rmc(name='TIME-AD0')
    except:
        raise Exception('Time base not available in shotfile!')

    if timeWindow is None:
        timeWindow = [time[0], time[-1]]

    warnings.filterwarnings('ignore')
    timeWindow[0] = np.maximum(time[0], timeWindow[0])
    timeWindow[1] = np.minimum(time[-1], timeWindow[-1])

    # --- Getting the calibration from RMD
    mult_cal = sf_rmd.getParameter('eCAL-A1', 'MULTIA00').data
    mult_cal = np.append(mult_cal,
                         sf_rmd.getParameter('eCAL-A2', 'MULTIA00').data)

    shift_cal = sf_rmd.getParameter('eCAL-A1', 'SHIFTB00').data
    shift_cal = np.append(shift_cal,
                          sf_rmd.getParameter('eCAL-A2', 'SHIFTB00').data)

    # Getting the availability.
    avail_cec = sf_cec.getParameter('parms-A', 'AVAILABL').data.astype(bool)
    avail_rmd = sf_rmd.getParameter('parms-A', 'AVAILABL').data.astype(bool)
    avail_rmc = sf_rmc.getParameter('parms-A', 'AVAILABL').data.astype(bool)
    avail_flag = np.array((avail_cec * avail_rmd * avail_rmc), dtype=bool)

    del avail_cec
    del avail_rmd
    del avail_rmc

    # Getting the positions (R, Z) -> rho_pol
    rA_rmd = sf_rmd(name='R-A', tBegin=timeWindow[0]-dt,
                    tEnd=timeWindow[1]+dt)
    zA_rmd = sf_rmd(name='z-A', tBegin=timeWindow[0]-dt,
                    tEnd=timeWindow[1]+dt)

    if fast:
        rA = np.mean(rA_rmd.data, axis=0)
        zA = np.mean(zA_rmd.data, axis=0)
        time_avg = np.mean(timeWindow)
        rhop = equ.rz2rho(rA, zA, t_in=time_avg, coord_out='rho_pol',
                          extrapolate=True).flatten()
        rhot = equ.rz2rho(rA, zA, t_in=time_avg, coord_out='rho_tor',
                          extrapolate=True).flatten()
    else:
        # As the R and z are not calculated for all the points that ECE is
        # measuring, we build here an interpolator.
        rA_interp = interp1d(rA_rmd.time, rA_rmd.data, axis=0,
                             fill_value=np.nan, kind=method,
                             assume_sorted=True, bounds_error=False)
        zA_interp = interp1d(zA_rmd.time, zA_rmd.data, axis=0,
                             fill_value=np.nan, kind=method,
                             assume_sorted=True, bounds_error=False)

        # Getting the rho_pol equivalent to the positions.

        rhop = np.zeros(rA_rmd.data.shape)
        rhot = np.zeros(rA_rmd.data.shape)
        for ii in tqdm(np.arange(rA_rmd.data.shape[0])):
            rhop[ii, :] = equ.rz2rho(rA_rmd.data[ii, :], zA_rmd.data[ii, :],
                                     t_in=rA_rmd.time[ii],
                                     coord_out='rho_pol',
                                     extrapolate=True)
            rhot[ii, :] = equ.rz2rho(rA_rmd.data[ii, :], zA_rmd.data[ii, :],
                                     t_in=rA_rmd.time[ii],
                                     coord_out='rho_tor',
                                     extrapolate=True)

        # Creating the interpolators.
        rhop_interp = interp1d(rA_rmd.time, rhop, axis=0,
                               fill_value=np.nan, kind=method,
                               assume_sorted=True, bounds_error=False)
        rhot_interp = interp1d(rA_rmd.time, rhot, axis=0,
                               fill_value=np.nan, kind=method,
                               assume_sorted=True, bounds_error=False)
    equ.Close()
    sf_rmd.close()

    # --- Getting the electron temperature from the RMC shotfile.
    Trad_rmc1 = sf_rmc(name='Trad-A1',
                       tBegin=timeWindow[0], tEnd=timeWindow[1])
    Trad_rmc2 = sf_rmc(name='Trad-A2',
                       tBegin=timeWindow[0], tEnd=timeWindow[1])

    sf_rmc.close()
    time = Trad_rmc1.time
    Trad_rmc = np.append(Trad_rmc1.data, Trad_rmc2.data, axis=1)

    # With the new time-basis, we compute the actual positions of the ECE
    # radiometers in time.
    if fast:
        Rece = rA
        Zece = zA
        RhoP_ece = rhop
        RhoT_ece = rhot
    else:
        Rece = rA_interp(time)
        Zece = zA_interp(time)
        RhoP_ece = rhop_interp(time)
        RhoT_ece = rhot_interp(time)
        del rA_interp
        del zA_interp
        del rhop_interp
        del rhot_interp

    del Trad_rmc1  # Releasing some memory.
    del Trad_rmc2  # Releasing some memory.
    del rA_rmd
    del zA_rmd
    del rhop
    del rhot

    # --- Applying the calibration.
    Trad = np.zeros(Trad_rmc.shape)       # Electron temp [eV]
    Trad_norm = np.zeros(Trad_rmc.shape)  # Norm'd by the maximum.
    for ii in np.arange(Trad_rmc.shape[1]):
        Trad[:, ii] = Trad_rmc[:, ii]*mult_cal[ii] + shift_cal[ii]
        meanTe = np.mean(Trad[:, ii])
        Trad_norm[:, ii] = Trad[:, ii]/meanTe

    del Trad_rmc  # Release the uncalibrated signal from memory.

    # --- Checking that the slow channel is consistent with the fast-channels.
    Trad_slow = sf_cec('Trad-A', tBegin=timeWindow[0], tEnd=timeWindow[1])
    sf_cec.close()
    meanECE = np.mean(Trad_slow.data, axis=0)
    maxRMD = np.max(Trad, axis=0)
    minRMD = np.min(Trad, axis=0)
    RmeanRMD = np.mean(Rece.flatten())

    # We erase the channels that have and average in the slow channels that
    # are not within the RMD signals. Also, take away those not within the
    # vessel.
    avail_flag &= ((meanECE > minRMD) & (meanECE < maxRMD)) & (RmeanRMD > 1.03)
    del meanECE
    del maxRMD
    del minRMD

    # --- Applying the rhop limits.
    if rhopLimits is None:
        rhopLimits = [-1.0, 1.0]

    if fast:
        avail_flag &= ((RhoP_ece > rhopLimits[0]) &
                       (RhoP_ece < rhopLimits[1]))

        Rece = Rece[avail_flag]
        Zece = Zece[avail_flag]
        RhoP_ece = RhoP_ece[avail_flag]
        RhoT_ece = RhoT_ece[avail_flag]
        Trad = Trad[:, avail_flag]
        Trad_norm = Trad_norm[:, avail_flag]
    else:
        flags = ((RhoP_ece > rhopLimits[0]) & (RhoP_ece < rhopLimits[1]))
        avail_flag &= np.all(flags, axis=0)  # If the channel is continuously
        #                                    # outside, then discard it.
        Rece = Rece[:, avail_flag]
        Zece = Zece[:, avail_flag]
        RhoP_ece = RhoP_ece[:, avail_flag]
        RhoT_ece = RhoT_ece[:, avail_flag]
        Trad = Trad[:, avail_flag]
        Trad_norm = Trad_norm[:, avail_flag]

        # Now, set to NaN the values that are outside the limits.
        flags = not flags[:, avail_flag]
        Rece[flags] = np.nan
        Zece[flags] = np.nan
        RhoP_ece[flags] = np.nan
        RhoT_ece[flags] = np.nan
        Trad[flags] = np.nan
        Trad_norm[flags] = np.nan

    # --- Adding a conventional sign to the rhopol and rhotor.
    # Getting the axis center.

    eqh_time = np.asarray(eqh(name='time').data)
    eqh_ssqnames = eqh.GetSignal(name='SSQnam')
    eqh_ssq = eqh.GetSignal(name='SSQ')

    t0 = (np.abs(eqh_time - timeWindow[0])).argmin() - 1
    t1 = (np.abs(eqh_time - timeWindow[1])).argmin() + 1

    ssq = dict()
    for jssq in range(eqh_ssq.shape[1]):
        tmp = b''.join(eqh_ssqnames[jssq, :]).strip()
        lbl = tmp.decode('utf8')
        if lbl.strip() != '':
            ssq[lbl] = eqh_ssq[t0:t1, jssq]

    if 'Rmag' not in ssq:
        print('Warning: Proceed with care, magnetic axis radius not found.\n \
              Using the geometrical axis.')
        if fast:
            Raxis = 1.65
        else:
            Raxis = 1.65 * np.ones(Rece.shape[0])  # [m]
    else:
        Raxis_eqh = ssq['Rmag']

        if fast:
            Raxis = np.mean(Raxis_eqh)
            sign_array = Rece < Raxis
            RhoP_ece[sign_array] = - RhoP_ece[sign_array]
        else:
            eqh_time = eqh_time[t0:t1]
            Raxis = interp1d(eqh_time, Raxis_eqh,
                             fill_value='extrapolate', kind=method,
                             assume_sorted=True, bounds_error=False)(time)

            # If R_ECE < R(magnetic axis), then the rhopol is negative.
            for ii in np.arange(Trad.shape[1]):
                sign_array = Rece[:, ii] < Raxis
                RhoP_ece[sign_array, ii] = - RhoP_ece[sign_array, ii]

    eqh.close()
    warnings.filterwarnings('default')

    # --- Saving output.
    output = {
        'time': np.asarray(time, dtype=np.float32),
        'r': np.asarray(Rece, dtype=np.float32),
        'z': np.asarray(Zece, dtype=np.float32),
        'rhop': np.asarray(RhoP_ece, dtype=np.float32),
        'rhot': np.asarray(RhoT_ece, dtype=np.float32),
        'Trad': np.asarray(Trad, dtype=np.float32),
        'Trad_norm': np.asarray(Trad_norm, dtype=np.float32),
        'Raxis': np.asarray(Raxis, dtype=np.float32),
        'fast_rhop': fast,
        'active': avail_flag,
        'channels': (np.arange(len(avail_flag))+1)[avail_flag],
        'shotnumber': shotnumber
    }

    return output


def correctShineThroughECE(ecedata: dict, diag: str = 'PED', exp: str = 'AUGD',
                           edition: int = 0):
    """
    For a given data-set of the ECE data, a new entry will be provided with
    the temperature divided by the electron temperature gradient, trying to
    correct the shine-through effect.

    Pablo Oyola - pablo.oyola@ipp.mpg.de

    @param ecedata: dictionary with the data from the ECE.
    @param diag: Diagnostic from which the eletron gradient will be retrieved.
    By default is set to PED in AUGD, because its separatrix value are more
    reliable. If the PED shotfile is not found, then the IDA shotfile will be
    opened.
    @parad exp: experiment from which the electron temperature will be
    extracted. By default, AUGD.
    @param ed: Edition to retrieve from equilibrium. The latest is taken by
    default.
    """
    # --- Trying to open the PED shotfile.
    using_PED = False
    if diag == 'PED':
        sf = dd.shotfile(diagnostic='PED', experiment=exp,
                         pulseNumber=ecedata['shotnumber'],
                         edition=edition)

        name_te = 'TeFit'
        name_rhop = 'rhoFit'
        using_PED = True
    else:
        sf = dd.shotfile(diagnostic='IDA', experiment='AUGD',
                         pulseNumber=ecedata['shotnumber'],
                         edition=edition)

        name_te = 'dTe_dr'
        name_rhop = 'rhop'

    rhop = sf(name=name_rhop, tBegin=ecedata['fft']['time'][0],
              tEnd=ecedata['fft']['time'][-1])

    te_data = sf(name=name_te, tBegin=ecedata['fft']['time'][0],
                 tEnd=ecedata['fft']['time'][-1])

    if using_PED:
        dte = np.abs(np.diff(te_data.data.squeeze()))
        drhop = np.diff(rhop.data.squeeze())
        dtedrho = dte/drhop
        rhop_c = (rhop.data.squeeze()[1:] + rhop.data.squeeze()[:-1])/2.0

        dte_eval = interp1d(rhop_c, dtedrho, kind='linear',
                            bounds_error=False, fill_value='extrapolate')\
                            (np.abs(ecedata['rhop']))

        ecedata['fft']['dTe'] = dtedrho
        ecedata['fft']['dTe_base'] = rhop_c

        ecedata['fft']['spec_dte'] = ecedata['fft']['spec']
        for ii in np.arange(ecedata['fft']['spec_dte'].shape[0]):
            for jj in np.arange(ecedata['fft']['spec_dte'].shape[1]):
                ecedata['fft']['spec_dte'][ii, jj, :] /= dte_eval

    else:
        time = sf(name='time')
        t0 = np.maximum(0,
                        np.abs(time.flatten()
                               - ecedata['fft']['time'][0]).argmin() - 1)
        t1 = np.minimum(len(time)-1,
                        np.abs(time.flatten()
                               - ecedata['fft']['time'][-1]).argmin() + 1)

        t0 = np.asarray(t0, dtype=int)
        t1 = np.asarray(t1, dtype=int)

        # Reducing the size, to make easier the interpolation.

        time = time[t0:t1]
        te_data = te_data.data[t0:t1, :]
        rhop = rhop[t0, :]

        dte_eval_fun = interp2d(time, rhop, np.abs(te_data.T))

        dte_eval = np.abs(dte_eval_fun(ecedata['fft']['time'],
                                       np.abs((ecedata['rhop']))).T)

        ecedata['fft']['dTe_base'] = rhop
        ecedata['fft']['dTe'] = np.abs(np.mean(te_data, axis=0))
        ecedata['fft']['spec_dte'] = ecedata['fft']['spec']
        print(ecedata['fft']['spec_dte'].shape)
        print(dte_eval.shape)
        print(ecedata['fft']['time'].shape, ecedata['rhop'].shape )
        for ii in np.arange(ecedata['fft']['spec'].shape[1]):
            ecedata['fft']['spec_dte'][:, ii, :] /= dte_eval
    return ecedata

# -----------------------------------------------------------------------------
# --- Toroidal rotation velocity
# -----------------------------------------------------------------------------
def get_tor_rotation(shotnumber: int, time: float = None, diag: str = 'IDI',
                     exp: str = 'AUGD', edition: int=0, **kwargs):
    """
    Retrieves from the database the toroidal velocity velocity (omega_tor).
    To get the linear velocity (i.e., vtor) multiply by the major radius.

    Pablo Oyola - pablo.oyola@ipp.mpg.de

    @param shotnumber: shotnumber to read.
    @param time: time window to get the data. If None, all the available times
    are read.
    @param diag: the diagnostic can only be 'IDI' or 'CXRS'. In the first, the
    profiles are obtained directly from the IDI reconstruction. For the option
    CXRS the diagnostics 'CEZ'/'CMZ' are used.
    @param exp: experiment under which the shotfile is stored.
    @param edition: edition of the shotfile to read
    @param cxrs_options: extra parameters to send to the fitting procedure
    that reads all the rotation velocities.
    """

    if diag == 'IDI':
        return get_tor_rotation_idi(shotnumber, time, exp, edition)
    elif diag == 'CXRS':
        return get_tor_rotation_cxrs(shotnumber, time, exp, edition, **kwargs)
    elif diag == 'PED':
        return get_tor_rotation_ped(shotnumber, time, exp, edition)
    else:
        raise NameError('Diagnostic not available for the toroidal rotation')


def get_tor_rotation_idi(shotnumber: int, time: float = None,
                         exp: str = 'AUGD', edition: int = 0):

    """
    Reads from the IDI shotfile the toroidal rotation velocity.

    Pablo Oyola - pablo.oyola@ipp.mpg.de

    @param shotnumber: shotnumber to read.
    @param time: time window to get the data. If None, all the available times
    are read.
    @param exp: experiment under which the shotfile is stored.
    @param edition: edition of the shotfile to read
    """

    # --- Opening shotfile.
    try:
        sf_idi = dd.shotfile(diagnostic='IDI', pulseNumber=shotnumber,
                             experiment=exp, edition=edition)
    except:
        raise Exception('IDI shotfile not available for shot #%05d'%shotnumber)

    # --- Getting the data
    vtor = sf_idi(name = 'vt')
    data = vtor.data
    timebase = vtor.time

    # --- If a time window is provided, we cut out the data.
    if time is not None:
        t0, t1 = timebase.searchsorted(time)
        data = data[t0:t1, :]
        timebase = timebase[t0:t1]

    # --- Saving to a dictionary and output:
    print('shape=',vtor.area.data.shape)
    output = { 'data': data,
               'time': timebase,
               'rhop': vtor.area.data[t0, :]
             }

    sf_idi.close()
    return output


def get_tor_rotation_cxrs(shotnumber: int, time: float = None,
                          exp: str = 'AUGD', edition: int = 0,
                          tavg: float = 2.0, nrho: int = 200,
                          smooth_factor: float = 500.0,
                          rhop0: float=None, rhop1: float=None,
                          dr=None, dz=None):
    """
    Reads from several diagnostics containing information about the toroidal
    rotation velocity.

    Pablo Oyola - pablo.oyola@ipp.mpg.de

    @param shotnumber: shotnumber to read.
    @param time: time window to get the data. If None, all the available times
    are read.
    @param exp: experiment under which the shotfile is stored.
    @param edition: edition of the shotfile to read
    @param tavg: averaging time in miliseconds. 50 ms by default.
    @param nrho: number of points in rho_pol to calculate the smoothed profile.
    @param smooth_factor: smoothing factor to send to the UnivariateSpline
    class to perform the smoothing regression.
    """

    diags = ('CMZ', 'CEZ', 'CUZ', 'COZ',)
    signals = ('vr_c', 'vr_c', 'vr_c', 'vr_c', )
    error_signals = ('err_vr_c', 'err_vr_c', 'err_vr_c', 'err_vr_c')
    tavg *= 1.0e-3

    # --- Checking the inputs consistency.
    if dr is None:
        dr_corr_flag = False
    else:
        dr_corr_flag = True

    if dz is None:
        dz_corr_flag = False
    else:
        dz_corr_flag = True

    # --- Opening the shotfiles.
    nshotfiles = 0
    sf = list()
    for ii in diags:
        try:
            sf_aux = dd.shotfile(diagnostic = ii, pulseNumber=shotnumber,
                                 experiment=exp, edition=edition)
        except:
            print('Cannot open %s for shot #%05d\n'%(ii, shotnumber))
            continue

        nshotfiles += 1
        sf.append(sf_aux)

    if nshotfiles == 0:
        raise Exception('Toroidal rotation velocity not available!')

    # --- Checking the time input.
    if time is None:
        time = np.array((0, 3600.0))  # Dummy limits.

    # --- Reading the shotfiles.
    vtor = list()
    timebase = list()
    rhopol = list()
    vt_err = list()
    dt= list()
    for ii in np.arange(len(sf), dtype=int):
        vtor_data = sf[ii](name=signals[ii])
        zaux = sf[ii](name='z').data.squeeze()
        Raux = sf[ii](name='R').data.squeeze()
        err_aux = sf[ii](name=error_signals[ii]).data
        if vtor_data.size == 0:
            sf[ii].close()
            nshotfiles -= 1
            continue
        if len(sf) == 0:
            raise Exception('Toroidal rotation velocity not available!')
        if ii == 0:
            vtor_aux = vtor_data.data
            time_aux = vtor_data.time

            # Cut only the interesting time window.
            t0, t1 = time_aux.searchsorted(time)
            time_aux = time_aux[t0:t1]

            if len(time_aux) == 0:
                sf[ii].close()
                nshotfiles -= 1
                continue
            if len(sf) == 0:
                raise Exception('Toroidal rotation velocity not available!')


            # Some channels are broken. For those R = 0, and we can easily
            # take them out.
            flags = Raux > 1.0
            R    = Raux[flags]
            z = zaux[flags]

            # Adding the dR and dZ corrections into the diagnostic
            if dr_corr_flag:
                if isinstance(dr, dict):
                    if diags[ii] in dr:
                        R += dr[diags[ii]]
                elif isinstance(dr, float):
                    R += dr

            if dz_corr_flag:
                if isinstance(dz, dict):
                    if diags[ii] in dr:
                        z += dz[diags[ii]]
                elif isinstance(dz, float):
                    z += dz

            # Getting the rotation velocity (rad/s)
            vtor_aux = vtor_aux[t0:t1, flags]/R
            err_aux = err_aux[t0:t1, flags]/R

            # If the velocity is zero, we take it away.
            flags_nan = (vtor_aux == 0.0) & (err_aux == 0.0)
            err_aux[flags_nan] = np.inf

            # Appending to the diagnostic list.
            vtor.append(vtor_aux)
            timebase.append(time_aux)
            vt_err.append(err_aux)


            # Transforming (R, z) into rhopol.
            rhopol_aux = get_rho(shot=shotnumber, Rin=R, zin=z,
                                 time=time_aux)
            rhopol.append(rhopol_aux)

            dt.append(time_aux[1]-time_aux[0])
            del R
            del z
            del rhopol_aux
            del vtor_aux
        else:
            # Getting the time window.
            t0, t1 = vtor_data.time.searchsorted(time)
            time_aux = vtor_data.time[t0:t1]
            if len(time_aux) == 0:
                sf[ii].close()
                nshotfiles -= 1
                continue
            if len(sf) == 0:
                raise Exception('Toroidal rotation velocity not available!')

            # If the major radius is zero, that channel should be taken
            # away.
            flags = Raux > 1.0
            R = Raux[flags]
            z = zaux[flags]

            # Adding the dR and dZ corrections into the diagnostic
            if dr_corr_flag:
                if isinstance(dr, dict):
                    if diags[ii] in dr:
                        R += dr[diags[ii]]
                elif isinstance(dr, float):
                    R += dr

            if dz_corr_flag:
                if isinstance(dz, dict):
                    if diags[ii] in dr:
                        z += dz[diags[ii]]
                elif isinstance(dz, float):
                    z += dz


            # Going to angular rotation velocity.
            vtor_aux = vtor_data.data[t0:t1, flags]/R
            err_aux = err_aux[t0:t1, flags]/R



            # Transforming (R, z) into rhopol.
            rhopol_aux = get_rho(shot=shotnumber, Rin=R, zin=z,
                                 time=time_aux)

            # If there is some 0.0 rotation velocity, we remove it by
            # setting it to NaN.
            flags_nan = vtor_aux == 0.0
            flags_nan = (vtor_aux == 0.0) & (err_aux == 0.0)
            err_aux[flags_nan] = np.inf

            # Adding to the list.
            vtor.append(vtor_aux)
            rhopol.append(rhopol_aux)
            timebase.append(time_aux)
            vt_err.append(err_aux)
            dt.append(time_aux[1]-time_aux[0])

            del R
            del z
            del time_aux
            del rhopol_aux
            del vtor_aux
        del Raux
        del zaux
        del vtor_data
        del err_aux

    # --- Closing the shotfiles.
    for ii in sf:
        ii.close()

    # --- Transforming R -> rhopol.
    output = { 'diags': diags,
               'raw': {
                   'data': vtor,
                   'rhopol': rhopol,
                   'time':timebase,
                   'err': vt_err
                   }
             }

    # --- Fitting the profiles.
    if nshotfiles > 1:
        tBegin = np.concatenate(timebase).min()
        tEnd   = np.concatenate(timebase).max()
        if rhop0 is None:
            rhop0  = np.array([x.min() for x in rhopol]).min()
        if rhop1 is None:
            rhop1  = np.array([x.max() for x in rhopol]).max()
    else:
        tBegin = np.array(timebase).min()
        tEnd   = np.array(timebase).max()
        if rhop0 is None:
            rhop0  = np.array(rhopol).min()
        if rhop1 is None:
            rhop1  = np.array(rhopol).max()

    dt     = max(dt)
    tavg   = max(tavg, dt)
    nwindows = max(1, int((tEnd - tBegin)/tavg))

    time_out = np.linspace(tBegin, tEnd, nwindows)
    rhop_out = np.linspace(rhop0, rhop1, num=nrho)
    vtor_out = np.zeros((time_out.size, rhop_out.size))
    for iwin in np.arange(nwindows, dtype=int):
        data = list()
        rhop = list()
        weight = list()
        # Appending to a list all the data points within the time range
        # for all diagnostics.
        for idiags in np.arange(nshotfiles, dtype=int):
            time0 = float(iwin) * tavg + tBegin
            time1 = time0 + tavg

            t0, t1 = timebase[idiags].searchsorted((time0, time1))
            #t1 += 1

            data.append(vtor[idiags][t0:t1, :].flatten())
            rhop.append(rhopol[idiags][t0:t1, :].flatten())
            weight.append(1.0/vt_err[idiags][t0:t1, :].flatten())

        # Using the smoothing spline.
        data = np.asarray(np.concatenate(data)).flatten()
        err  = np.asarray(np.concatenate(weight)).flatten()
        rhop = np.asarray(np.concatenate(rhop)).flatten()

        sorted_index = np.argsort(rhop)
        rhop = rhop[sorted_index]
        data = data[sorted_index]
        err  = err[sorted_index]

        flags_err = (err == np.inf) | (err == 0.0) | (data == 0.0)
        rhop = rhop[~flags_err]
        err = err[~flags_err]
        data = data[~flags_err]

        if len(data) < 8:
            time_out[iwin]    = np.nan
            vtor_out[iwin, :] = np.nan
            continue

        # Creating smoothing spline
        splineFun = UnivariateSpline(x=rhop, y=data, w=err, s=smooth_factor,
                                     ext=0.0)
        vtor_out[iwin, :] = splineFun(rhop_out)
        rhop_local_min = rhop.min()
        rhop_local_max = rhop.max()
        flags = (rhop_out < rhop_local_min) | (rhop_out > rhop_local_max)
        vtor_out[iwin, flags] = np.nan
        del splineFun
        del data
        del rhop
        del weight
        del flags

    flags = np.isnan(time_out)

    output['fit']= { 'rhop': rhop_out,
                     'data': vtor_out[~flags, :],
                     'time': time_out[~flags]
                   }

    return output


def get_tor_rotation_ped(shotnumber: int, time: float = None,
                         exp: str ='AUGD', edition: int = 0):
    """
    Reads from the shotfile created with augped the toroidal rotation.

    Pablo Oyola - pablo.oyola@ipp.mpg.de

    @param shotnumber: shot number to get the data.
    @param time: time window to retrieve the toroidal rotation data.
    @param exp: experiment name where the shotfile is stored.
    @param edition: edition of the shotfile.
    """

    # --- Opening the shotfile.

    try:
        sf = dd.shotfile(diagnostic='PED', pulseNumber=shotnumber,
                         edition=edition, experiment=exp)

    except:
        raise Exception('Cannot open PED shotfile for #%05d'%shotnumber)


    # --- Trying to read the timebasis.
    try:
        timebasis = sf(name='time')
    except:
        sf.close()
        raise Exception('Cannot read the timebasis for vT in #05d'%shotnumber)

    # --- Trying to read the toroidal rotation.
    try:
        vT_sig = sf(name='vTFit')
        vT = vT_sig.data
        rhop = vT_sig.area.data
    except:
        sf.close()
        raise Exception('Cannot read vT in #05d'%shotnumber)

    sf.close()

    output = { 'rhop': rhop,
               'data': vT,
               'time': timebasis
             }

    return output

def get_diag_freq(shotnumber: int, tBegin: float, tEnd: float,
                  equ_diag: dict=None, prof_diag: dict=None):
    """
    Computes the diamagnetic Doppler correction in the large aspect-ratio
    tokamak assuming that this is evaluated in a resonant surface such that
    q = m/n, for a provided 'n'.

    This approximation is quite conservative and shall only be used as an
    approximation and only within the confined region (i.e., rhopol < 2)

    Pablo Oyola - pablo.oyola@ipp.mpg.de

    @param shotnumber: shotnumber to get the diamagnetic drift.
    @param tBegin: initial point of the time window to use.
    @param tEnd: ending point of the time window to use.
    @param equ_diag: diagnostic for the magnetic equilibrium. If None, EQH is
    used.
    @param prof_diag: diagnostic to retrieve the pressure and density profiles.
    If None, IDA is chosen by default.
    """

    # --- Checking the diagnostics.
    if prof_diag is None:
        prof_diag = { 'diag': 'IDA',
                      'edition': 0,
                      'exp': 'AUGD'
                    }
    if equ_diag is None:
        equ_diag = { 'diag': 'EQH',
                      'edition': 0,
                      'exp': 'AUGD'
                    }

    # --- Getting the position of the edge and the magnetic axis.
    shotbasics = get_shot_basics(shotnumber=shotnumber,
                                 diag=equ_diag['diag'],
                                 exp=equ_diag['exp'],
                                 edition=equ_diag['edition'],
                                 time=(tBegin, tEnd))

    Raus = shotbasics['Raus']
    Raxis = shotbasics['Rmag']
    zaxis = shotbasics['Zmag']

    # Getting the poloidal flux matrix:
    equ = meq.equ_map(shotnumber, diag=equ_diag['diag'],
                      exp=equ_diag['exp'], ed=equ_diag['edition'])

    Rpfm = equ.Rmesh
    zpfm = equ.Zmesh
    time = equ.t_eq
    t0, t1 = np.searchsorted(time, (tBegin, tEnd))
    equ.read_pfm()
    pfm  = equ.pfm[:, :, t0:t1].copy()
    nt = pfm.shape[2]
    time = time[t0:t1]

    # Getting the PFL at the axis and at the

    psi_ax = np.zeros(Raus.shape)
    psi_ed = np.zeros(Raus.shape)

    # --- Getting the poloidal flux at the separatrix.
    for itime in np.arange(nt):
        pfm_interp = interp2d(Rpfm, zpfm, pfm[:, :, itime].T, kind='linear')

        psi_ax[itime] = pfm_interp(Raxis[itime], zaxis[itime])
        psi_ed[itime] = pfm_interp(Raus[itime], zaxis[itime])

    # --- This is the normalization to get the rho_pol
    psinorm = psi_ed - psi_ax

    # --- Getting the electron pressure and density
    ne = get_ne(shotnumber=shotnumber, time=time, **prof_diag)

    Te = get_Te(shotnumber=shotnumber, time=time, **prof_diag)

    prs_e = ne['data'] * Te['data']
    rhop  = ne['rhop']

    psinorm = interp1d(shotbasics['time'], psinorm, kind='linear')(time)

    drhop = rhop[1] - rhop[0]
    dprs_e = np.gradient(prs_e, drhop, axis=0) # Pressure gradient.

    # --- Getting the omega_tor
    omega_star = -dprs_e/(ne['data']*(2.0*np.pi *1.0e3))
    omega_star /= np.tile(ne['rhop'], (omega_star.shape[1], 1)).T
    omega_star /= np.tile(psinorm, (omega_star.shape[0], 1))

    output = {
               'fdiag': omega_star,
               'rhop': rhop,
               'time': time
             }
<<<<<<< HEAD

    return output
=======

    return output


# -----------------------------------------------------------------------------
# --- Other shot files
# -----------------------------------------------------------------------------
def get_fast_channel(diag: str, diag_number: int, channels, shot: int):
    """
    Get the signal for the fast channels (PMT, APD)

    Jose Rueda Rueda: jrrueda@us.es

    @param diag: diagnostic: 'FILD' or 'INPA'
    @param diag_number: 1-5
    @param channels: channel number we want, or arry with channels
    @param shot: shot file to be opened
    """
    # Check inputs:
    suported_diag = ['FILD']
    if diag not in suported_diag:
        raise Exception('No understood diagnostic')

    # Load diagnostic names:
    if diag == 'FILD':
        if (diag_number > 5) or (diag_number < 1):
            print('You requested: ', diag_number)
            raise Exception('Wrong fild number')
        info = params.FILD[diag_number - 1]
        diag_name = info['diag']
        signal_prefix = info['channel']
        nch = info['nch']

    # Look which channels we need to load:
    try:    # If we received a numpy array, all is fine
        nch_to_load = channels.size
        if nch_to_load == 1:
            # To solve the bug that just one channel is passed but as a
            # component of a numpy array
            ch = np.array([channels]).flatten()
        else:
            ch = channels
    except AttributeError:  # If not, we need to create it
        ch = np.array([channels]).flatten()
        nch_to_load = ch.size

    # Open the shot file
    fast = dd.shotfile(diag_name, shot)
    dummy_name = signal_prefix + "{0:02}".format(ch[0])
    time = fast.getTimeBase(dummy_name.encode('UTF-8'))
    data = []
    for ic in range(nch):
        real_channel = ic + 1
        if real_channel in ch:
            name_channel = signal_prefix + "{0:02}".format(real_channel)
            channel_dat = fast.getObjectData(name_channel.encode('UTF-8'))
            data.append(channel_dat[:time.size])
        else:
            data.append(None)
    # get the time base (we will use last loaded channel)

    print('Number of requested channels: ', nch_to_load)
    return {'time': time, 'data': data, 'channels': ch}


def load_FILD4_trajectory(shot, path=pa.FILD4_trayectories):
    """
    Load FILD4 trayectory

    Jose Rueda: jrrueda@us.es

    Note: This is a temporal function, in the future will be replaced by one to
    load trayectories for an arbitrary in-shot mobile FILD

    @param shot: Shot number to load
    @param path: Path to the main folder with FILD4 trajectories
    """
    # --- Load the power supply output data
    shot_str = str(shot)
    try:
        file = os.path.join(path, 'output_raw', shot_str[0:2],
                            'FILD_MDRS_' + shot_str + '.txt')
        print('Looking for file: ', file)
        data = np.loadtxt(file, skiprows=1)
        # Delete the last line of the data because is always zero
        dat = np.delete(data, -1, axis=0)
        # Delete points where PS output is zero. This **** instead of giving
        # as ouput the points where the trajectory was requested, it always
        # gives as ouput a given number of rows, and set to zero the non used
        # ones...
        fi = dat[:, 2] < 1
        fv = dat[:, 4] < 1
        flags = (fv * fi).astype(np.bool)
        PSouput = {
            'V_t_obj': dat[~flags, 0] / 1000.0,
            'V_obj': dat[~flags, 1],
            'I_t': dat[~flags, 2] * 1.0e-9,
            'I': dat[~flags, 3],
            'V_t': dat[~flags, 4] * 1.0e-9,
            'V': dat[~flags, 5]
        }
    except OSError:
        print('File with power supply outputs not found')
        PSouput = None
    # --- Load the reconstructed trajectory
    try:
        file = os.path.join(path, 'output_processed', shot_str[0:2],
                            shot_str + '.txt')
        print('Looking for file: ', file)
        data = np.loadtxt(file, skiprows=2, delimiter=',')
        insertion = {
            't': data[:, 0],
            'insertion': data[:, 1],
        }
    except OSError:
        print('File with trajectory not found')
        insertion = None

    return {'PSouput': PSouput, 'insertion': insertion}


def plot_FILD4_trayectory(shot, PS_output=False, ax=None, ax_PS=None,
                          line_params={}, line_params_PS={}, overlay=False,
                          unit='cm'):
    """
    Plot FILD4 trayectory

    Jose Rueda: jrrueda@us.es

    Note: this is in beta phase, improvement suggestions are wellcome

    @param shot: shot you want to plot
    @param PS_output: flag to plot the output of the power supply
    @param ax: axes where to plot the trajectory. If none, new axis will be
               created
    @param ax_PS: Array of two axes where we want to plot the PS data. ax_PS[0]
                  will be for the voltaje while ax_PS[1] for the intensity. If
                  None, new axis  will be created
    @param line_params: Line parameters for the trajectory plotting
    @param line_params_PS: Line parameters for the PS plots. Note: same dict
                           will be used for the Voltaje and intensity plots, be
                           carefull if you select the 'color'
    @param overlay: Flag to overlay the trayectory over the current plot. The
                    insertion will be plotted in arbitrary units on top of it.
                    ax input is mandatory for this
    """
    line_options = {
        'label': '#' + str(shot),
    }
    line_options.update(line_params)
    # ---
    factor = {
        'cm': 100.0,
        'm': 1.0,
        'inch': 100.0 / 2.54,
        'mm': 1000.0
    }
    # --- Load the position
    position = load_FILD4_trajectory(shot)

    # --- Plot the position
    if ax is None:
        fig, ax = plt.subplots()
    if overlay:  # Overlay the trayectory in an existing plot:
        print('Sorry, still not implemented')
    else:
        ax.plot(position['insertion']['t'],
                factor[unit] * position['insertion']['insertion'],
                **line_options)
        ax.set_xlabel('Time [s]')
        ax.set_ylabel('Insertion [' + unit + ']')
        ax.set_xlim(0, 1.1 * position['insertion']['t'].max())
        ymax = 1.1 * factor[unit] * position['insertion']['insertion'].max()
        ax.set_ylim(0, ymax)
        ax.legend()

    # --- Plot the PS output
    if PS_output:
        if ax_PS is None:
            fig2, ax_PS = plt.subplots(2, 1, sharex=True)
        # Plot the voltage
        ax_PS[0].plot(position['PSouput']['V_t_obj'],
                      position['PSouput']['V_obj'],
                      label='Objective')
        ax_PS[0].plot(position['PSouput']['V_t'],
                      position['PSouput']['V'],
                      label='Real')
        ax_PS[0].set_ylabel('Voltage [V]')
        ax_PS[0].legend()
        ax_PS[1].plot(position['PSouput']['I_t'],
                      position['PSouput']['I'])
        ax_PS[1].set_ylabel('Intensity [A]')
    plt.show()


# -----------------------------------------------------------------------------
# --- ELMs
# -----------------------------------------------------------------------------
def get_ELM_timebase(shot):
    """
    Give the EML onset and duration times

    Jose Rueda: jrrueda@us.es

    @param shot: shot number
    @returns tELM: Dictionary with:
        -# t_onset: The time when each ELM starts
        -# dt: the duration of each ELM
        -# n: The number of ELMs
    """
    # --- Open the AUG shotfile
    ELM = ELM = dd.shotfile('ELM', shot)
    tELM = {
        't_onset':  ELM('tELM'),
        'dt': ELM('dt_ELM').data,
    }
    tELM['n'] = len(tELM['t_onset'])
    ELM.close()
    return tELM
>>>>>>> 3162e349
<|MERGE_RESOLUTION|>--- conflicted
+++ resolved
@@ -4,11 +4,8 @@
 import numpy as np
 import map_equ as meq    # Module to map the equilibrium
 import warnings
-<<<<<<< HEAD
-=======
 import matplotlib.pyplot as plt
 import Lib.LibParameters as libparms
->>>>>>> 3162e349
 import Lib.LibData.AUG.DiagParam as params
 from tqdm import tqdm
 from scipy.interpolate import interp1d, interp2d, UnivariateSpline
@@ -309,10 +306,6 @@
                                          kind='linear', axis=0,
                                          bounds_error=False, fill_value=np.nan,
                                          assume_sorted=True)(time).T
-<<<<<<< HEAD
-
-=======
->>>>>>> 3162e349
 
     return output
 
@@ -1582,227 +1575,5 @@
                'rhop': rhop,
                'time': time
              }
-<<<<<<< HEAD
-
-    return output
-=======
-
-    return output
-
-
-# -----------------------------------------------------------------------------
-# --- Other shot files
-# -----------------------------------------------------------------------------
-def get_fast_channel(diag: str, diag_number: int, channels, shot: int):
-    """
-    Get the signal for the fast channels (PMT, APD)
-
-    Jose Rueda Rueda: jrrueda@us.es
-
-    @param diag: diagnostic: 'FILD' or 'INPA'
-    @param diag_number: 1-5
-    @param channels: channel number we want, or arry with channels
-    @param shot: shot file to be opened
-    """
-    # Check inputs:
-    suported_diag = ['FILD']
-    if diag not in suported_diag:
-        raise Exception('No understood diagnostic')
-
-    # Load diagnostic names:
-    if diag == 'FILD':
-        if (diag_number > 5) or (diag_number < 1):
-            print('You requested: ', diag_number)
-            raise Exception('Wrong fild number')
-        info = params.FILD[diag_number - 1]
-        diag_name = info['diag']
-        signal_prefix = info['channel']
-        nch = info['nch']
-
-    # Look which channels we need to load:
-    try:    # If we received a numpy array, all is fine
-        nch_to_load = channels.size
-        if nch_to_load == 1:
-            # To solve the bug that just one channel is passed but as a
-            # component of a numpy array
-            ch = np.array([channels]).flatten()
-        else:
-            ch = channels
-    except AttributeError:  # If not, we need to create it
-        ch = np.array([channels]).flatten()
-        nch_to_load = ch.size
-
-    # Open the shot file
-    fast = dd.shotfile(diag_name, shot)
-    dummy_name = signal_prefix + "{0:02}".format(ch[0])
-    time = fast.getTimeBase(dummy_name.encode('UTF-8'))
-    data = []
-    for ic in range(nch):
-        real_channel = ic + 1
-        if real_channel in ch:
-            name_channel = signal_prefix + "{0:02}".format(real_channel)
-            channel_dat = fast.getObjectData(name_channel.encode('UTF-8'))
-            data.append(channel_dat[:time.size])
-        else:
-            data.append(None)
-    # get the time base (we will use last loaded channel)
-
-    print('Number of requested channels: ', nch_to_load)
-    return {'time': time, 'data': data, 'channels': ch}
-
-
-def load_FILD4_trajectory(shot, path=pa.FILD4_trayectories):
-    """
-    Load FILD4 trayectory
-
-    Jose Rueda: jrrueda@us.es
-
-    Note: This is a temporal function, in the future will be replaced by one to
-    load trayectories for an arbitrary in-shot mobile FILD
-
-    @param shot: Shot number to load
-    @param path: Path to the main folder with FILD4 trajectories
-    """
-    # --- Load the power supply output data
-    shot_str = str(shot)
-    try:
-        file = os.path.join(path, 'output_raw', shot_str[0:2],
-                            'FILD_MDRS_' + shot_str + '.txt')
-        print('Looking for file: ', file)
-        data = np.loadtxt(file, skiprows=1)
-        # Delete the last line of the data because is always zero
-        dat = np.delete(data, -1, axis=0)
-        # Delete points where PS output is zero. This **** instead of giving
-        # as ouput the points where the trajectory was requested, it always
-        # gives as ouput a given number of rows, and set to zero the non used
-        # ones...
-        fi = dat[:, 2] < 1
-        fv = dat[:, 4] < 1
-        flags = (fv * fi).astype(np.bool)
-        PSouput = {
-            'V_t_obj': dat[~flags, 0] / 1000.0,
-            'V_obj': dat[~flags, 1],
-            'I_t': dat[~flags, 2] * 1.0e-9,
-            'I': dat[~flags, 3],
-            'V_t': dat[~flags, 4] * 1.0e-9,
-            'V': dat[~flags, 5]
-        }
-    except OSError:
-        print('File with power supply outputs not found')
-        PSouput = None
-    # --- Load the reconstructed trajectory
-    try:
-        file = os.path.join(path, 'output_processed', shot_str[0:2],
-                            shot_str + '.txt')
-        print('Looking for file: ', file)
-        data = np.loadtxt(file, skiprows=2, delimiter=',')
-        insertion = {
-            't': data[:, 0],
-            'insertion': data[:, 1],
-        }
-    except OSError:
-        print('File with trajectory not found')
-        insertion = None
-
-    return {'PSouput': PSouput, 'insertion': insertion}
-
-
-def plot_FILD4_trayectory(shot, PS_output=False, ax=None, ax_PS=None,
-                          line_params={}, line_params_PS={}, overlay=False,
-                          unit='cm'):
-    """
-    Plot FILD4 trayectory
-
-    Jose Rueda: jrrueda@us.es
-
-    Note: this is in beta phase, improvement suggestions are wellcome
-
-    @param shot: shot you want to plot
-    @param PS_output: flag to plot the output of the power supply
-    @param ax: axes where to plot the trajectory. If none, new axis will be
-               created
-    @param ax_PS: Array of two axes where we want to plot the PS data. ax_PS[0]
-                  will be for the voltaje while ax_PS[1] for the intensity. If
-                  None, new axis  will be created
-    @param line_params: Line parameters for the trajectory plotting
-    @param line_params_PS: Line parameters for the PS plots. Note: same dict
-                           will be used for the Voltaje and intensity plots, be
-                           carefull if you select the 'color'
-    @param overlay: Flag to overlay the trayectory over the current plot. The
-                    insertion will be plotted in arbitrary units on top of it.
-                    ax input is mandatory for this
-    """
-    line_options = {
-        'label': '#' + str(shot),
-    }
-    line_options.update(line_params)
-    # ---
-    factor = {
-        'cm': 100.0,
-        'm': 1.0,
-        'inch': 100.0 / 2.54,
-        'mm': 1000.0
-    }
-    # --- Load the position
-    position = load_FILD4_trajectory(shot)
-
-    # --- Plot the position
-    if ax is None:
-        fig, ax = plt.subplots()
-    if overlay:  # Overlay the trayectory in an existing plot:
-        print('Sorry, still not implemented')
-    else:
-        ax.plot(position['insertion']['t'],
-                factor[unit] * position['insertion']['insertion'],
-                **line_options)
-        ax.set_xlabel('Time [s]')
-        ax.set_ylabel('Insertion [' + unit + ']')
-        ax.set_xlim(0, 1.1 * position['insertion']['t'].max())
-        ymax = 1.1 * factor[unit] * position['insertion']['insertion'].max()
-        ax.set_ylim(0, ymax)
-        ax.legend()
-
-    # --- Plot the PS output
-    if PS_output:
-        if ax_PS is None:
-            fig2, ax_PS = plt.subplots(2, 1, sharex=True)
-        # Plot the voltage
-        ax_PS[0].plot(position['PSouput']['V_t_obj'],
-                      position['PSouput']['V_obj'],
-                      label='Objective')
-        ax_PS[0].plot(position['PSouput']['V_t'],
-                      position['PSouput']['V'],
-                      label='Real')
-        ax_PS[0].set_ylabel('Voltage [V]')
-        ax_PS[0].legend()
-        ax_PS[1].plot(position['PSouput']['I_t'],
-                      position['PSouput']['I'])
-        ax_PS[1].set_ylabel('Intensity [A]')
-    plt.show()
-
-
-# -----------------------------------------------------------------------------
-# --- ELMs
-# -----------------------------------------------------------------------------
-def get_ELM_timebase(shot):
-    """
-    Give the EML onset and duration times
-
-    Jose Rueda: jrrueda@us.es
-
-    @param shot: shot number
-    @returns tELM: Dictionary with:
-        -# t_onset: The time when each ELM starts
-        -# dt: the duration of each ELM
-        -# n: The number of ELMs
-    """
-    # --- Open the AUG shotfile
-    ELM = ELM = dd.shotfile('ELM', shot)
-    tELM = {
-        't_onset':  ELM('tELM'),
-        'dt': ELM('dt_ELM').data,
-    }
-    tELM['n'] = len(tELM['t_onset'])
-    ELM.close()
-    return tELM
->>>>>>> 3162e349
+
+    return output