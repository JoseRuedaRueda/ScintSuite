"""Routines for the magnetic equilibrium"""
import numpy as np
from scipy.interpolate import interpn, interp1d
import aug_sfutils as sf
import Lib.errors as errors
ECRH_POWER_THRESHOLD = 0.05  # Threshold to consider ECRH on [MW]


def get_mag_field(shot: int, Rin, zin, diag: str = 'EQH', exp: str = 'AUGD',
                  ed: int = 0, time: float = None, equ=None, **kwargs):
    """
    Wrapp to get AUG magnetic field

    Jose Rueda: jrrueda@us.es

    Note: No extra arguments are expected, **kwargs is just included for
    compatibility of the call to this method in other databases (machines)

    @param shot: Shot number
    @param Rin: Array of R positions where to evaluate (in pairs with zin) [m]
    @param zin: Array of z positions where to evaluate (in pairs with Rin) [m]
    @param diag: Diag for AUG database, default EQH
    @param exp: experiment, default AUGD
    @param ed: edition, default 0 (last)
    @param time: Array of times where we want to calculate the field (the
    field would be calculated in a time as close as possible to this
    @param equ: equilibrium object from the library aug_sfutils

    @return br: Radial magnetic field (nt, nrz_in), [T]
    @return bz: z magnetic field (nt, nrz_in), [T]
    @return bt: toroidal magnetic field (nt, nrz_in), [T]
    @return bp: poloidal magnetic field (nt, nrz_in), [T]
    """
    # If the equilibrium object is not an input, let create it
    # created = False
    if equ is None:
        equ = sf.EQU(shot, diag=diag, ed=ed)
    # Now calculate the field
    # br, bz, bt = equ.rz2brzt(Rin, zin, t_in=time)
    br, bz, bt = sf.rz2brzt(equ, r_in=Rin, z_in=zin, t_in=time)
    bp = np.hypot(br, bz)

    return br, bz, bt, bp


def get_mag_axis(shot, time: float = None, diag: str = 'GQH'):
    """
    Get the coordinates of the magnetic axis
    """
    sfo = sf.SFREAD(diag, shot)
    rmag = sfo('Rmag')
    zmag = sfo('Zmag')
    timebase = sfo.gettimebase('Rmag')
    if time is not None:
        rmag = interp1d(timebase, rmag)(time)
        zmag = interp1d(timebase, zmag)(time)
        timebase = time
    return rmag, zmag, time


def get_rho(shot: int, Rin, zin, diag: str = 'EQH', exp: str = 'AUGD',
            ed: int = 0, time: float = None, equ=None,
            coord_out: str = 'rho_pol'):
    """
    Wrapp to get AUG normalised radius.

    Jose Rueda: jrrueda@us.es

    @param shot: Shot number
    @param Rin: Array of R positions where to evaluate (in pairs with zin) [m]
    @param zin: Array of z positions where to evaluate (in pairs with Rin) [m]
    @param diag: Diag for AUG database, default EQH
    @param exp: experiment, default AUGD
    @param ed: edition, default 0 (last)
    @param time: Array of times where we want to calculate the field (the
    field would be calculated in a time as close as possible to this
    @param equ: equilibrium object from the library map_equ
    @param coord_out: the desired rho coordinate, default rho_pol

    @return rho: The desired rho coordinate evaluated at the points
    """
    # If the equilibrium object is not an input, let create it
    if equ is None:
        equ = sf.EQU(shot, diag=diag, exp=exp, ed=ed)
    # Now calculate the field
    rho = sf.rz2rho(equ, Rin, zin, t_in=time, coord_out=coord_out,
                    extrapolate=True)

    return rho


def get_rho2rz(shot: int, flxlabel: float, diag: str = 'EQH',
               exp: str = 'AUGD', ed: int = 0, time: float = None,
               coord_out: str = 'rho_pol', equ=None):
    """
    Gets the curves (R, z) associated to a given flux surface.

    Pablo Oyola - pablo.oyola@ipp.mpg.de

    @param shot: Shot number
    @param flxlabel: flux surface label.
    @param diag: Diag for AUG database, default EQH
    @param exp: experiment, default AUGD
    @param ed: edition, default 0 (last)
    @param time: Array of times where we want to calculate the field (the
    field would be calculated in a time as close as possible to this
    @param equ: equilibrium object from the library map_equ
    @param coord_out: the desired rho coordinate, default rho_pol
    """
    # If the equilibrium object is not an input, let create it
    if equ is None:
        equ = sf.EQU(shot, diag=diag, exp=exp, ed=ed)

    R, z = sf.rho2rz(equ, t_in=time, rho_in=flxlabel, coord_in=coord_out,
                     all_lines=False)

    if time is None:
        tout = equ.time
    else:
        tout = time

    return R, z, tout


def get_psipol(shot: int, Rin, zin, diag='EQH', exp: str = 'AUGD',
               ed: int = 0, time: float = None, equ=None):
    """
    Wrap to get AUG poloidal flux field

    Jose Rueda: jrrueda@us.es
    ft.
    Pablo Oyola - pablo.oyola@ipp.mpg.de

    @param shot: Shot number
    @param Rin: Array of R positions where to evaluate (in pairs with zin) [m]
    @param zin: Array of z positions where to evaluate (in pairs with Rin) [m]
    @param diag: Diag for AUG database, default EQH
    @param exp: experiment, default AUGD
    @param ed: edition, default 0 (last)
    @param time: Array of times where we want to calculate the field (the
    field would be calculated in a time as close as possible to this
    @param equ: equilibrium object from the library map_equ

    @return psipol: Poloidal flux evaluated in the input grid.
    """
    # If the equilibrium object is not an input, let create it
    if equ is None:
        equ = sf.EQU(shot, diag=diag, exp=exp, ed=ed)

    # equ.read_pfm()
    i = np.argmin(np.abs(equ.time - time))
    PFM = equ.pfm[:, :, i].squeeze()
    psipol = interpn((equ.Rmesh, equ.Zmesh), PFM, (Rin, zin), fill_value=0.0)

    return psipol


def get_shot_basics(shotnumber: int = None, diag: str = 'EQH',
                    exp: str = 'AUGD', edition: int = 0,
                    time: float = None):
    """
    Retrieves from the equilibrium reconstruction the basic data stored into
    a dictionary. Technically, it reads the SSQ from the equilibrium
    diagnostic.

    Pablo Oyola - pablo.oyola@ipp.mpg.de

    @param shot: Shot number.
    @param diag: Equilibrium diagnostic. By default EQH.
    @param exp: Experiment where the data is stored.
    @param edition: Edition of the shotfile.
    @param time: time interval to retrieve. If it is a single value, only the
    appropriate data point will be retrieved. If None, all the data points are
    obtained.
    """
    # Checking the inputs.
    new_equ_opened = False
    try:
        sfo = sf.SFREAD(diag, shotnumber, experiment=exp, edition=edition)
        new_equ_opened = True
    except:
        raise errors.DatabaseError('EQU shotfile cannot be opened.')

    # Deactivate the nasty warnings for a while.
    eqh_time = np.asarray(sfo('time'))  # Time data.

    # Checking the time data.
    if time is not None:
        time = np.atleast_1d(time)

    nt = len(eqh_time)
    if time is None:
        t0 = 0
        t1 = nt
    elif len(time) == 1:
        t0 = np.abs(eqh_time.flatten() - time).argmin()
        t1 = t0+1
    else:
        t0 = np.abs(eqh_time.flatten() - time[0]).argmin() - 1
        t1 = np.abs(eqh_time.flatten() - time[-1]).argmin() + 1

    # Getting the names and the SSQ data.
    eqh_ssqnames = sfo('SSQnam')
    eqh_ssq = sfo('SSQ')

    # Unpacking the data.
    ssq = dict()
    for jssq in range(eqh_ssq.shape[0]):
        tmp = b''.join(eqh_ssqnames[:, jssq]).strip()
        lbl = tmp.decode('utf8')
        if lbl.strip() != '':
            ssq[lbl] = eqh_ssq[t0:t1, jssq]

    # Reading from the equilibrium the magnetic flux at the axis and in the
    # separatrix.
    PFxx = sfo('PFxx').T
    ikCAT = np.argmin(abs(PFxx[1:, :] - PFxx[0, :]), axis=0) + 1
    ssq['psi_ax'] = PFxx[0, ...]
    ssq['psi_sp'] = [PFxx[iflux, ii] for ii, iflux in enumerate(ikCAT)]

    # Adding the time.
    ssq['time'] = np.atleast_1d(eqh_time[t0:t1])
    # --- Reading the plasma current.
    try:
        sfo = sf.SFREAD('MAG', shotnumber, experiment='AUGD', edition=0)
    except:
        raise errors.DatabaseError('Error loading the MAG shotfile')

    # Getting the raw data.
    ipa_raw = sfo('Ipa', tBegin=ssq['time'][0], tEnd=ssq['time'][-1])
    ipa = ipa_raw.data
    ipa_time = ipa_raw.time

    # Getting the calibration.
    multi = sfo.getParameter('06ULID12', 'MULTIA00').data.astype(dtype=float)
    shift = sfo.getParameter('06ULID12', 'SHIFTB00').data.astype(dtype=float)

    ssq['ip'] = ipa * multi + shift  # This provides the current in A.
    ssq['ip'] *= 1.0e-6
    ssq['iptime'] = ipa_time

    # --- Getting the magnetic field at the axis.
    try:
        sfo = sf.SFREAD('MAI', shotnumber, experiment='AUGD',
                        edition=0)
    except:
        raise errors.DatabaseError('MAI shotfile could not be loaded!')

    # Getting toroidal field.
    btf_sf = sfo('BTF', tBegin=ssq['time'][0], tEnd=ssq['time'][-1])
    btf = btf_sf.data
    btf_time = btf_sf.time

    # Getting the calibration.
    multi = sfo.getParameter('14BTF', 'MULTIA00').data.astype(dtype=float)
    shift = sfo.getParameter('14BTF', 'SHIFTB00').data.astype(dtype=float)

    ssq['bt0'] = multi*btf + shift
    ssq['bttime'] = btf_time

    return ssq


<<<<<<< HEAD
# def get_q_profile(shot: int, diag: str = 'EQH', exp: str = 'AUGD',
#                   ed: int = 0, time: float = None, sf=None):
#     """
#     Reads from the database the q-profile as reconstrusted from an experiment.
#
#     Pablo Oyola - pablo.oyola@ipp.mpg.de
#
#     @param shot: Shot number
#     @param diag: Diag for AUG database, default EQH
#     @param exp: experiment, default AUGD
#     @param ed: edition, default 0 (last)
#     @param time: Array of times where we want to calculate the field
#     @param sf: shotfile accessing the data from the equilibrium.
#
#     @return
#     """
#
#     sf_new = False
#     if sf is None:
#         sf_new = True
#         try:
#             sf = dd.shotfile(diagnostic=diag, experiment=exp,
#                              pulseNumber=shot, edition=ed)
#         except:
#             raise errors.DatabaseError(
#                 'Cannot open %05d:%s.%d to get the q-prof' % (shot, diag, ed))
#
#     qpsi = sf(name='Qpsi').data
#     pfl = sf(name='PFL').data
#     timebasis = sf(name='time').data
#
#     PFxx = sf.GetSignal('PFxx').T
#     ikCAT = np.argmin(abs(PFxx[1:, :] - PFxx[0, :]), axis=0) + 1
#     psi_ax = np.tile(PFxx[0, ...], (pfl.shape[1], 1)).T
#     psi_edge = [PFxx[iflux, ii] for ii, iflux in enumerate(ikCAT)]
#     psi_edge = np.tile(np.array(psi_edge), (pfl.shape[1], 1)).T
#
#     rhop = np.sqrt((pfl - psi_ax)/(psi_edge-psi_ax)).squeeze()
#     output = {}
#
#     if time is not None:
#         time = np.atleast_1d(time)
#
#     if time is None:
#         output = {
#             'data': qpsi,
#             'time': timebasis,
#             'rhop': rhop
#         }
#
#     elif len(time) == 1:
#         output = {
#             'data': interp1d(timebasis, qpsi, axis=0)(time).squeeze(),
#             'time': time.squeeze(),
#             'rhop': interp1d(timebasis, rhop, axis=0)(time).squeeze()
#         }
#     elif len(time) == 2:
#         t0, t1 = np.searchsorted(timebasis, time)
#         output = {
#             'data': qpsi[t0:t1, ...].squeeze(),
#             'time': timebasis[t0:t1].squeeze(),
#             'rhop': rhop[t0:t1, ...].squeeze(),
#         }
#     else:
#          output = {
#             'data': interp1d(timebasis, qpsi, axis=0)(time).squeeze(),
#             'time': time.squeeze(),
#             'rhop': interp1d(timebasis, rhop, axis=0)(time).squeeze(),
#          }
#
#     if sf_new:
#         sf.close()
#
#     output['source'] = { 'diagnostic': diag,
#                          'experiment': exp,
#                          'edition': ed,
#                          'pulseNumber': shot
#                        }
#
#     return output


# def get_ECRH_traces(shot: int, time: float = None, ec_list: list = None):
#     """
#     Retrieves from the AUG database the ECRH timetraces with the power of the
#     ECRH. The power and the injection angles are retrieved from the ECS
#     shotfile while the actual position of the gyrotrons is obtained from TBM
#     shotfile.
#
#     Pablo Oyola - pablo.oyola@ipp.mpg.de
#
#
#     @param shot: Shot number
#     @param ed: edition, default 0 (last)
#     @param time: Array of times where we want to calculate the field. If None,
#     the whole time array is retrieved.
#     @param ec_list: list with the ECRH gyrotrons to use. If None, all the
#     gyrotrons are read.
#     """
#
#     if ec_list is None:
#         ec_list = (1, 2, 3, 4, 5, 6, 7, 8)
#
#     ec_list = np.atleast_1d(ec_list)
#
#     try:
#         sfecs = dd.shotfile(diagnostic='ECS', pulseNumber=shot,
#                             edition=0, experiment='AUGD')
#
#         sftbm = dd.shotfile(diagnostic='TBM', pulseNumber=shot,
#                             edition=0, experiment='AUGD')
#     except:
#         raise errors.DatabaseError(
#             'EC shotfiles cannot be opened for #%05d' % shot)
#
#     output = dict()
#     flag_first = False
#
#     # --- Reading the data for all the gyrotrons in the list.
#     warnings.filterwarnings('ignore', category=RuntimeWarning)
#     for iecrh, ecrh_num in enumerate(ec_list):
#         if ecrh_num <= 4:
#             power_name = 'PG%d' % ecrh_num
#         else:
#             power_name = 'PG%dN' % (ecrh_num-4)
#
#         # Getting the power of the gyrotron.
#         power = sfecs(power_name)
#
#         if np.all(power.data*1e-6 < ECRH_POWER_THRESHOLD):
#             continue
#
#         poloidal_angle_name = 'thpl-G%d' % ecrh_num
#         toroidal_angle_name = 'phtr-G%d' % ecrh_num
#
#         pol_ang = sfecs(poloidal_angle_name)
#         tor_ang = sfecs(toroidal_angle_name)
#
#         if not flag_first:
#             flag_first = True
#             timebase = pol_ang.time
#
#         power_data = interp1d(power.time, power.data, bounds_error=False,
#                               fill_value=0.0, assume_sorted=True)(timebase)
#
#         polang_data = interp1d(pol_ang.time, pol_ang.data, bounds_error=False,
#                                fill_value=0.0, assume_sorted=True)(timebase)
#
#         torang_data = interp1d(tor_ang.time, tor_ang.data, bounds_error=False,
#                                fill_value=0.0, assume_sorted=True)(timebase)
#
#         del power
#
#         output[int(ecrh_num)] = {
#             'time': timebase,
#             'power': power_data*1e-6,
#             'pol_ang': polang_data,
#             'tor_ang': torang_data,
#         }
#
#         # Getting the deposition position according to the RT controller.
#         rhopol = sftbm('rhoout%d' % ecrh_num)
#         Recrh = sftbm('R_out%d' % ecrh_num)
#         zecrh = sftbm('z_out%d' % ecrh_num)
#
#         output[int(ecrh_num)]['time_pos'] = rhopol.time
#         output[int(ecrh_num)]['rhopol'] = rhopol.data
#         output[int(ecrh_num)]['R'] = Recrh.time
#         output[int(ecrh_num)]['z'] = zecrh.time
#
#     # Reading the total power
#     name = 'PECRH'
#     pecrh = sfecs(name=name)
#     output['total'] = {
#         'time': timebase,
#         'power': interp1d(pecrh.time, pecrh.data,
#                                           bounds_error=False,
#                                           fill_value=0.0)(timebase)*1.e-6
#     }
#
#     warnings.filterwarnings('default', category=RuntimeWarning)
#
#     return output
=======
def get_q_profile(shot: int, diag: str = 'EQH', exp: str = 'AUGD',
                  ed: int = 0, time: float = None, sf=None):
    """
    Reads from the database the q-profile as reconstrusted from an experiment.

    Pablo Oyola - pablo.oyola@ipp.mpg.de

    @param shot: Shot number
    @param diag: Diag for AUG database, default EQH
    @param exp: experiment, default AUGD
    @param ed: edition, default 0 (last)
    @param time: Array of times where we want to calculate the field
    @param sf: shotfile accessing the data from the equilibrium.

    @return
    """

    sf_new = False
    if sf is None:
        sf_new = True
        try:
            sf = dd.shotfile(diagnostic=diag, experiment=exp,
                             pulseNumber=shot, edition=ed)
        except:
            raise errors.DatabaseError(
                'Cannot open %05d:%s.%d to get the q-prof' % (shot, diag, ed))

    qpsi = sf(name='Qpsi').data
    pfl = sf(name='PFL').data
    timebasis = sf(name='time').data

    PFxx = sf.GetSignal('PFxx').T
    ikCAT = np.argmin(abs(PFxx[1:, :] - PFxx[0, :]), axis=0) + 1
    psi_ax = np.tile(PFxx[0, ...], (pfl.shape[1], 1)).T
    psi_edge = [PFxx[iflux, ii] for ii, iflux in enumerate(ikCAT)]
    psi_edge = np.tile(np.array(psi_edge), (pfl.shape[1], 1)).T

    rhop = np.sqrt((pfl - psi_ax)/(psi_edge-psi_ax)).squeeze()
    output = {}

    if time is not None:
        time = np.atleast_1d(time)

    if time is None:
        output = {
            'data': qpsi,
            'time': timebasis,
            'rhop': rhop
        }

    elif len(time) == 1:
        output = {
            'data': interp1d(timebasis, qpsi, axis=0)(time).squeeze(),
            'time': time.squeeze(),
            'rhop': interp1d(timebasis, rhop, axis=0)(time).squeeze()
        }
    elif len(time) == 2:
        t0, t1 = np.searchsorted(timebasis, time)
        output = {
            'data': qpsi[t0:t1, ...].squeeze(),
            'time': timebasis[t0:t1].squeeze(),
            'rhop': rhop[t0:t1, ...].squeeze(),
        }
    else:
         output = {
            'data': interp1d(timebasis, qpsi, axis=0)(time).squeeze(),
            'time': time.squeeze(),
            'rhop': interp1d(timebasis, rhop, axis=0)(time).squeeze(),
         }

    if sf_new:
        sf.close()

    output['source'] = { 'diagnostic': diag,
                         'experiment': exp,
                         'edition': ed,
                         'pulseNumber': shot
                       }

    return output

def get_ECRH_traces(shot: int, time: float = None, ec_list: list = None):
    """
    Retrieves from the AUG database the ECRH timetraces with the power of the
    ECRH. The power and the injection angles are retrieved from the ECS
    shotfile while the actual position of the gyrotrons is obtained from TBM
    shotfile.

    Pablo Oyola - pablo.oyola@ipp.mpg.de


    @param shot: Shot number
    @param ed: edition, default 0 (last)
    @param time: Array of times where we want to calculate the field. If None,
    the whole time array is retrieved.
    @param ec_list: list with the ECRH gyrotrons to use. If None, all the
    gyrotrons are read.
    """

    if ec_list is None:
        ec_list = (1, 2, 3, 4, 5, 6, 7, 8)

    ec_list = np.atleast_1d(ec_list)

    try:
        sfecs = sf.SFREAD(shot, 'ECS', edition=0, experiment='AUGD')

        sftbm = sf.SFREAD(shot, 'TBM', edition=0, experiment='AUGD')
    except:
        raise errors.DatabaseError(
            'EC shotfiles cannot be opened for #%05d' % shot)

    output = dict()
    flag_first = False

    # --- Reading the data for all the gyrotrons in the list.
    warnings.filterwarnings('ignore', category=RuntimeWarning)
    for iecrh, ecrh_num in enumerate(ec_list):
        if ecrh_num <= 4:
            power_name = 'PG%d' % ecrh_num
        else:
            power_name = 'PG%dN' % (ecrh_num-4)

        # Getting the power of the gyrotron.
        power = sfecs(power_name)

        if np.all(power*1e-6 < ECRH_POWER_THRESHOLD):
            continue

        poloidal_angle_name = 'thpl-G%d' % ecrh_num
        toroidal_angle_name = 'phtr-G%d' % ecrh_num

        pol_ang = sfecs(poloidal_angle_name)
        tor_ang = sfecs(toroidal_angle_name)
        time_ang = sfecs('T-C')
        time_power = sfecs('T-B')

        if not flag_first:
            flag_first = True
            timebase = time_ang

        power_data = interp1d(time_power, power, bounds_error=False,
                              fill_value=0.0, assume_sorted=True)(timebase)

        polang_data = interp1d(time_ang, pol_ang, bounds_error=False,
                               fill_value=0.0, assume_sorted=True)(timebase)

        torang_data = interp1d(time_ang, tor_ang, bounds_error=False,
                               fill_value=0.0, assume_sorted=True)(timebase)

        del power

        output[int(ecrh_num)] = {
            'time': timebase,
            'power': power_data*1e-6,
            'pol_ang': polang_data,
            'tor_ang': torang_data,
        }

        # Getting the deposition position according to the RT controller.
        rhopol = sftbm('rhoout%d' % ecrh_num)
        Recrh = sftbm('R_out%d' % ecrh_num)
        zecrh = sftbm('z_out%d' % ecrh_num)
        rhoptime = sftbm('time_c')

        output[int(ecrh_num)]['time_pos'] = rhoptime
        output[int(ecrh_num)]['rhopol'] = rhopol
        output[int(ecrh_num)]['R'] = Recrh
        output[int(ecrh_num)]['z'] = zecrh

    # Reading the total power
    name = 'PECRH'
    pecrh = sfecs(name=name)
    output['total'] = {
        'time': timebase,
        'power': interp1d(time_power, pecrh,bounds_error=False,
                          fill_value=0.0)(timebase)*1.e-6
    }
>>>>>>> 20d5e70b


def getECRH_total(shot: int, tBeg: float = None, tEnd: float = None):
    """
    Returns the total ECRH power from the ECS shotfile in AUG.

    Pablo Oyola - pablo.oyola@ipp.mpg.de

    @param shot: shotnumber to get the ECRH power.
    @param tBeg: initial time to get the timetrace. If None, the initial time
    stored in the shotfile will be returned.
    @param tEnd: final time to get the timetrace. If None, the final time
    stored in the shotfile will be returned.
    """

    sf_ecs = sf.SFREAD('ECS', shot)
    if not sf_ecs.status:
        raise errors.DatabaseError(
            'Cannot get the ECS shotfile for #%05d' % shot)

    pecrh = sf_ecs(name='PECRH')
    time = sf_ecs('TIME')
    print(time)

    if tBeg is None:
        t0 = 0
    else:
        t0 = np.abs(time - tBeg).argmin()

    if tEnd is None:
        t1 = len(time)
    else:
        t1 = np.abs(time - tEnd).argmin()

    # cutting the data to the desired time range.
    pecrh = pecrh[t0:t1]
    time = time[t0:t1]

    output = {
        'power': pecrh,
        'time': time
    }

    return output


def getPrad_total(shot: int, tBeg: float = None, tEnd: float = None):
    """
    Return the total radiated power from the BPD shotfile in AUG.

    Pablo Oyola - pablo.oyola@ipp.mpg.de

    @param shot: shotnumber to get the ECRH power.
    @param tBeg: initial time to get the timetrace. If None, the initial time
    stored in the shotfile will be returned.
    @param tEnd: final time to get the timetrace. If None, the final time
    stored in the shotfile will be returned.
    """

    sf_bpd = sf.SFREAD('BPD', shot)
    if not sf_bpd.status:
        raise errors.DatabaseError(
            'Cannot get the BPD shotfile for #%05d' % shot)

    prad = sf_bpd(name='Pradtot')
    time = sf_bpd.gettimebase('Pradtot')

    if tBeg is None:
        t0 = 0
    else:
        t0 = np.abs(time - tBeg).argmin()

    if tEnd is None:
        t1 = len(time)
    else:
        t1 = np.abs(time - tEnd).argmin()

    # cutting the data to the desired time range.
    prad = prad[t0:t1]
    time = time[t0:t1]

    output = {
        'power': prad,
        'time': time
    }

    return output<|MERGE_RESOLUTION|>--- conflicted
+++ resolved
@@ -261,7 +261,6 @@
     return ssq
 
 
-<<<<<<< HEAD
 # def get_q_profile(shot: int, diag: str = 'EQH', exp: str = 'AUGD',
 #                   ed: int = 0, time: float = None, sf=None):
 #     """
@@ -343,190 +342,6 @@
 #
 #     return output
 
-
-# def get_ECRH_traces(shot: int, time: float = None, ec_list: list = None):
-#     """
-#     Retrieves from the AUG database the ECRH timetraces with the power of the
-#     ECRH. The power and the injection angles are retrieved from the ECS
-#     shotfile while the actual position of the gyrotrons is obtained from TBM
-#     shotfile.
-#
-#     Pablo Oyola - pablo.oyola@ipp.mpg.de
-#
-#
-#     @param shot: Shot number
-#     @param ed: edition, default 0 (last)
-#     @param time: Array of times where we want to calculate the field. If None,
-#     the whole time array is retrieved.
-#     @param ec_list: list with the ECRH gyrotrons to use. If None, all the
-#     gyrotrons are read.
-#     """
-#
-#     if ec_list is None:
-#         ec_list = (1, 2, 3, 4, 5, 6, 7, 8)
-#
-#     ec_list = np.atleast_1d(ec_list)
-#
-#     try:
-#         sfecs = dd.shotfile(diagnostic='ECS', pulseNumber=shot,
-#                             edition=0, experiment='AUGD')
-#
-#         sftbm = dd.shotfile(diagnostic='TBM', pulseNumber=shot,
-#                             edition=0, experiment='AUGD')
-#     except:
-#         raise errors.DatabaseError(
-#             'EC shotfiles cannot be opened for #%05d' % shot)
-#
-#     output = dict()
-#     flag_first = False
-#
-#     # --- Reading the data for all the gyrotrons in the list.
-#     warnings.filterwarnings('ignore', category=RuntimeWarning)
-#     for iecrh, ecrh_num in enumerate(ec_list):
-#         if ecrh_num <= 4:
-#             power_name = 'PG%d' % ecrh_num
-#         else:
-#             power_name = 'PG%dN' % (ecrh_num-4)
-#
-#         # Getting the power of the gyrotron.
-#         power = sfecs(power_name)
-#
-#         if np.all(power.data*1e-6 < ECRH_POWER_THRESHOLD):
-#             continue
-#
-#         poloidal_angle_name = 'thpl-G%d' % ecrh_num
-#         toroidal_angle_name = 'phtr-G%d' % ecrh_num
-#
-#         pol_ang = sfecs(poloidal_angle_name)
-#         tor_ang = sfecs(toroidal_angle_name)
-#
-#         if not flag_first:
-#             flag_first = True
-#             timebase = pol_ang.time
-#
-#         power_data = interp1d(power.time, power.data, bounds_error=False,
-#                               fill_value=0.0, assume_sorted=True)(timebase)
-#
-#         polang_data = interp1d(pol_ang.time, pol_ang.data, bounds_error=False,
-#                                fill_value=0.0, assume_sorted=True)(timebase)
-#
-#         torang_data = interp1d(tor_ang.time, tor_ang.data, bounds_error=False,
-#                                fill_value=0.0, assume_sorted=True)(timebase)
-#
-#         del power
-#
-#         output[int(ecrh_num)] = {
-#             'time': timebase,
-#             'power': power_data*1e-6,
-#             'pol_ang': polang_data,
-#             'tor_ang': torang_data,
-#         }
-#
-#         # Getting the deposition position according to the RT controller.
-#         rhopol = sftbm('rhoout%d' % ecrh_num)
-#         Recrh = sftbm('R_out%d' % ecrh_num)
-#         zecrh = sftbm('z_out%d' % ecrh_num)
-#
-#         output[int(ecrh_num)]['time_pos'] = rhopol.time
-#         output[int(ecrh_num)]['rhopol'] = rhopol.data
-#         output[int(ecrh_num)]['R'] = Recrh.time
-#         output[int(ecrh_num)]['z'] = zecrh.time
-#
-#     # Reading the total power
-#     name = 'PECRH'
-#     pecrh = sfecs(name=name)
-#     output['total'] = {
-#         'time': timebase,
-#         'power': interp1d(pecrh.time, pecrh.data,
-#                                           bounds_error=False,
-#                                           fill_value=0.0)(timebase)*1.e-6
-#     }
-#
-#     warnings.filterwarnings('default', category=RuntimeWarning)
-#
-#     return output
-=======
-def get_q_profile(shot: int, diag: str = 'EQH', exp: str = 'AUGD',
-                  ed: int = 0, time: float = None, sf=None):
-    """
-    Reads from the database the q-profile as reconstrusted from an experiment.
-
-    Pablo Oyola - pablo.oyola@ipp.mpg.de
-
-    @param shot: Shot number
-    @param diag: Diag for AUG database, default EQH
-    @param exp: experiment, default AUGD
-    @param ed: edition, default 0 (last)
-    @param time: Array of times where we want to calculate the field
-    @param sf: shotfile accessing the data from the equilibrium.
-
-    @return
-    """
-
-    sf_new = False
-    if sf is None:
-        sf_new = True
-        try:
-            sf = dd.shotfile(diagnostic=diag, experiment=exp,
-                             pulseNumber=shot, edition=ed)
-        except:
-            raise errors.DatabaseError(
-                'Cannot open %05d:%s.%d to get the q-prof' % (shot, diag, ed))
-
-    qpsi = sf(name='Qpsi').data
-    pfl = sf(name='PFL').data
-    timebasis = sf(name='time').data
-
-    PFxx = sf.GetSignal('PFxx').T
-    ikCAT = np.argmin(abs(PFxx[1:, :] - PFxx[0, :]), axis=0) + 1
-    psi_ax = np.tile(PFxx[0, ...], (pfl.shape[1], 1)).T
-    psi_edge = [PFxx[iflux, ii] for ii, iflux in enumerate(ikCAT)]
-    psi_edge = np.tile(np.array(psi_edge), (pfl.shape[1], 1)).T
-
-    rhop = np.sqrt((pfl - psi_ax)/(psi_edge-psi_ax)).squeeze()
-    output = {}
-
-    if time is not None:
-        time = np.atleast_1d(time)
-
-    if time is None:
-        output = {
-            'data': qpsi,
-            'time': timebasis,
-            'rhop': rhop
-        }
-
-    elif len(time) == 1:
-        output = {
-            'data': interp1d(timebasis, qpsi, axis=0)(time).squeeze(),
-            'time': time.squeeze(),
-            'rhop': interp1d(timebasis, rhop, axis=0)(time).squeeze()
-        }
-    elif len(time) == 2:
-        t0, t1 = np.searchsorted(timebasis, time)
-        output = {
-            'data': qpsi[t0:t1, ...].squeeze(),
-            'time': timebasis[t0:t1].squeeze(),
-            'rhop': rhop[t0:t1, ...].squeeze(),
-        }
-    else:
-         output = {
-            'data': interp1d(timebasis, qpsi, axis=0)(time).squeeze(),
-            'time': time.squeeze(),
-            'rhop': interp1d(timebasis, rhop, axis=0)(time).squeeze(),
-         }
-
-    if sf_new:
-        sf.close()
-
-    output['source'] = { 'diagnostic': diag,
-                         'experiment': exp,
-                         'edition': ed,
-                         'pulseNumber': shot
-                       }
-
-    return output
-
 def get_ECRH_traces(shot: int, time: float = None, ec_list: list = None):
     """
     Retrieves from the AUG database the ECRH timetraces with the power of the
@@ -624,7 +439,6 @@
         'power': interp1d(time_power, pecrh,bounds_error=False,
                           fill_value=0.0)(timebase)*1.e-6
     }
->>>>>>> 20d5e70b
 
 
 def getECRH_total(shot: int, tBeg: float = None, tEnd: float = None):
