"""Routines to interact with the AUG database"""

import dd                # Module to load shotfiles
import get_gc            # Module to load vessel components
import numpy as np
import map_equ as meq    # Module to map the equilibrium
import os
import matplotlib.pyplot as plt
import LibPlotting as ssplt
import warnings
from tqdm import tqdm
from scipy.interpolate import interpn, interp1d, interp2d
from LibPaths import Path
from warnings import *
pa = Path()


# -----------------------------------------------------------------------------
# --- AUG parameters
# -----------------------------------------------------------------------------
## Length of the shot numbers
shot_number_length = 5  # In AUG shots numbers are written with 5 numbers 00001

## Field and current direction
## @todo> This is hardcored here, at the end there are only 2 weeks of reverse
# field experiments in  the whole year, but if necesary, we could include here
# some kind of method to check the sign calling the AUG database
Bt_sign = 1   # +1 Indicates the positive phi direction (counterclockwise)
It_sign = -1  # -1 Indicates the negative phi direction (clockwise)
IB_sign = Bt_sign * It_sign

# -----------------------------------------------------------------------------
#                           FILD PARAMETERS
# -----------------------------------------------------------------------------
# All values except for beta, are extracted from the paper:
# J. Ayllon-Guerola et al. 2019 JINST14 C10032
# betas are taken to be -12.0 for AUG
# @todo include jet FILD as 'fild6', Jt-60 as 'fild7' as MAST-U as 'fild8'?
fild1 = {'alpha': 0.0,   # Alpha angle [deg], see paper
         'beta': -12.0,  # beta angle [deg], see FILDSIM doc
         'sector': 8,    # The sector where FILD is located
         'r': 2.180,     # Radial position [m]
         'z': 0.3,       # Z position [m]
         'phi_tor': 169.75,  # Toroidal position, [deg]
         'path': '/p/IPP/AUG/rawfiles/FIT/',  # Path for the video files
         'camera': 'PHANTOM',  # Type of used camera
         'extension': '_v710.cin',  # Extension of the video file, none for png
         'label': 'FILD1',  # Label for the diagnostic, for FILD6 (rFILD)
         'diag': 'FHC',  # name of the diagnostic for the fast channel
         'channel': 'FILD3_',  # prefix of the name of each channel (shotfile)
         'nch': 20}  # Number of fast channels

fild2 = {'alpha': 0.0, 'beta': -12.0, 'sector': 3, 'r': 2.180,
         'z': 0.3, 'phi_tor': 57.25,
         'path': '/afs/ipp-garching.mpg.de/augd/augd/rawfiles/FIL/FILD2/',
         'extension': '', 'label': 'FILD2', 'diag': 'FHA', 'channel': 'FIPM_',
         'nch': 20, 'camera': 'CCD'}

fild3 = {'alpha': 72.0, 'beta': -12.0, 'sector': 13, 'r': 1.975,
         'z': 0.765, 'phi_tor': 282.25,
         'path': '/afs/ipp-garching.mpg.de/augd/augd/rawfiles/FIL/FILD3/',
         'extension': '', 'label': 'FILD3', 'diag': 'xxx', 'channel': 'xxxxx',
         'nch': 99, 'camera': 'CCD'}

fild4 = {'alpha': 0.0, 'beta': -12.0, 'sector': 8, 'r': 2.035,
         'z': -0.462, 'phi_tor': 169.75,
         'path': '/afs/ipp-garching.mpg.de/augd/augd/rawfiles/FIL/FILD4/',
         'extension': '', 'label': 'FILD4', 'diag': 'FHD', 'channel': 'Chan-',
         'nch': 32, 'camera': 'CCD'}

fild5 = {'alpha': -48.3, 'beta': -12.0, 'sector': 7, 'r': 1.772,
         'z': -0.798, 'phi_tor': 147.25,
         'path': '/afs/ipp-garching.mpg.de/augd/augd/rawfiles/FIL/FILD5/',
         'extension': '', 'label': 'FILD5', 'diag': 'FHE', 'channel': 'Chan-',
         'nch': 64, 'camera': 'CCD'}

fild6 = {'alpha': 0.0, 'beta': 171.3, 'sector': 8, 'r': 2.180,
         'z': 0.3, 'phi_tor': 169.75,
         'path': '/p/IPP/AUG/rawfiles/FIT/',
         'extension': '_v710.cin', 'label': 'RFILD',
         'diag': 'FHC', 'channel': 'FILD3_', 'nch': 20, 'camera': 'CCD'}

FILD = (fild1, fild2, fild3, fild4, fild5, fild6)
## FILD diag names:
# fast-channels:
fild_diag = ['FHC', 'FHA', 'XXX', 'FHD', 'FHE', 'FHC']
fild_signals = ['FILD3_', 'FIPM_', 'XXX', 'Chan-', 'Chan-', 'FILD3_']
fild_number_of_channels = [20, 20, 99, 32, 64, 20]

# -----------------------------------------------------------------------------
# --- IHIBP PARAMETERS
# -----------------------------------------------------------------------------
IHIBP_scintillator_X = np.array((0.0, 6.6))  # [cm]
IHIBP_scintillator_Y = np.array((-17.0, 0.0))  # [cm]


# -----------------------------------------------------------------------------
# --- Magnetics data.
# -----------------------------------------------------------------------------
mag_coils_grp2coilName = { 'C07': ['C07', np.arange(1, 32)],
                           'C09': ['C07', np.arange(1, 32)],
                           'B-31_5_11': ['B31', np.arange(5, 1)],
                           'B-31_32_27' :['C07', np.arange(32, 38)]
                            }

# -----------------------------------------------------------------------------
# --- Equilibrium and magnetic field
# -----------------------------------------------------------------------------
def get_mag_field(shot: int, Rin, zin, diag: str = 'EQH', exp: str = 'AUGD',
                  ed: int = 0, time: float = None, equ=None):
    """
    Wrapp to get AUG magnetic field

    Jose Rueda: jrrueda@us.es

    @param shot: Shot number
    @param Rin: Array of R positions where to evaluate (in pairs with zin) [m]
    @param zin: Array of z positions where to evaluate (in pairs with Rin) [m]
    @param diag: Diag for AUG database, default EQH
    @param exp: experiment, default AUGD
    @param ed: edition, default 0 (last)
    @param time: Array of times where we want to calculate the field (the
    field would be calculated in a time as close as possible to this
    @param equ: equilibrium object from the library map_equ
    @return br: Radial magnetic field (nt, nrz_in), [T]
    @return bz: z magnetic field (nt, nrz_in), [T]
    @return bt: toroidal magnetic field (nt, nrz_in), [T]
    @return bp: poloidal magnetic field (nt, nrz_in), [T]
    """
    # If the equilibrium object is not an input, let create it
    created = False
    if equ is None:
        equ = meq.equ_map(shot, diag=diag, exp=exp, ed=ed)
        created = True
    # Now calculate the field
    br, bz, bt = equ.rz2brzt(Rin, zin, t_in=time)
    bp = np.hypot(br, bz)
    # If we opened the equilibrium object, let's close it
    if created:
        equ.Close()
    return br, bz, bt, bp


def get_rho(shot: int, Rin, zin, diag: str = 'EQH', exp: str = 'AUGD',
            ed: int = 0, time: float = None, equ=None,
            coord_out: str = 'rho_pol'):
    """
    Wrap to get AUG magnetic field

    Jose Rueda: jrrueda@us.es

    @param shot: Shot number
    @param Rin: Array of R positions where to evaluate (in pairs with zin) [m]
    @param zin: Array of z positions where to evaluate (in pairs with Rin) [m]
    @param diag: Diag for AUG database, default EQH
    @param exp: experiment, default AUGD
    @param ed: edition, default 0 (last)
    @param time: Array of times where we want to calculate the field (the
    field would be calculated in a time as close as possible to this
    @param equ: equilibrium object from the library map_equ
    @param coord_out: the desired rho coordinate, default rho_pol
    @return rho: The desired rho coordinate evaluated at the points
    """
    # If the equilibrium object is not an input, let create it
    created = False
    if equ is None:
        equ = meq.equ_map(shot, diag=diag, exp=exp, ed=ed)
        created = True
    # Now calculate the field
    rho = equ.rz2rho(Rin, zin, t_in=time, coord_out=coord_out,
                     extrapolate=True)
    # If we opened the equilibrium object, let's close it
    if created:
        equ.Close()
    return rho


def get_psipol(shot: int, Rin, zin, diag='EQH', exp: str = 'AUGD',
               ed: int = 0, time: float = None, equ=None):
    """
    Wrap to get AUG poloidal flux field

    Jose Rueda: jrrueda@us.es
    ft.
    Pablo Oyola: pablo.oyola@ipp.mpg.de

    @param shot: Shot number
    @param Rin: Array of R positions where to evaluate (in pairs with zin) [m]
    @param zin: Array of z positions where to evaluate (in pairs with Rin) [m]
    @param diag: Diag for AUG database, default EQH
    @param exp: experiment, default AUGD
    @param ed: edition, default 0 (last)
    @param time: Array of times where we want to calculate the field (the
    field would be calculated in a time as close as possible to this
    @param equ: equilibrium object from the library map_equ
    @return psipol: Poloidal flux evaluated in the input grid.
    """
    # If the equilibrium object is not an input, let create it
    created = False
    if equ is None:
        equ = meq.equ_map(shot, diag=diag, exp=exp, ed=ed)
        created = True

    equ.read_pfm()
    i = np.argmin(np.abs(equ.t_eq - time))
    PFM = equ.pfm[:, :, i].squeeze()
    psipol = interpn((equ.Rmesh, equ.Zmesh), PFM, (Rin, zin))

    # If we opened the equilibrium object, let's close it
    if created:
        equ.Close()

    return psipol


def get_shot_basics(shotnumber: int = None, diag: str = 'EQH', 
                    exp: str = 'AUGD', edition: int = 0,
                    time: float = None):
    """
    Retrieves from the equilibrium reconstruction the basic data stored into 
    a dictionary. Technically, it reads the SSQ from the equilibrium 
    diagnostic.
    
    Pablo Oyola - pablo.oyola@ipp.mpg.de
    
    @param shot: Shot number.
    @param diag: Equilibrium diagnostic. By default EQH.
    @param exp: Experiment where the data is stored.
    @param edition: Edition of the shotfile.
    @param time: time interval to retrieve. If it is a single value, only the
    appropriate data point will be retrieved. If None, all the data points are
    obtained.
    """
    
    # Checking the inputs.
    new_equ_opened = False
    try:
        sf = dd.shotfile(diagnostic=diag, pulseNumber=shotnumber,
                         experiment=exp, edition=edition)
        new_equ_opened = True
    except:
        raise Exception('EQU shotfile cannot be opened.')
        
        
    # Deactivate the nasty warnings for a while.
    warnings.filterwarnings('ignore', category=DeprecationWarning)
    warnings.filterwarnings('ignore', category=RuntimeWarning)
    eqh_time = np.asarray(sf(name='time').data) # Time data.
    
    # Checking the time data.
    nt = len(eqh_time)
    if time is None:
        t0 = 0
        t1 = nt
    elif len(time) == 1:
        t0 = np.abs(eqh_time.flatten() - time).argmin()
        t1 = t0
    else:
        t0 = np.abs(eqh_time.flatten() - time[0]).argmin() - 1
        t1 = np.abs(eqh_time.flatten() - time[-1]).argmin() + 1
    
    # Getting the names and the SSQ data.
    eqh_ssqnames = sf.GetSignal(name='SSQnam')
    eqh_ssq = sf.GetSignal(name='SSQ')
    warnings.filterwarnings('default') 
    
    # Unpacking the data.
    ssq = dict()
    for jssq in range(eqh_ssq.shape[1]):
        tmp = b''.join(eqh_ssqnames[jssq,:]).strip()
        lbl = tmp.decode('utf8')
        if lbl.strip() != '':
            ssq[lbl] = eqh_ssq[t0:t1, jssq]
            
    if new_equ_opened:
        sf.close()
    
    # Adding the time.
    ssq['time'] = eqh_time[t0:t1]
    
    #--- Reading the plasma current.
    try:
        sf = dd.shotfile(pulseNumber=shotnumber, diagnostic='MAG',
                          experiment='AUGD', edition=0)
    except:
        raise Exception('Error loading the MAG shotfile')
    
    # Getting the raw data.
    ipa_raw = sf(name='Ipa', tBegin=ssq['time'][0], tEnd=ssq['time'][-1])
    ipa     = ipa_raw.data
    ipa_time= ipa_raw.time
    
    # Getting the calibration.
    multi = sf.getParameter('06ULID12', 'MULTIA00').data.astype(dtype=float)
    shift = sf.getParameter('06ULID12', 'SHIFTB00').data.astype(dtype=float)
    
    ssq['ip'] = ipa*multi + shift # This provides the current in A.
    ssq['ip'] *= 1.0e-6
    ssq['iptime'] = ipa_time
    
    # Close the shotfile.
    sf.close()
    
    #--- Getting the magnetic field at the axis.
    try:
        sf = dd.shotfile(pulseNumber=shotnumber, experiment='AUGD', 
                         diagnostic='MAI', edition=0)
    except:
        raise Exception('MAI shotfile could not be loaded!')
        
    # Getting toroidal field.
    btf_sf   = sf(name='BTF', tBegin=ssq['time'][0], tEnd=ssq['time'][-1])
    btf      = btf_sf.data
    btf_time = btf_sf.time
    
    # Getting the calibration.
    multi = sf.getParameter('14BTF', 'MULTIA00').data.astype(dtype=float)
    shift = sf.getParameter('14BTF', 'SHIFTB00').data.astype(dtype=float)
    
    ssq['bt0'] = multi*btf + shift
    ssq['bttime'] = btf_time
            
    return ssq

# -----------------------------------------------------------------------------
# --- Electron density and temperature profiles.
# -----------------------------------------------------------------------------
def get_ne(shotnumber: int, time: float, exp: str = 'AUGD', diag: str = 'IDA',
           edition: int = 0):
    """
    Wrap to get AUG electron density.

    Pablo Oyola: pablo.oyola@ipp.mpg.de

    @param shot: Shot number
    @param time: Time point to read the profile.
    @param exp: Experiment name.
    @param diag: diagnostic from which 'ne' will extracted.
    @param edition: edition of the shotfile to be read.

    @return output: a dictionary containing the electron density evaluated
    in the input times and the corresponding rhopol base.
    """
    # --- Opening the shotfile.
    try:
        sf = dd.shotfile(diagnostic=diag, pulseNumber=shotnumber,
                         experiment=exp, edition=edition)
    except:
        raise NameError('The shotnumber %d is not in the database'%shotnumber)

    # --- Reading from the database
    ne = sf(name='ne')

    # The area base is usually constant.
    rhop = ne.area.data[0, :]

    # Getting the time base since for the IDA shotfile, the whole data
    # is extracted at the time.
    timebase = sf(name='time')

    # Making the grid.
    TT, RR = np.meshgrid(time, rhop)

    # Interpolating in time to get the input times.
    ne_out = interpn((timebase, rhop), ne.data, (TT.flatten(), RR.flatten()))

    ne_out = ne_out.reshape(RR.shape)

    # Output dictionary:
    output = {'data': ne_out, 'rhop': rhop}

    # --- Closing the shotfile.
    sf.close()

    return output


def get_Te(shotnumber: int, time: float, exp: str = 'AUGD', diag: str = 'CEZ',
           edition: int = 0):
    """
    Wrap to get AUG ion temperature.

    Pablo Oyola: pablo.oyola@ipp.mpg.de

    @param shot: Shot number
    @param time: Time point to read the profile.
    @param exp: Experiment name.
    @param diag: diagnostic from which 'Te' will extracted.
    @param edition: edition of the shotfile to be read.

    @return output: a dictionary containing the electron temp. evaluated
    in the input times and the corresponding rhopol base.
    """
    # --- Opening the shotfile.
    try:
        sf = dd.shotfile(diagnostic=diag, pulseNumber=shotnumber,
                         experiment=exp, edition=edition)
    except:
        raise NameError('The shotnumber %d is not in the database'%shotnumber)

    # --- Reading from the database
    te = sf(name='Te')

    # The area base is usually constant.
    rhop = te.area.data[0, :]

    # Getting the time base since for the IDA shotfile, the whole data
    # is extracted at the time.
    timebase = sf(name='time')

    # Making the grid.
    TT, RR = np.meshgrid(time, rhop)

    # Interpolating in time to get the input times.
    te_out = interpn((timebase, rhop), te.data,
                     (TT.flatten(), RR.flatten()))

    te_out = te_out.reshape(RR.shape)
    # Output dictionary:
    output = {'data': te_out, 'rhop': rhop}

    sf.close()

    return output


# -----------------------------------------------------------------------------
# --- ECE data.
# -----------------------------------------------------------------------------
def get_ECE(shotnumber: int, timeWindow: float = None, fast: bool = False,
            rhopLimits: float = None):
    """
    Retrieves from the database the ECE data and the calibrations to obtain
    the electron temperature perturbations.

    Pablo Oyola - pablo.oyola@ipp.mpg.de

    @param shotnumber: shot Number to get the ECE data.
    @param timeWindow: time window to get the data.
    @param fast: fast reading implies that the position of each of the
    radiometers is averaged along the time window making it faster.
    @param rhopLimits: limits in rho poloidal to retrieve the ECE. If None,
    the limits are set to [-1.0, 1.0], where the sign is conventional to
    HFS (-) and LFS (+)
    """

    # --- Opening the shotfiles.
    exp = 'AUGD'  # Only the AUGD data retrieve is supported with the dd.
    dt = 2*5.0e-3  # To get a bit more on the edges to make a better interp.
    method = 'linear'  # Interpolation method
    try:
        sf_cec = dd.shotfile(diagnostic='CEC', pulseNumber=shotnumber,
                         experiment=exp,  edition=0) # Slow channel - ECE data.
        sf_rmc = dd.shotfile(diagnostic='RMC', pulseNumber=shotnumber,
                         experiment=exp,  edition=0) # Fast channel - ECE data.
    except:
        raise Exception('Shotfile not existent for ECE/RMD/RMC')

    try:
        eqh = dd.shotfile(diagnostic='EQH', pulseNumber=shotnumber,
                          experiment=exp, edition=0)
        equ = meq.equ_map(shotnumber, diag='EQH', exp='AUGD',
                          ed=0)
    except:
        eqh = dd.shotfile(diagnostic='EQI', pulseNumber=shotnumber,
                      experiment=exp, edition=0)
        equ = meq.equ_map(shotnumber, diag='EQI', exp='AUGD',
                          ed=0)

    # Getting the calibration.
    try:
        cal_shot = dd.getLastShotNumber(diagnostic=b'RMD',
                                        pulseNumber=shotnumber,
                                        experiment=b'AUGD')

        sf_rmd = dd.shotfile(diagnostic='RMD', pulseNumber=cal_shot,
                         experiment='AUGD', edition=0)
    except:
        raise Exception('Could not retrieve the ECE calibration')

    #--- Time base retrieval.
    try:
        # Getting the fastest time basis.
        time = sf_rmc(name='TIME-AD0')
    except:
        raise Exception('Time base not available in shotfile!')


    if timeWindow is None:
        timeWindow = [time[0], time[-1]]

    warnings.filterwarnings('ignore')
    timeWindow[0] = np.maximum(time[0], timeWindow[0])
    timeWindow[1] = np.minimum(time[-1], timeWindow[-1])

    #--- Getting the calibration from RMD
    mult_cal = sf_rmd.getParameter('eCAL-A1', 'MULTIA00').data
    mult_cal = np.append(mult_cal,
              sf_rmd.getParameter('eCAL-A2', 'MULTIA00').data)

    shift_cal = sf_rmd.getParameter('eCAL-A1', 'SHIFTB00').data
    shift_cal = np.append(shift_cal,
              sf_rmd.getParameter('eCAL-A2', 'SHIFTB00').data)

    # Getting the availability.
    avail_cec = sf_cec.getParameter('parms-A', 'AVAILABL').data.astype(bool)
    avail_rmd = sf_rmd.getParameter('parms-A', 'AVAILABL').data.astype(bool)
    avail_rmc = sf_rmc.getParameter('parms-A', 'AVAILABL').data.astype(bool)
    avail_flag = np.array((avail_cec * avail_rmd * avail_rmc), dtype=bool)

    del avail_cec
    del avail_rmd
    del avail_rmc

    # Getting the positions (R, Z) -> rho_pol
    rA_rmd = sf_rmd(name='R-A', tBegin=timeWindow[0]-dt,
                    tEnd=timeWindow[1]+dt)
    zA_rmd = sf_rmd(name='z-A', tBegin=timeWindow[0]-dt,
                    tEnd=timeWindow[1]+dt)

    if fast:
        rA= np.mean(rA_rmd.data, axis=0)
        zA= np.mean(zA_rmd.data, axis=0)
        time_avg = np.mean(timeWindow)
        rhop = equ.rz2rho(rA, zA,t_in=time_avg, coord_out='rho_pol',
                          extrapolate=True).flatten()
        rhot = equ.rz2rho(rA, zA,t_in=time_avg, coord_out='rho_tor',
                          extrapolate=True).flatten()
    else:
        # As the R and z are not calculated for all the points that ECE is
        # measuring, we build here an interpolator.
        rA_interp = interp1d(rA_rmd.time, rA_rmd.data, axis = 0,
                             fill_value=np.nan, kind=method,
                             assume_sorted=True, bounds_error=False)
        zA_interp = interp1d(zA_rmd.time, zA_rmd.data, axis = 0,
                             fill_value=np.nan, kind=method,
                             assume_sorted=True, bounds_error=False)

        # Getting the rho_pol equivalent to the positions.

        rhop = np.zeros(rA_rmd.data.shape)
        rhot = np.zeros(rA_rmd.data.shape)
        for ii in tqdm(np.arange(rA_rmd.data.shape[0])):
            rhop[ii, :] = equ.rz2rho(rA_rmd.data[ii, :], zA_rmd.data[ii, :],
                                     t_in=rA_rmd.time[ii],
                                     coord_out='rho_pol',
                                     extrapolate=True)
            rhot[ii, :] = equ.rz2rho(rA_rmd.data[ii, :], zA_rmd.data[ii, :],
                                     t_in=rA_rmd.time[ii],
                                     coord_out='rho_tor',
                                     extrapolate=True)


        # Creating the interpolators.
        rhop_interp = interp1d(rA_rmd.time, rhop, axis=0,
                               fill_value=np.nan, kind=method,
                               assume_sorted=True, bounds_error=False)
        rhot_interp = interp1d(rA_rmd.time, rhot, axis=0,
                               fill_value=np.nan, kind=method,
                               assume_sorted=True, bounds_error=False)
    equ.Close()
    sf_rmd.close()


    # --- Getting the electron temperature from the RMC shotfile.
    Trad_rmc1 = sf_rmc(name='Trad-A1',
                       tBegin=timeWindow[0], tEnd=timeWindow[1])
    Trad_rmc2 = sf_rmc(name='Trad-A2',
                       tBegin=timeWindow[0], tEnd=timeWindow[1])

    sf_rmc.close()
    time = Trad_rmc1.time
    Trad_rmc  = np.append(Trad_rmc1.data, Trad_rmc2.data, axis = 1)

    # With the new time-basis, we compute the actual positions of the ECE
    # radiometers in time.
    if fast:
        Rece = rA
        Zece = zA
        RhoP_ece = rhop
        RhoT_ece = rhot
    else:
        Rece = rA_interp(time)
        Zece = zA_interp(time)
        RhoP_ece = rhop_interp(time)
        RhoT_ece = rhot_interp(time)
        del rA_interp
        del zA_interp
        del rhop_interp
        del rhot_interp


    del Trad_rmc1 # Releasing some memory.
    del Trad_rmc2 # Releasing some memory.
    del rA_rmd
    del zA_rmd
    del rhop
    del rhot

    #--- Applying the calibration.
    Trad = np.zeros(Trad_rmc.shape)      # Electron temp [eV]
    Trad_norm = np.zeros(Trad_rmc.shape) # Norm'd by the maximum.
    for ii in np.arange(Trad_rmc.shape[1]):
        Trad[:, ii] = Trad_rmc[:, ii]*mult_cal[ii] + shift_cal[ii]
        meanTe = np.mean(Trad[:, ii])
        Trad_norm[:, ii] =  Trad[:, ii]/meanTe

    del Trad_rmc # Release the uncalibrated signal from memory.

    #--- Checking that the slow channel is consistent with the fast-channels.
    Trad_slow = sf_cec('Trad-A', tBegin = timeWindow[0], tEnd = timeWindow[1])
    sf_cec.close()
    meanECE   = np.mean(Trad_slow.data, axis=0)
    maxRMD    = np.max(Trad, axis=0)
    minRMD    = np.min(Trad, axis=0)
    RmeanRMD = np.mean(Rece.flatten())

    # We erase the channels that have and average in the slow channels that
    # are not within the RMD signals. Also, take away those not within the
    # vessel.
    avail_flag &= ((meanECE > minRMD) & (meanECE < maxRMD)) & (RmeanRMD > 1.03)
    del meanECE
    del maxRMD
    del minRMD

    #--- Applying the rhop limits.
    if rhopLimits is None:
        rhopLimits = [-1.0, 1.0]

    if fast:
        avail_flag &= ((RhoP_ece > rhopLimits[0]) & \
                       (RhoP_ece < rhopLimits[1]))

        Rece = Rece[avail_flag]
        Zece = Zece[avail_flag]
        RhoP_ece = RhoP_ece[avail_flag]
        RhoT_ece = RhoT_ece[avail_flag]
        Trad = Trad[:, avail_flag]
        Trad_norm = Trad_norm[:, avail_flag]
    else:
        flags = ((RhoP_ece > rhopLimits[0]) & (RhoP_ece < rhopLimits[1]))
        avail_flag &= np.all(flags, axis=0) # If the channel is continuously
                                            # outside, then discard it.
        Rece = Rece[:, avail_flag]
        Zece = Zece[:, avail_flag]
        RhoP_ece = RhoP_ece[:, avail_flag]
        RhoT_ece = RhoT_ece[:, avail_flag]
        Trad = Trad[:, avail_flag]
        Trad_norm = Trad_norm[:, avail_flag]

        # Now, set to NaN the values that are outside the limits.
        flags = not flags[:, avail_flag]
        Rece[flags] = np.nan
        Zece[flags] = np.nan
        RhoP_ece[flags] = np.nan
        RhoT_ece[flags] = np.nan
        Trad[flags] = np.nan
        Trad_norm[flags] = np.nan


    #--- Adding a conventional sign to the rhopol and rhotor.
    # Getting the axis center.

    eqh_time = np.asarray(eqh(name='time').data)
    eqh_ssqnames = eqh.GetSignal(name='SSQnam')
    eqh_ssq = eqh.GetSignal(name='SSQ')

    t0 = (np.abs(eqh_time - timeWindow[0])).argmin() - 1
    t1 = (np.abs(eqh_time - timeWindow[1])).argmin() + 1

    ssq = dict()
    for jssq in range(eqh_ssq.shape[1]):
        tmp = b''.join(eqh_ssqnames[jssq,:]).strip()
        lbl = tmp.decode('utf8')
        if lbl.strip() != '':
            ssq[lbl] = eqh_ssq[t0:t1, jssq]

    if 'Rmag' not in ssq:
        print('Warning: Proceed with care, magnetic axis radius not found.\n \
              Using the geometrical axis.')
        if fast:
            Raxis = 1.65
        else:
            Raxis = 1.65*np.ones(Rece.shape[0]) # [m]
    else:
        Raxis_eqh = ssq['Rmag']

        if fast:
            Raxis = np.mean(Raxis_eqh)
            sign_array = Rece < Raxis
            RhoP_ece[sign_array] = - RhoP_ece[sign_array]
        else:
            eqh_time = eqh_time[t0:t1]
            Raxis = interp1d(eqh_time, Raxis_eqh,
                             fill_value='extrapolate', kind=method,
                             assume_sorted=True, bounds_error=False)(time)

            # If R_ECE < R(magnetic axis), then the rhopol is negative.
            for ii in np.arange(Trad.shape[1]):
                sign_array = Rece[:,ii] < Raxis
                RhoP_ece[sign_array, ii] = - RhoP_ece[sign_array, ii]

    eqh.close()
    warnings.filterwarnings('default')

    #--- Saving output.
    output = {'time': np.asarray(time, dtype=np.float32),
              'r': np.asarray(Rece,dtype=np.float32),
              'z':np.asarray(Zece,dtype=np.float32),
              'rhop': np.asarray(RhoP_ece,dtype=np.float32),
              'rhot': np.asarray(RhoT_ece,dtype=np.float32),
              'Trad': np.asarray(Trad,dtype=np.float32),
              'Trad_norm': np.asarray(Trad_norm,dtype=np.float32),
              'Raxis': np.asarray(Raxis,dtype=np.float32),
              'fast_rhop': fast,
              'active': avail_flag,
              'channels': (np.arange(len(avail_flag))+1)[avail_flag],
              'shotnumber': shotnumber
              }

    return output


def correctShineThroughECE(ecedata: dict, diag: str = 'PED', exp: str = 'AUGD',
                           edition: int = 0):
    """
    For a given data-set of the ECE data, a new entry will be provided with
    the temperature divided by the electron temperature gradient, trying to
    correct the shine-through effect.

    Pablo Oyola - pablo.oyola@ipp.mpg.de

    @param ecedata: dictionary with the data from the ECE.
    @param diag: Diagnostic from which the eletron gradient will be retrieved.
    By default is set to PED in AUGD, because its separatrix value are more
    reliable. If the PED shotfile is not found, then the IDA shotfile will be
    opened.
    @parad exp: experiment from which the electron temperature will be
    extracted. By default, AUGD.
    @param ed: Edition to retrieve from equilibrium. The latest is taken by
    default.
    """

    #--- Trying to open the PED shotfile.
    using_PED = False
    if diag == 'PED':
        sf = dd.shotfile(diagnostic='PED', experiment=exp,
                         pulseNumber=ecedata['shotnumber'],
                         edition=edition)

        name_te = 'TeFit'
        name_rhop = 'rhoFit'
        using_PED = True
    else:
        sf = dd.shotfile(diagnostic='IDA', experiment='AUGD',
                         pulseNumber=ecedata['shotnumber'],
                         edition=edition)

        name_te = 'dTe_dr'
        name_rhop = 'rhop'

    rhop = sf(name=name_rhop, tBegin=ecedata['fft']['time'][0],
              tEnd=ecedata['fft']['time'][-1])

    te_data = sf(name=name_te, tBegin=ecedata['fft']['time'][0],
                 tEnd=ecedata['fft']['time'][-1])

    if using_PED:
        dte     = np.abs(np.diff(te_data.data.squeeze()))
        drhop   = np.diff(rhop.data.squeeze())
        dtedrho = dte/drhop
        rhop_c  = (rhop.data.squeeze()[1:] + rhop.data.squeeze()[:-1])/2.0

        dte_eval = interp1d(rhop_c, dtedrho, kind='linear',
                            bounds_error=False, fill_value='extrapolate')\
                            (np.abs(ecedata['rhop']))

        ecedata['fft']['dTe'] = dtedrho
        ecedata['fft']['dTe_base'] = rhop_c

        ecedata['fft']['spec_dte'] = ecedata['fft']['spec']
        for ii in np.arange(ecedata['fft']['spec_dte'].shape[0]):
            for jj in np.arange(ecedata['fft']['spec_dte'].shape[1]):
                ecedata['fft']['spec_dte'][ii, jj, :] /= dte_eval

    else:
        time = sf(name='time')
        t0 = np.maximum(0,
                        np.abs(time.flatten() - \
                               ecedata['fft']['time'][0]).argmin() - 1)
        t1 = np.minimum(len(time)-1,
                        np.abs(time.flatten() - \
                               ecedata['fft']['time'][-1]).argmin() + 1)

        t0 = np.asarray(t0, dtype=int)
        t1 = np.asarray(t1, dtype=int)

        # Reducing the size, to make easier the interpolation.

        time = time[t0:t1]
        te_data = te_data.data[t0:t1, :]
        rhop = rhop[t0, :]

        dte_eval_fun = interp2d(time, rhop, np.abs(te_data.T))

        dte_eval = np.abs(dte_eval_fun(ecedata['fft']['time'],
                                       np.abs((ecedata['rhop']))).T)

        ecedata['fft']['dTe_base'] = rhop
        ecedata['fft']['dTe'] = np.abs(np.mean(te_data, axis=0))
        ecedata['fft']['spec_dte'] = ecedata['fft']['spec']
        for ii in np.arange(ecedata['Trad'].shape[1]):
            ecedata['fft']['spec_dte'][:, ii, :] /= dte_eval
    return ecedata
<<<<<<< HEAD



=======
    
>>>>>>> 9e964cd5
# -----------------------------------------------------------------------------
# --- Vessel coordinates
# -----------------------------------------------------------------------------
def poloidal_vessel(shot: int = 30585, simplified: bool = False):
    """
    Get coordinate of the poloidal projection of the vessel

    Jose Rueda: jrrueda@us.es

    @param shot: shot number to be used
    @param simplified: if true, a 'basic' shape of the poloidal vessel will be
    loaded, ideal for generate a 3D revolution surface from it
    """
    if simplified is not True:
        r = []
        z = []
        # Get vessel coordinates
        gc_r, gc_z = get_gc.get_gc(shot)
        for key in gc_r.keys():
            # print(key)
            r += list(gc_r[key][:])
            r.append(np.nan)
            z += list(gc_z[key][:])
            z.append(np.nan)
        return np.array((r, z)).transpose()
    else:
        file = os.path.join(pa.ScintSuite, 'Data', 'Vessel', 'AUG_pol.txt')
        return np.loadtxt(file, skiprows=4)


def toroidal_vessel(rot: float = -np.pi/8.0*3.0):
    """
    Return the coordinates of the AUG vessel

    Jose Rueda Rueda: ruejo@ipp.mpg.de

    Note: x = NaN indicate the separation between vessel block

    @param rot: angle to rotate the coordinate system
    @return xy: np.array with the coordinates of the points [npoints, 2]
    """
    # --- Section 0: Read the data
    # The files are a series of 'blocks' representing each piece of the vessel,
    # each block is separated by an empty line. I will scan the file line by
    # line looking for the position of those empty lines:
    file = os.path.join(pa.ScintSuite, 'Data', 'Vessel', 'AUG_tor.txt')
    cc = 0
    nmax = 2000
    xy_vessel = np.zeros((nmax, 2))
    with open(file) as f:
        # read the comment block
        dummy = f.readline()
        dummy = f.readline()
        dummy = f.readline()
        dummy = f.readline()
        # read the vessel components:
        for i in range(nmax):
            line = f.readline()
            if line == '\n':
                xy_vessel[cc, 0] = np.nan
            elif line == '':
                break
            else:
                dummy = line.split()
                xx = np.float(dummy[0])
                yy = np.float(dummy[1])
                xy_vessel[cc, 0] = xx * np.cos(rot) - yy * np.sin(rot)
                xy_vessel[cc, 1] = xx * np.sin(rot) + yy * np.cos(rot)
            cc += 1
    return xy_vessel[:cc-1, :]

# -----------------------------------------------------------------------------
# --- Magnetics
# -----------------------------------------------------------------------------
mag_coils_grp2coilName = { 'C07': ['C07', np.arange(1, 32)],
                           'C09': ['C09', np.arange(1, 32)],
                           'B-31_5_11': ['B31', np.arange(5, 11)],
                           'B-31_32_27' :['B31', np.arange(32, 38)]
                            }


def get_magnetics(shotnumber: int, coilNumber: int, coilGroup: str = 'B31',
                  timeWindow: float = None):
    """
    Retrieves from the shot file the magnetic data information.

    Pablo Oyola - pablo.oyola@ipp.mpg.de

    @param shotnumber: Shot number to get the data.
    @param coilNumber: Coil number in the coil array.
    @param coilGroup: can be B31, B17, C09,... by default set to B31
    (ballooning coils)
    @param timeWindow: Time window to get the magnetic data. If None, all the
    time window will be obtained.
    @return output: magnetic data (time traces and position.)
    """

    if shotnumber <= 33739:
        diag = 'MHA'
    else:
        diag = 'MHI'

    exp = 'AUGD' # Only the AUGD data retrieve is supported with the dd.

    try:
        sf = dd.shotfile(diagnostic=diag, pulseNumber=shotnumber,
                         experiment=exp,  edition=0)
    except:
        raise Exception('Shotfile not existent for '+diag+' #'+str(shotnumber))


    try:
        # Getting the time base.
        time = sf(name='Time')
    except:
        raise Exception('Time base not available in shotfile!')


    if timeWindow is None:
        timeWindow = [time[0], time[-1]]

    timeWindow[0] = np.maximum(time[0], timeWindow[0])
    timeWindow[1] = np.minimum(time[-1], timeWindow[1])
<<<<<<< HEAD

    name = coilGroup+'-'+str(coilNumber)
=======
    
    name = '%s-%02d'%(coilGroup, coilNumber)
>>>>>>> 9e964cd5
    try:
        # Getting the time base.
        mhi = sf(name=name, tBegin=timeWindow[0], tEnd=timeWindow[1])
    except:
        raise Exception(name+' not available in shotfile.')
<<<<<<< HEAD

=======
        sf.close()
    
>>>>>>> 9e964cd5
    sf.close()
    #--- Getting the calibration factors from the CMH shotfile.
    # Get the last shotnumber where the calibration is written.
    cal_shot = dd.getLastShotNumber(diagnostic=b'CMH', pulseNumber=shotnumber,
                                    experiment=b'AUGD')

    sf = dd.shotfile(diagnostic='CMH', pulseNumber=cal_shot,
                     experiment='AUGD', edition=0)
    cal_name = 'C'+name
    cal = {'R': sf.getParameter(setName=cal_name, parName=b'R').data,
           'z': sf.getParameter(setName=cal_name, parName=b'z').data,
           'phi': sf.getParameter(setName=cal_name, parName=b'phi').data,
           'theta': sf.getParameter(setName=cal_name, parName=b'theta').data,
           'EffArea': sf.getParameter(setName=cal_name, 
                                      parName=b'EffArea').data
          }


    t0 = np.abs(mhi.time-timeWindow[0]).argmin()
    t1 = np.abs(mhi.time-timeWindow[-1]).argmin()
    output = {'time': mhi.time[t0:t1],
              'data': mhi.data[t0:t1],
              'R': cal['R'],
              'z': cal['z'],
              'phi': cal['phi'],
              'theta':cal['theta'],
              'area': cal['EffArea']
             }

    sf.close()

    return output


def get_magnetic_poloidal_grp(shotnumber: int, timeWindow: float, 
                              coilGrp: int=None):
    
    """
    It retrieves from the database the data of a set of magnetic coils lying
    within the same phi-angle. The way to choose them is either providing the
    coils group as provided above or giving the phi angle, and the nearest set
    of coils will be obtained. For example:
        phi_range = 45º will provide the C07 coil group.
        
    Pablo Oyola - pablo.oyola@ipp.mpg.de
    
    @param shotnumber: Shotnumber to retrieve the magnetic coils.
    @param timeWindow: time window to get the data.
    @param coilGrp: 'C07', 'C09', 'B31-5_11', 'B31-32-38' depending upon the
    group that needs to be read from database.
    @param phi_mag: each coil group is characterized by an approximate phi  
    angle. If this is provided, the nearest group in phi is retrieved from the 
    database. See variable @see{MHI_GROUP_APPR_PHI} to see which are the 
    angles used.
    
    @return output: group of the magnetic coils.
    """
    # --- Parsing the inputs
    if coilGrp is None:
        raise Exception('Either the coil-group or the angle must be provided.')
    
    # If the time window is a single float, we will make an array containing 
    # at least a 5ms window.
    dt = 5e-3 
    if len(timeWindow) == 1:
        timeWindow = np.array((timeWindow, timeWindow + dt))
        
    # --- Parsing the magnetic group input
    # Check if it is in the list of coils.
    if coilGrp not in mag_coils_grp2coilName:
        raise Exception('Coil group, %s, not found!'%coilGrp)
        
    # Getting the list with the coils names.
    coil_list = mag_coils_grp2coilName[coilGrp]
    numcoils = len(coil_list[1])
    
    # --- Opening the shotfile.
    if shotnumber <= 33739:
        diag = 'MHA'
    else:
        diag = 'MHI'
        
    exp = 'AUGD' # Only the AUGD data retrieve is supported with the dd.
    
    try:
        sf = dd.shotfile(diagnostic=diag, pulseNumber=shotnumber,
                         experiment=exp,  edition=0)
    except:
        raise Exception('Shotfile not existent for '+diag+' #'+str(shotnumber))
    
    
    try:
        # Getting the time base.
        time = sf(name='Time')
    except:
        raise Exception('Time base not available in shotfile!')
        
        
    if timeWindow is None:
        timeWindow = [time[0], time[-1]]
    
    timeWindow[0] = np.maximum(time[0], timeWindow[0])
    timeWindow[1] = np.minimum(time[-1], timeWindow[1])
    
    
    #--- Getting the calibration factors from the CMH shotfile.
    # Get the last shotnumber where the calibration is written.
    try:
        cal_shot = dd.getLastShotNumber(diagnostic=b'CMH', pulseNumber=shotnumber,
                                        experiment=b'AUGD')
        cal_sf = dd.shotfile(diagnostic='CMH', pulseNumber=cal_shot, 
                             experiment='AUGD', edition=0)
    except:
        sf.close()
        raise Exception('Could not get the calibration data.')
    
    # --- Getting the coils data.    
    output = { 'phi': np.zeros((numcoils,)),
               'theta': np.zeros((numcoils,)),
               'dtheta': np.zeros((numcoils,)),
               'R': np.zeros((numcoils,)),
               'z': np.zeros((numcoils,)),
               'area': np.zeros((numcoils,)),
               'time': [], 
               'data': [],
               'coilNumber': np.zeros((numcoils,)),
             }
    
    jj = 0
    flags = np.zeros((numcoils,), dtype=bool)
    for ii in tqdm(np.arange(numcoils)):
        name = '%s-%02d'%(coil_list[0], coil_list[1][ii])
        cal_name = 'C'+name
        
        
        try:
            # Try to get the magnetic data.
            mhi = sf(name=name, tBegin=timeWindow[0], 
                                tEnd=timeWindow[-1])
            
            # Try to get the calibration.
            cal = {'R': cal_sf.getParameter(setName=cal_name, 
                                            parName=b'R').data,
                   
                   'z': cal_sf.getParameter(setName=cal_name,
                                            parName=b'z').data,
                   
                   'phi': cal_sf.getParameter(setName=cal_name, 
                                          parName=b'phi').data,
                   
                   'theta': cal_sf.getParameter(setName=cal_name, 
                                            parName=b'theta').data,
                   
                   'dtheta': cal_sf.getParameter(setName=cal_name, 
                                                 parName=b'dtheta').data,
                   
                   'area': cal_sf.getParameter(setName=cal_name, 
                                          parName=b'EffArea').data
                       } 
        except:
            print('Could not retrieve coils %s-%02d'%
                 (coil_list[0],coil_list[1][ii]))
            continue
        
        
        t0 = np.abs(mhi.time-timeWindow[0]).argmin()  # Beginning time index.
        t1 = np.abs(mhi.time-timeWindow[-1]).argmin() # Ending time index.
        
        if jj == 0:
            output['time'] = mhi.time[t0:t1]
            output['data'] = mhi.data[t0:t1]
        else:
            output['data'] = np.vstack((output['data'], mhi.data[t0:t1]))
        
        output['phi'][ii] = cal['phi']
        output['theta'][ii] = cal['theta']
        output['dtheta'][ii] = cal['dtheta']
        output['R'][ii] = cal['R']
        output['z'][ii] = cal['z']
        output['area'][ii] = cal['area']
        output['coilNumber'][ii] = ii+1
        flags[ii] = True
        
        jj += 1
        
        del mhi
        del cal
        
    #--- All the coils have been read.
    # Removing the holes left by the coils that were not available in MHI.
    output['phi']  = output['phi'][flags]
    output['theta']  = output['theta'][flags]
    output['dtheta']  = output['dtheta'][flags]
    output['R']  = output['R'][flags]
    output['z']  = output['z'][flags]
    output['area']  = output['area'][flags]
    output['coilNumber']  = output['coilNumber'][flags]
    # --- Closing shotfiles.
    sf.close()
    cal_sf.close()
        
    return output


# -----------------------------------------------------------------------------
# --- NBI coordinates
# -----------------------------------------------------------------------------
def _NBI_diaggeom_coordinates(nnbi):
    """
    Just the coordinates manually extracted for shot 32312

    @param nnbi: the NBI number
    @return coords: dictionary containing the coordinates of the initial and
    final points. '0' are near the source, '1' are near the central column
    """
    r0 = np.array([2.6, 2.6, 2.6, 2.6, 2.6, 2.6, 2.6, 2.6])
    r1 = np.array([1.046, 1.046, 1.046, 1.046, 1.048, 2.04, 2.04, 1.048])

    z0 = np.array([0.022, 0.021, -0.021, -0.022,
                   -0.019, -0.149, 0.149, 0.19])
    z1 = np.array([-0.12, -0.145, 0.145, 0.12, -0.180, -0.6, 0.6, 0.180])

    phi0 = np.array([-32.725, -31.88, -31.88, -32.725,
                     145.58, 148.21, 148.21, 145.58]) * np.pi / 180.0
    phi1 = np.array([-13.81, 10.07, 10.07, -13.81,
                     -180.0, -99.43, -99.43, -180.0]) * np.pi / 180.0

    x0 = r0 * np.cos(phi0)
    x1 = r1 * np.cos(phi1)

    y0 = r0 * np.sin(phi0)
    y1 = r1 * np.sin(phi1)

    coords = {'phi0': phi0[nnbi-1], 'phi1': phi1[nnbi-1],
              'x0': x0[nnbi-1], 'y0': y0[nnbi-1],
              'z0': z0[nnbi-1], 'x1': x1[nnbi-1],
              'y1': y1[nnbi-1], 'z1': z1[nnbi-1]}
    return coords

def getNBIwindow(timeWindow: float, shotnumber: int,
                 nbion: int, nbioff: int = None, 
                 simul: bool = True, pthreshold: float = 2.0):
    """
    Gets the time window within the limits provide within the timeWindow that
    corresponds to the list nbiON that are turned on and the list nbioff.
    
    Pablo Oyola - pablo.oyola@ipp.mpg.de
    
    @param timeWindow: window of time to retrieve the NBI data.
    @param shotnumber: Shot number from where to take the NBI timetraces.
    @param nbion: list with the NBI number that should be ON.
    @param nbioff: list with the NBIs that should be OFF.
    @param simul: simultaneous flag. If True all the NBIs of nbion should be
    ON simultaenously.
    @param pthreshold: power threshold to consider the beam is ON [MW]. 
    Default to 2.0 MW (to choose the 2.5MW standard beam.)
    """
    
    # --- Checking the time inputs.
    if len(timeWindow) == 1:
        timeWindow = np.array((timeWindow, np.inf))
        
    elif np.mod(len(timeWindow), 2) != 0:
        timeWindow[len(timeWindow)] = np.inf
        
    # --- Opening the NBIs shotfile.
    try:
        sf = dd.shotfile(diagnostic='NIS', pulseNumber=shotnumber,
                         experiment='AUGD', edition=0)
    except:
        raise Exception('Could not open NIS shotfile for #$05d'%shotnumber)

    # --- Transforming the indices of the NBIs into the AUG system (BOX, Beam)
    nbion_box = np.asarray(np.floor(nbion/4), dtype=int)
    nbion_idx = np.asarray(nbion - (nbion_box+1)*4 - 1, dtype=int)
    if nbioff is not None:
        nbioff_box = np.asarray(np.floor(nbioff/4), dtype=int)
        nbioff_idx = np.asarray(nbioff - (nbioff_box+1)*4 - 1, dtype=int)
    
    #--- Reading the NBI data.
    pniq = np.transpose(sf.getObjectData(b'PNIQ'), (2, 0, 1))*1.0e-6
    timebase = sf.getTimeBase(b'PNIQ')
    sf.close()
    
    t0_0 = np.abs(timebase-timeWindow[0]).argmin()
    t1_0 = np.abs(timebase-timeWindow[-1]).argmin()
    # Selecting the NBIs.
    pniq_on  = pniq[t0_0:t1_0, nbion_box,  nbion_idx]  > pthreshold
    if nbioff is not None:
        pniq_off = pniq[t0_0:t1_0, nbioff_box, nbioff_idx] > pthreshold
    timebase = timebase[t0_0:t1_0]
    
    # --- Reshaping the PNIQ into a 2D matrix for easier handling.
    
    if len(nbion) == 1:
        pniq_on = np.reshape(pniq_on, (len(pniq_on),1))
    else:
        pniq_on = pniq_on.reshape((pniq_on.shape[0], 
                                   pniq_on.shape[1]*pniq_on.shape[2]))
     
    if nbioff is not None:
        if len(nbioff) == 1:
            pniq_off = np.reshape(pniq_off, (len(pniq_off),1))
        else:
            pniq_off = pniq_off.reshape((pniq_off.shape[0], 
                                         pniq_off.shape[1]*pniq_off.shape[2]))
    
    if simul: # if all the NBIs must be simultaneously ON.
        auxON = np.all(pniq_on, axis=1)
    else: # if only one of the beams must be turned on.
        auxON = np.any(pniq_on, axis=1)
    
    # We take out the times at which the NBI_OFF are ON.
    if nbioff is not None:
        auxOFF = np.logical_not(np.any(pniq_off, axis=1))
        
        # Making the AND operation for all the times.
        aux = np.logical_and(auxON, auxOFF)
    else:
        aux = auxON
   
    # --- Loop over the time windows.
    nwindows = np.floor(len(timeWindow)/2)
    flags = np.zeros((pniq_on.shape[0],), dtype=bool)
    for ii in np.arange(nwindows, dtype=int):
        t0 = np.abs(timebase-timeWindow[2*ii]).argmin()
        t1 = np.abs(timebase-timeWindow[2*ii + 1]).argmin()
        
        flags[t0:t1] = True
    
            
    # --- Filtering the outputs.
    aux = np.logical_and(flags, aux)
    data = pniq[t0_0:t1_0, nbion_box,  nbion_idx]
    output = { 'timewindow': timeWindow,
               'flags': aux,
               'time': timebase[aux],
               'data': data[aux, ...]
             }
    return output

# -----------------------------------------------------------------------------
# --- Other shot files
# -----------------------------------------------------------------------------
def get_fast_channel(diag: str, diag_number: int, channels, shot: int):
    """
    Get the signal for the fast channels (PMT, APD)

    Jose Rueda Rueda: jrrueda@us.es

    @param diag: diagnostic: 'FILD' or 'INPA'
    @param diag_number: 1-5
    @param channels: channel number we want, or arry with channels
    @param shot: shot file to be opened
    """
    # Check inputs:
    if not ((diag == 'FILD') or (diag != 'INPA')):
        raise Exception('No understood diagnostic')

    # Load diagnostic names:
    if diag == 'FILD':
        if (diag_number > 5) or (diag_number < 1):
            print('You requested: ', diag_number)
            raise Exception('Wrong fild number')
        diag_name = fild_diag[diag_number - 1]
        signal_prefix = fild_signals[diag_number - 1]
        nch = fild_number_of_channels[diag_number - 1]

    # Look which channels we need to load:
    try:    # If we received a numpy array, all is fine
        nch_to_load = channels.size
        ch = channels
    except AttributeError:  # If not, we need to create it
        ch = np.array([channels])
        nch_to_load = ch.size

    # Open the shot file
    fast = dd.shotfile(diag_name, shot)
    data = []
    for ic in range(nch):
        real_channel = ic + 1
        if real_channel in ch:
            name_channel = signal_prefix + "{0:02}".format(real_channel)
            channel_dat = fast.getObjectData(name_channel.encode('UTF-8'))
            data.append(channel_dat)
        else:
            data.append(None)
    # get the time base (we will use last loaded channel)
    time = fast.getTimeBase(name_channel.encode('UTF-8'))
    print('Number of requested channels: ', nch_to_load)
    return {'time': time, 'signal': data}


# -----------------------------------------------------------------------------
# --- Classes
# -----------------------------------------------------------------------------
class NBI:
    """Class with the information and data from an NBI"""

    def __init__(self, nnbi: int, shot: int = 32312, diaggeom=True):
        """
        Initialize the class

        @todo: Implement the actual algorithm to look at the shotfiles for the
        NBI geometry
        @todo: Create a new package to set this structure as machine
        independent??

        @param    nnbi: number of the NBI
        @param    shot: shot number
        @param    diaggeom: If true, values extracted manually from diaggeom
        """
        ## NBI number:
        self.number = nnbi
        ## Coordinates of the NBI
        self.coords = None
        ## Pitch information (injection pitch in each radial position)
        self.pitch_profile = None
        if diaggeom:
            self.coords = _NBI_diaggeom_coordinates(nnbi)
        else:
            raise Exception('Sorry, option not jet implemented')

    def calc_pitch_profile(self, shot: int, time: float, rmin: float = 1.4,
                           rmax: float = 2.2, delta: float = 0.04,
                           BtIp: int = -1.0, deg: bool = False):
        """
        Calculate the pitch profile of the NBI along the injection line

        If the 'pitch_profile' field of the NBI object is not created, it
        initialize it, else, it just append the new time point (it will insert
        the time point at the end, if first you call the function for t=1.0,
        then for 0.5 and then for 2.5 you will create a bit of a mesh, please
        use this function with a bit of logic)

        DISCLAIMER: We will not check if the radial position coincides with the
        previous data in the pitch profile structure, it is your responsibility
        to use consistent input when calling this function

        @todo implement using insert the insertion of the data on the right
        temporal position

        @param shot: Shot number
        @param time: Time in seconds
        @param rmin: miminum radius to be considered during the calculation
        @param rmax: maximum radius to be considered during the calculation
        @param delta: the spacing of the points along the NBI [m]
        @param BtIp: sign of the magnetic field respect to the current, the
        pitch will be defined as BtIp * v_par / v
        @param deg: If true the pitch is acos(BtIp * v_par / v)
        """
        if self.coords is None:
            raise Exception('Sorry, NBI coordinates are needed!!!')
        # Get coordinate vector
        v = np.array([self.coords['x1'] - self.coords['x0'],
                      self.coords['y1'] - self.coords['y0'],
                      self.coords['z1'] - self.coords['z0']])
        normv = np.sqrt(v[0]**2 + v[1]**2 + v[2]**2)
        # make the vector with the desired length
        v *= delta / normv
        # estimate the number of steps
        nstep = np.int(normv / delta) + 10
        # 'walk' along the NBI
        point = np.array([self.coords['x0'], self.coords['y0'],
                          self.coords['z0']])
        R = np.zeros(nstep)
        Z = np.zeros(nstep)
        phi = np.zeros(nstep)
        flags = np.zeros(nstep, dtype=np.bool)
        for istep in range(nstep):
            Rdum = np.sqrt(point[0]**2 + point[1]**2)
            if Rdum < rmin:
                break
            if Rdum < rmax:
                R[istep] = Rdum
                Z[istep] = point[2]
                phi[istep] = np.arctan2(point[1], point[0])
                flags[istep] = True
            point = point + v
        # calculate the magnetic field
        R = R[flags]
        Z = Z[flags]
        phi = phi[flags]
        ngood = R.size
        pitch = np.zeros(ngood)
        br, bz, bt, bp = get_mag_field(shot, R, Z, time=time)
        bx = -np.cos(0.5*np.pi - phi) * bt + np.cos(phi) * br
        by = np.sin(0.5*np.pi - phi) * bt + np.sin(phi) * br
        B = np.vstack((bx, by, bz))
        bnorm = np.sqrt(np.sum(B**2, axis=0))
        pitch = (bx * v[0] + by * v[1] + bz * v[2]) / delta / bnorm
        pitch = BtIp * pitch.squeeze()
        if deg:
            pitch = np.arccos(pitch) * 180.0 / np.pi
        # Now we have the pitch profiles, we just need to store the info at the
        # right place
        if self.pitch_profile is None:
            self.pitch_profile = {'t': np.array(time),
                                  'z': Z, 'R': R, 'pitch': pitch}

        else:
            # number of already present times:
            nt = len(self.pitch_profile['t'])
            # see if the number of points along the NBI matches
            npoints = self.pitch_profile['R'].size
            if npoints / nt != R.size:
                raise Exception('Have you changed delta from the last run?')
            # insert the date where it should be
            self.pitch_profile['t'] = \
                np.vstack((self.pitch_profile['t'], time))
            self.pitch_profile['z'] = \
                np.vstack((self.pitch_profile['z'], Z))
            self.pitch_profile['R'] = \
                np.vstack((self.pitch_profile['R'], R))
            self.pitch_profile['pitch'] = \
                np.vstack((self.pitch_profile['pitch'], pitch))

    def plot_pitch_profile(self, line_param: dict = {'linewidth': 2},
                           ax_param={'grid': 'both', 'xlabel': 'R [cm]',
                                     'ylabel': '$\\lambda$', 'fontsize': 14},
                           ax=None):
        """
        Plot the NBI pitch profile

        Jose Rueda: jrrueda@us.es

        @param line_param: Dictionary with the line params
        @param ax_param: Dictionary with the param fr ax_beauty
        @param ax: axis where to plot, if none, open new figure
        @return : Nothing
        """
        if self.pitch_profile is None:
            raise Exception('You must calculate first the pitch profile')
        if ax is None:
            fig, ax = plt.subplots()
            ax_created = True
        ax.plot(self.pitch_profile['R'], self.pitch_profile['pitch'],
                **line_param, label='NBI#'+str(self.number))

        if ax_created:
            ax = ssplt.axis_beauty(ax, ax_param)
        try:
            plt.legend(fontsize=ax_param['fontsize'])
        except KeyError:
            print('You did not set the fontsize in the input params...')<|MERGE_RESOLUTION|>--- conflicted
+++ resolved
@@ -812,13 +812,7 @@
         for ii in np.arange(ecedata['Trad'].shape[1]):
             ecedata['fft']['spec_dte'][:, ii, :] /= dte_eval
     return ecedata
-<<<<<<< HEAD
-
-
-
-=======
-    
->>>>>>> 9e964cd5
+    
 # -----------------------------------------------------------------------------
 # --- Vessel coordinates
 # -----------------------------------------------------------------------------
@@ -942,24 +936,15 @@
 
     timeWindow[0] = np.maximum(time[0], timeWindow[0])
     timeWindow[1] = np.minimum(time[-1], timeWindow[1])
-<<<<<<< HEAD
-
-    name = coilGroup+'-'+str(coilNumber)
-=======
     
     name = '%s-%02d'%(coilGroup, coilNumber)
->>>>>>> 9e964cd5
     try:
         # Getting the time base.
         mhi = sf(name=name, tBegin=timeWindow[0], tEnd=timeWindow[1])
     except:
         raise Exception(name+' not available in shotfile.')
-<<<<<<< HEAD
-
-=======
         sf.close()
     
->>>>>>> 9e964cd5
     sf.close()
     #--- Getting the calibration factors from the CMH shotfile.
     # Get the last shotnumber where the calibration is written.
