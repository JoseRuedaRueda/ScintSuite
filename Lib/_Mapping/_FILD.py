"""
Remapping of FILD camera frames

Jose Rueda Rueda: jrrueda@us.es
"""
import os
import time
import f90nml
import logging
import numpy as np
import xarray as xr
import Lib._IO as ssio
import Lib._Paths as p
import Lib.errors as errors
import Lib._Utilities as ssextra
import Lib._SideFunctions as sside
import Lib._Mapping._Common as common
import Lib.SimulationCodes.FILDSIM as ssFILDSIM
import Lib.SimulationCodes.SINPA as ssSINPA
from tqdm import tqdm   # For waitbars
from Lib._Machine import machine
from Lib._Mapping._StrikeMap import StrikeMap

# --- Initialise the auxiliary objects
logger = logging.getLogger('ScintSuite.FILDMapping')
paths = p.Path(machine)
del p
__all__ = ['remapAllLoadedFrames']


def remapAllLoadedFrames(video,
                         ymin: float = 1., ymax: float = 10.5, dy: float = 0.1,
                         xmin: float = 15., xmax: float = 90., dx: float = 1.0,
                         code_options: dict = {},
                         method: int = 1,
                         verbose: bool = False,
                         mask=None,
                         decimals: int = 1,
                         smap_folder: str = None,
                         map=None,
                         remap_method: str = 'centers',
                         MC_number: int = 100,
                         allIn: bool = False,
                         use_average: bool = False,
                         variables_to_remap: tuple = ('pitch', 'gyroradius'),
                         A: float = 2.01410178, Z: float = 1.0):
    """
    Remap all loaded frames from a FILD video.

    Jose Rueda Rueda: jrrueda@us.es

    :param     video: Video object (see LibVideoFiles)
    :param     ymin: minimum y-axis value to consider (gyroradius by default)
    :param     ymax: maximum y-axis value to consider (gyroradius by default)
    :param     dy: bin width in the y direction
    :param     xmin: Minimum x-axis value to consider (pitch for standard)
    :param     xmax: Maximum x-axis value to consider (pitch for standard)
    :param     dx: bin width in the x direction
    :param     code_options: namelist dictionary with the FILDSIM/SINPA options
              just in case we need to run the code. See FILDSIM/SINPA library
              and their gitlabs for the necessary options. It is recommended to
              leave this like {}, as the code will load the options used to
              generate the library, so the new calculated strike maps will be
              consistent with the old ones. Hence, use this argument just if it
              you really needed.
    :param     method: method to interpolate the strike maps, default 1: linear
    :param     verbose: flag to print the elapsed time
    :param     mask: binary mask defining the region of the scintillator we want
              to map. If it is a string pointing to a file, the mask saved in
              that file will be loaded
    :param     decimals: Number of decimals to look for the strike map
    :param     smap_folder: Folder where to look for strike maps, if none
              the code will look in ...Suite/Data/RemapStrikeMaps/FILD/<geomID>
              with the <geomID> stored in the video object
    :param     map: Strike map to be used, if none, we will look for the right
              strike map in the smap_folder
    :param     remap_method: 'MC' or 'centers', the method to be used for the
              remapping of the frames. MC recommended for tomography, but it
              needs 3 minutes per new strike map. Centers recommended for a
              general video overview
    :param     MC_number: number of MC markers for the MC remap
    :param     allIn: boolean flag to disconnect the interaction with the user.
              When looking for the strike map in the database, we will take
              the closer one available in time, without expecting an answer for
              the user. This option was implemented to remap large number of
              shots 'automatically' without interaction from the user needed.
              Option not used if you give an input strike map
    :param     use_average: if true, use the averaged frames instead of the
              raw ones
    :param     variables_to_remap: tupple containing the name of the variables
              where we want to perform the remap. By default, they are 'pitch'
              and 'gyroradius'. 'energy' can substitute tthe gyroradius.
              Note that the code will not check if this is physically non-sense,
              ie, you can give as an input the pair ('energy', 'gyroradius') and
              a remap will be done, but of course it will be non-sense.
    :param     A: Ion mass, in uma. Only used if we want to use energy to remap
    :param     Z: Ion charge, in e units. Only used if we want to use energy

    :return   output: xarray dataset containing the following dataArrays:
        -# 'frames': remaped_frames [xaxis(pitch), yaxis(r), taxis]
        -# 'x': coord, pitch by default
        -# 'y': coord, gyroradius by default
        -# 't': coord, time of the frames
        -# 'integral_in_x': signal integrated in x axis
        -# 'integral_in_y': signal integrated in y axis
        -# 'integral_in_xy': signal integrated in xy axis
        -# 'phi': phi, calculated phi angle, FILDSIM [deg]
        -# 'theta': theta, calculated theta angle FILDSIM [deg]
        -# 'theta_used': theta_used for the remap [deg]
        -# 'phi_used': phi_used for the remap [deg]
        -# 'existing_smaps': array indicating which smaps where found in the
        database and which don't
    The remap options such as the code used, the number of decimals or the
    location of the database of smaps are saved as attributes of the 'frames'
    dataArray
    """
    # --------------------------------------------------------------------------
    # --- INPUTS CHECK AND PREPARATION
    # --------------------------------------------------------------------------
    # -- Accepted variables to remap
    acceptedVars = ('energy', 'pitch', 'gyroradius', 'e0')
    units = {'e0': 'keV', 'pitch': 'degree', 'gyroradius': 'cm'}
    var_remap = [v.lower() for v in variables_to_remap]  # force small letter
    for v in var_remap:
        if v not in acceptedVars:
            raise errors.NotValidInput('Variables not accepted for FILD remap')
    # The energy is saved as e0 in the smap object (energy at pinhole) so just
    # change the name: (yes, these lines are ugly and not optimum, but work ;)
    if ('energy' in var_remap) or ('e0' in var_remap):
        wantEnergy = True
        for i in range(2):
            if var_remap[i] == 'energy':
                var_remap[i] = 'e0'
    else:
        wantEnergy = False
    # -- Check inputs strike map
    print('.-. . -- .- .--. .--. .. -. --.')
    if map is None:
        got_smap = False
    else:
        got_smap = True
        smap = map
        logger.info('A StrikeMap was given, we will remap all frames with it')
        logger.warning('24: Assuming you properly prepared the smap')

    if smap_folder is None:
        smap_folder = os.path.join(paths.ScintSuite, 'Data', 'RemapStrikeMaps',
                                   'FILD', video.geometryID)
    # -- Check which code generated the library
    if not got_smap:
        namelistFile = os.path.join(smap_folder, 'parameters.cfg')
        nml = f90nml.read(namelistFile)
        if 'n_pitch' in nml['config']:
            FILDSIM = True
        else:
            FILDSIM = False
    # -- Check the mask
    if type(mask) is str:
        # the user gave us a saved mask, not the matrix, so load the matrix:
        file = ssio.check_open_file(mask)
        [mask] = ssio.read_variable_ncdf(file, ['mask'], human=True)
        # tranform to bool
        mask = mask.astype(bool)
    # -- Check the tipe of remap
    if remap_method.lower() == 'centers':
        MC_number = 0  # to turn off the transformation matrix calculation
    # -- Prepare the frames
    if not use_average:
        data = video.exp_dat
    else:
        data = video.avg_dat
    # -- Get frame shape:
    nframes = data['frames'].shape[2]
    frame_shape = data['frames'].shape[0:2]
    # -- Get the current time (to measure elapsed time)
    tic = time.time()
    # -- Prepare the grid
    nx, ny, xedges, yedges = \
        sside.createGrid(xmin, xmax, dx, ymin, ymax, dy)
    x = 0.5 * (xedges[0:-1] + xedges[1:])    # Pitch angle in the standard case
    y = 0.5 * (yedges[0:-1] + yedges[1:])    # Gyroradius in the standard case
    # --------------------------------------------------------------------------
    # --- STRIKE MAP SEARCH
    # --------------------------------------------------------------------------
    exist = np.zeros(nframes, bool)
    name = ' '      # To save the name of the strike map
    name_old = ' '  # To avoid loading twice in a row the same map
    if not got_smap:
<<<<<<< HEAD
        if decilmas != video.Bangles['decimals'].values:
            # CHANGE FROM HERE
            # -- Collect the angles
            phi = video.Bangles['phi'].values
            theta = video.Bangles['theta'].values
            # Check that the angles were calculated for the frames (it can happen
            # that the user recalculate the angles after averaging, so they are
            # evaluated in the original time base). There is a check in the video
            # object before calling this function, but just in case
            if (phi.size != nframes) or (theta.size != nframes):
                print('Number of frames: ', nframes)
                print('Size of phi: ', phi.size)
                print('Size of theta: ', theta.size)
                raise errors.NotValidInput('Wrong length of phi and theta')
            # -- See if the strike map exist in the folder
            logger.info('Looking for strikemaps in: ', smap_folder)
            for iframe in tqdm(range(nframes)):
                if FILDSIM:
                    logger.info('This is deprecated, please use SINPA (uFILDSIM)')
                    name = ssFILDSIM.guess_strike_map_name(
                        phi[iframe], theta[iframe], geomID=video.geometryID,
                        decimals=decimals
                        )
                else:
                    name = ssSINPA.execution.guess_strike_map_name(
                        phi[iframe], theta[iframe], geomID=video.geometryID,
                        decimals=decimals
                        )
                # See if the strike map exist
                if os.path.isfile(os.path.join(smap_folder, name)):
                    exist[iframe] = True
        else:
            theta_used = video.Bangles['theta_used'].values
            phi_used = video.Bangles['phi_used'].values
            exist = video.Bangles['exist'].values

=======
        # -- Collect the angles
        phi = video.Bangles['phi'].values
        theta = video.Bangles['theta'].values
        # Check that the angles were calculated for the frames (it can happen
        # that the user recalculate the angles after averaging, so they are
        # evaluated in the original time base). There is a check in the video
        # object before calling this function, but just in case
        if (phi.size != nframes) or (theta.size != nframes):
            print('Number of frames: ', nframes)
            print('Size of phi: ', phi.size)
            print('Size of theta: ', theta.size)
            raise errors.NotValidInput('Wrong length of phi and theta')
        # -- See if the strike map exist in the folder
        logger.info('Looking for strikemaps in: %s', smap_folder)
        for iframe in tqdm(range(nframes)):
            if FILDSIM:
                logger.info('This is deprecated, please use SINPA (uFILDSIM)')
                name = ssFILDSIM.guess_strike_map_name(
                    phi[iframe], theta[iframe], geomID=video.geometryID,
                    decimals=decimals
                    )
            else:
                name = ssSINPA.execution.guess_strike_map_name(
                    phi[iframe], theta[iframe], geomID=video.geometryID,
                    decimals=decimals
                    )
            # See if the strike map exist
            if os.path.isfile(os.path.join(smap_folder, name)):
                exist[iframe] = True
>>>>>>> d8303b60
        # -- See how many we need to calculate
        nnSmap = np.sum(~exist)  # Number of Smaps missing
        dummy = np.arange(nframes)     #
        existing_index = dummy[exist]  # Index of the maps we have
        non_existing_index = dummy[~exist]
        theta_used = np.round(theta, decimals=decimals)
        phi_used = np.round(phi, decimals=decimals)
        # The variable x will be the flag to calculate or not more strike maps
        if nnSmap == 0:
            print('--. .-. . .- -')
            text = 'Ideal situation, not a single map needs to be calculated'
            logger.info(text)
        elif nnSmap == nframes:
            print('Non a single strike map, full calculation needed')
        elif nnSmap != 0:
            if not allIn:
                print('We need to calculate, at most:', nnSmap, 'StrikeMaps')
                print('Write 1 to proceed, 0 to take the closer'
                      + '(in time) existing strikemap')
                xx = int(input('Enter answer:'))
            else:
                xx = 0
            if xx == 0:
                print('We will not calculate new strike maps')
                print('Looking for the closer ones')
                for i in tqdm(range(len(non_existing_index))):
                    ii = non_existing_index[i]
                    icloser = ssextra.find_nearest_sorted(existing_index, ii)
                    theta_used[ii] = theta[icloser]
                    phi_used[ii] = phi[icloser]
    else:  # the case the smap was passed as input
        theta = np.zeros(nframes)
        phi = np.zeros(nframes)
        exist = np.ones(nframes, bool)
        theta_used = np.zeros(nframes, bool)
        phi_used = np.zeros(nframes, bool)
    # --------------------------------------------------------------------------
    # --- REMAP THE FRAMES
    # --------------------------------------------------------------------------
    # -- Initialise the variables:
    remaped_frames = np.zeros((nx, ny, nframes))
    logger.info('Remapping frames ...')
    for iframe in tqdm(range(nframes)):
        if not got_smap:
            if FILDSIM:
                name = ssFILDSIM.find_strike_map(
                    phi_used[iframe], theta_used[iframe], smap_folder,
                    geomID=video.geometryID, FILDSIM_options=code_options,
                    decimals=decimals, clean=True)
            else:  # SINPA CODE
                name = ssSINPA.execution.find_strike_map_FILD(
                    phi_used[iframe], theta_used[iframe], smap_folder,
                    geomID=video.geometryID, SINPA_options=code_options,
                    decimals=decimals, clean=True)
        # Only reload the strike map if it is needed
        if name != name_old:
            smap = StrikeMap(0, os.path.join(smap_folder, name))
            # -- Set the remap variables
            if wantEnergy:
                smap.calculate_energy(video.BField['B'].values[iframe], A, Z)
            smap.setRemapVariables(var_remap, verbose=False)
            # -- Calculate the pixel coordinates
            smap.calculate_pixel_coordinates(video.CameraCalibration)
            smap.interp_grid(frame_shape, method=method,
                             MC_number=MC_number,
                             grid_params={'ymin': ymin, 'ymax': ymax,
                                          'dy': dy,
                                          'xmin': xmin, 'xmax': xmax,
                                          'dx': dx})
        name_old = name
        # remap the frames
        remaped_frames[:, :, iframe] = \
            common.remap(smap, data['frames'].values[:, :, iframe],
                         x_edges=xedges, y_edges=yedges, mask=mask,
                         method=remap_method)
    if verbose:
        toc = time.time()
        print('Whole time interval remapped in: ', toc-tic, ' s')
        print('Average time per frame: ', (toc-tic) / nframes, ' s')
    # Construct the data set
    remap_dat = xr.Dataset()
    remap_dat['frames'] = \
        xr.DataArray(remaped_frames, dims=('x', 'y', 't'),
                     coords={'t': data['t'].values, 'x': x, 'y': y})
    remap_dat['frames'].attrs['long_name'] = 'Original remap'
    remap_dat['frames'].attrs['xmin'] = xmin
    remap_dat['frames'].attrs['ymin'] = ymin
    remap_dat['frames'].attrs['xmax'] = xmax
    remap_dat['frames'].attrs['dx'] = dx
    remap_dat['frames'].attrs['dy'] = dy
    remap_dat['frames'].attrs['decimals'] = decimals
    remap_dat['frames'].attrs['smap_folder'] = smap_folder
    remap_dat['frames'].attrs['use_average'] = int(use_average)
    remap_dat['frames'].attrs['CodeUsed'] = smap.code
    remap_dat['frames'].attrs['A'] = A
    remap_dat['frames'].attrs['Z'] = Z

    remap_dat['x'].attrs['units'] = units[var_remap[0]]
    remap_dat['x'].attrs['long_name'] = variables_to_remap[0]

    remap_dat['y'].attrs['units'] = units[var_remap[1]]
    remap_dat['y'].attrs['long_name'] = variables_to_remap[1]

    remap_dat['frames'].attrs['units'] = '#/(%s $\\cdot$ %s)' \
        % (remap_dat['x'].attrs['units'], remap_dat['y'].attrs['units'])

    remap_dat['phi'] = xr.DataArray(phi, dims=('t'))
    remap_dat['phi'].attrs['long_name'] = 'Calculated phi angle'
    remap_dat['phi'].attrs['units'] = 'Degree'

    remap_dat['theta'] = xr.DataArray(theta, dims=('t'))
    remap_dat['theta'].attrs['long_name'] = 'Calculated theta angle'
    remap_dat['theta'].attrs['units'] = 'Degree'

    remap_dat['phi_used'] = xr.DataArray(phi_used, dims=('t'))
    remap_dat['phi_used'].attrs['long_name'] = 'Used phi angle'
    remap_dat['phi_used'].attrs['units'] = 'Degree'

    remap_dat['theta_used'] = xr.DataArray(theta_used, dims=('t'))
    remap_dat['theta_used'].attrs['long_name'] = 'Used theta angle'
    remap_dat['theta_used'].attrs['units'] = 'Degree'

    remap_dat['nframes'] = video.exp_dat['nframes'].copy()

    remap_dat['existing_smaps'] = xr.DataArray(exist, dims=('t'))

    return remap_dat<|MERGE_RESOLUTION|>--- conflicted
+++ resolved
@@ -186,7 +186,6 @@
     name = ' '      # To save the name of the strike map
     name_old = ' '  # To avoid loading twice in a row the same map
     if not got_smap:
-<<<<<<< HEAD
         if decilmas != video.Bangles['decimals'].values:
             # CHANGE FROM HERE
             # -- Collect the angles
@@ -202,7 +201,7 @@
                 print('Size of theta: ', theta.size)
                 raise errors.NotValidInput('Wrong length of phi and theta')
             # -- See if the strike map exist in the folder
-            logger.info('Looking for strikemaps in: ', smap_folder)
+            logger.info('Looking for strikemaps in: %s', smap_folder)
             for iframe in tqdm(range(nframes)):
                 if FILDSIM:
                     logger.info('This is deprecated, please use SINPA (uFILDSIM)')
@@ -223,37 +222,6 @@
             phi_used = video.Bangles['phi_used'].values
             exist = video.Bangles['exist'].values
 
-=======
-        # -- Collect the angles
-        phi = video.Bangles['phi'].values
-        theta = video.Bangles['theta'].values
-        # Check that the angles were calculated for the frames (it can happen
-        # that the user recalculate the angles after averaging, so they are
-        # evaluated in the original time base). There is a check in the video
-        # object before calling this function, but just in case
-        if (phi.size != nframes) or (theta.size != nframes):
-            print('Number of frames: ', nframes)
-            print('Size of phi: ', phi.size)
-            print('Size of theta: ', theta.size)
-            raise errors.NotValidInput('Wrong length of phi and theta')
-        # -- See if the strike map exist in the folder
-        logger.info('Looking for strikemaps in: %s', smap_folder)
-        for iframe in tqdm(range(nframes)):
-            if FILDSIM:
-                logger.info('This is deprecated, please use SINPA (uFILDSIM)')
-                name = ssFILDSIM.guess_strike_map_name(
-                    phi[iframe], theta[iframe], geomID=video.geometryID,
-                    decimals=decimals
-                    )
-            else:
-                name = ssSINPA.execution.guess_strike_map_name(
-                    phi[iframe], theta[iframe], geomID=video.geometryID,
-                    decimals=decimals
-                    )
-            # See if the strike map exist
-            if os.path.isfile(os.path.join(smap_folder, name)):
-                exist[iframe] = True
->>>>>>> d8303b60
         # -- See how many we need to calculate
         nnSmap = np.sum(~exist)  # Number of Smaps missing
         dummy = np.arange(nframes)     #
