--- conflicted
+++ resolved
@@ -179,59 +179,7 @@
 
         # Read the file
         logger.info('Reading Camera database from: %s', filename)
-<<<<<<< HEAD
-        with open(filename) as f:
-            for i in range(n_header):
-                dummy = f.readline()
-            # Database itself
-            for line in f:
-                dummy = line.split()
-                self.data['CalID'].append(int(dummy[0]))
-                self.data['camera'].append(dummy[1])
-                self.data['shot1'].append(int(dummy[2]))
-                self.data['shot2'].append(int(dummy[3]))
-                self.data['xshift'].append(float(dummy[4]))
-                self.data['yshift'].append(float(dummy[5]))
-                self.data['xscale'].append(float(dummy[6]))
-                self.data['yscale'].append(float(dummy[7]))
-                self.data['deg'].append(float(dummy[8]))
-                self.data['cal_type'].append(dummy[9])
-                self.data['diag_ID'].append(int(dummy[10]))
-                try:  # If there is distortion information, it would be here
-                    self.data['c1'].append(float(dummy[11]))
-                    self.data['xcenter'].append(float(dummy[12]))
-                    self.data['ycenter'].append(float(dummy[13]))
-                except IndexError:
-                    pass
-
-                try:  # If there is pixel information, it would be here
-                    self.data['nxpix'].append(int(dummy[14]))
-                    self.data['nypix'].append(int(dummy[15]))
-                except IndexError:
-                    pass
-                
-                # Trying to read the type.
-                try:
-                    self.data['type'].append(dummy[16])
-                except IndexError:
-                    pass
-        # If the c1 and c2 fields are empty, delete them to avoid issues in the
-        # pandas self.dataframe
-        if len(self.data['c1']) == 0:
-            self.data.pop('c1')
-            self.data.pop('xcenter')
-            self.data.pop('ycenter')
-            self.data.pop('type')
-        else:
-            if len(self.data['type']) == 0:
-                self.data.pop('type')
-
-        if len(self.data['nxpix']) == 0:
-            self.data.pop('nxpix')
-            self.data.pop('nypix')
-=======
         self.data = readCameraCalibrationDatabase(filename, n_header=n_header)
->>>>>>> 3bdab905
 
     def write_database_to_txt(self, file: str = None):
         """
@@ -274,11 +222,7 @@
                 f.write(line)
             logger.info('File %s writen', file)
 
-<<<<<<< HEAD
-    def get_calibration(self, shot: int, diag_ID: int=1, typ: str='poly'):
-=======
     def get_calibration(self, shot, diag_ID, type=None):
->>>>>>> 3bdab905
         """
         Give the calibration parameter of a precise database entry.
 
@@ -293,17 +237,6 @@
         """
         flags = np.zeros(len(self.data['CalID']), dtype=bool)
         for i in range(len(self.data['CalID'])):
-<<<<<<< HEAD
-            if 'type' not in self.data:
-                flags[i] = (self.data['shot1'][i] <= shot) * \
-                           (self.data['shot2'][i] >= shot) * \
-                           (self.data['diag_ID'][i] == diag_ID)
-            else:
-                flags[i] = (self.data['shot1'][i] <= shot) * \
-                           (self.data['shot2'][i] >= shot) * \
-                           (self.data['diag_ID'][i] == diag_ID) * \
-                           (self.data['type'][i] == typ)
-=======
             if (self.data['shot1'][i] <= shot) * \
                     (self.data['shot2'][i] >= shot) * \
                     (self.data['diag_ID'][i] == diag_ID):
@@ -311,7 +244,6 @@
             if type is not None:
                 if self.data['type'][i] != type:
                     flags[i] = flags[i] * False
->>>>>>> 3bdab905
 
         n_true = sum(flags)
 
@@ -387,12 +319,8 @@
 
     def print(self):
         """
-        Print calibration
-
-        Jose Rueda: jrrueda@us.es
-
-        :Example of use:
-
+        Print calibration.
+        
         >>> # Assume you have in your workspace a calibration called call
         >>> cal.print()
         """
