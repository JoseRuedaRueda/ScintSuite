"""Calibration and database objects."""
import logging
import numpy as np
import xarray as xr
import pandas as pd
import Lib.errors as errors
from scipy.io import netcdf                # To export remap data

# Initialise the auxiliary objects
logger = logging.getLogger('ScintSuite.Calibration')


# -----------------------------------------------------------------------------
# --- Aux functions
# -----------------------------------------------------------------------------
def readCameraCalibrationDatabase(filename: str, n_header: int = 5,
                                  verbose: bool = True):
    """
    Read camera calibration database

    This function is different from the one implemented in the __init__ of the
    old object of the CalibrationDatabase. This one return the database as a
    pandas dataframe to be used in the new logbook, which are considered to be
    the proper way of interacting with the camera calibrations. The
    object CalibrationDatabase (see below) is deprecated for FILD and INPA

    Jose Rueda: jrrueda@us.es

    :param  filename: Complete path to the file with the calibrations
    :param  n_header: Number of header lines (5 in the oficial format)
    :param  verbose: if true, print some information in the command line

    :return database: Pandas dataframe with the database
    """
    data = {'CalID': [], 'camera': [], 'shot1': [], 'shot2': [],
            'xshift': [], 'yshift': [], 'xscale': [], 'yscale': [],
            'deg': [], 'cal_type': [], 'diag_ID': [], 'c1': [],
            'xcenter': [], 'ycenter': []}

    # Read the file
    if verbose:
        print('Reading Camera database from: ', filename)
    with open(filename) as f:
        for i in range(n_header):
            dummy = f.readline()
        # Database itself
        for line in f:
            dummy = line.split()
            data['CalID'].append(int(dummy[0]))
            data['camera'].append(dummy[1])
            data['shot1'].append(int(dummy[2]))
            data['shot2'].append(int(dummy[3]))
            data['xshift'].append(float(dummy[4]))
            data['yshift'].append(float(dummy[5]))
            data['xscale'].append(float(dummy[6]))
            data['yscale'].append(float(dummy[7]))
            data['deg'].append(float(dummy[8]))
            data['cal_type'].append(dummy[9])
            data['diag_ID'].append(int(dummy[10]))
            try:  # If there is distortion information, it would be here
                data['c1'].append(float(dummy[11]))
                data['xcenter'].append(float(dummy[12]))
                data['ycenter'].append(float(dummy[13]))
            except IndexError:
                continue
    # If the c1 and c2 fields are empty, delete them to avoid issues in the
    # pandas dataframe
    if (len(data['c1']) == 0):
        data.pop('c1')
        data.pop('xcenter')
        data.pop('ycenter')
    # Transform to pandas
    database = pd.DataFrame(data)
    return database

<<<<<<< HEAD
def readCcalibrationFile(filename):
    """
    Read the time/position dependent calibration files
    :param  filename: file to be read
    :return: 
    """
    pass

def readTimeDependentCalibration(filename):
    fields = {
        1: ['time', 'xshift', 'yshift', 'xscale', 'yscale',
            'deg', 'c1', 'xcenter', 'ycenter']
    }
    with open(filename) as f:
        logger.info('Reading calibration file: %s'%filename)
        # Read the header lines
        dummy = f.readline()  # Intro line
        dummy = f.readline()  # Date line
        kind, ver = f.readline().split('#')[0].split()
        ver=int(ver)
        camera = f.readline().split('#')[0].strip()
        geomID = f.readline().split('#')[0].strip()
        dummy = f.readline()  # info line
        data = {}
        for k in fields[ver]:
            data[k] = []
        # Database itself
        for line in f:
            dummy = line.split()
            for j, k in enumerate(fields[ver]):
                data[k].append(float(dummy[j]))
    # Transform to xarray
    calibration = xr.Dataset()
    for k in data.keys():
        calibration[k] = xr.DataArray(data[k], dims='t',
                                     coords={'t':data['time']})
    calibration.attrs['Camera'] = camera
    calibration.attrs['geomID'] = geomID
    return calibration
=======
def readCameraCalibrationDatabase2(filename: str, n_header: int = 5,
                                  verbose: bool = True):
    """
    Read camera calibration database including distortion.

    Jose Rueda Rueda: jrrueda@us.es
    Hannah Lindl: hannah.lindl@ipp.mpg.de

    @param filename: Complete path to the file with the calibrations
    @param n_header: Number of header lines (5 in the oficial format)
    @param verbose: if true, print some information in the command line

    @return database: Pandas dataframe with the database
    """
    data = {'CalID': [], 'camera': [], 'shot1': [], 'shot2': [],
            'xshift': [], 'yshift': [], 'xscale': [], 'yscale': [],
            'deg': [], 'cal_type': [], 'diag_ID': [], 'c1': [],
            'xcenter': [], 'ycenter': []}

    # Read the file
    if verbose:
        print('Reading Camera database from: ', filename)
    with open(filename) as f:
        for i in range(n_header):
            dummy = f.readline()
        # Database itself
        for line in f:
            dummy = line.split()
            data['CalID'].append(int(dummy[0]))
            data['camera'].append(dummy[1])
            data['shot1'].append(int(dummy[2]))
            data['shot2'].append(int(dummy[3]))
            data['xshift'].append(float(dummy[4]))
            data['yshift'].append(float(dummy[5]))
            data['xscale'].append(float(dummy[6]))
            data['yscale'].append(float(dummy[7]))
            data['deg'].append(float(dummy[8]))
            data['cal_type'].append(dummy[9])
            data['diag_ID'].append(int(dummy[10]))
            data['c1'].append(float(dummy[11]))
            data['xcenter'].append(float(dummy[12]))
            data['ycenter'].append(float(dummy[13]))

    # Transform to pandas
    database = pd.DataFrame(data)
    return database

def readCameraCalibrationDatabase3(filename: str, n_header: int = 5,
                                  verbose: bool = True):
    """
    Read camera calibration database including distortion and
    different types of distortion models

    Jose Rueda Rueda: jrrueda@us.es
    Hannah Lindl: hannah.lindl@ipp.mpg.de

    @param filename: Complete path to the file with the calibrations
    @param n_header: Number of header lines (5 in the oficial format)
    @param verbose: if true, print some information in the command line

    @return database: Pandas dataframe with the database
    """
    data = {'CalID': [], 'camera': [], 'shot1': [], 'shot2': [],
            'xshift': [], 'yshift': [], 'xscale': [], 'yscale': [],
            'deg': [], 'cal_type': [], 'diag_ID': [], 'c1': [],
            'xcenter': [], 'ycenter': [], 'nxpix': [], 'nypix': [],
            'type': []}

    # Read the file
    if verbose:
        print('Reading Camera database from: ', filename)
    with open(filename) as f:
        for i in range(n_header):
            dummy = f.readline()
        # Database itself
        for line in f:
            dummy = line.split()
            if len(dummy) != 17:
                print('wrong database format. revise database')
                break

            data['CalID'].append(int(dummy[0]))
            data['camera'].append(dummy[1])
            data['shot1'].append(int(dummy[2]))
            data['shot2'].append(int(dummy[3]))
            data['xshift'].append(float(dummy[4]))
            data['yshift'].append(float(dummy[5]))
            data['xscale'].append(float(dummy[6]))
            data['yscale'].append(float(dummy[7]))
            data['deg'].append(float(dummy[8]))
            data['cal_type'].append(dummy[9])
            data['diag_ID'].append(int(dummy[10]))
            data['c1'].append(float(dummy[11]))
            data['xcenter'].append(float(dummy[12]))
            data['ycenter'].append(float(dummy[13]))
            data['nxpix'].append(float(dummy[14]))
            data['nypix'].append(float(dummy[15]))
            data['type'].append(str(dummy[16]))

    # Transform to pandas
    database = pd.DataFrame(data)
    return database

def get_database(filename: str = None):
    """
    select the correct way to read the database depending on the extension

    Hannah Lindl: hannah.lindl@ippmpg.de

    @param filename: filename of the database. Should have extension calib1, calib2 or calib3
    """
    if filename.endswith('.calib1'):
        database = readCameraCalibrationDatabase(filename)
    elif filename.endswith('.calib2'):
        database = readCameraCalibrationDatabase2(filename)
    elif filename.endswith('.calib3'):
        database = readCameraCalibrationDatabase3(filename)
    else:
        print('unknown calibration database format')
        return
    return database

def get_calibration_method(data, shot: int = None, diag_ID: int = None, method: str = None):
    """
    Give the calibration parameters of a precise database entry

    Jose Rueda Rueda: jrrueda@us.es
    Hannah Lindl: hannah.lindl@ipp.mpg.de

    @param shot: shotnumber of which we want the calibration
    @param camera: name of the camera
    @param diag_ID: ID of the diagnostic
    @param type: calibration method
    """

    flags = np.zeros_like(data['CalID'])
    for i in range(len(flags)):
        if 'type' in data.keys():
            if (data['shot1'][i] <= shot) * \
                    (data['shot2'][i] >= shot) * \
                    (data['diag_ID'][i] == diag_ID) * \
                    (data['type'][i] == method):
                flags[i] = True
        else:
            if (data['shot1'][i] <= shot) * \
                    (data['shot2'][i] >= shot) * \
                    (data['diag_ID'][i] == diag_ID):
                flags[i] = True

    n_true = sum(flags)

    if n_true == 0:
        raise errors.NotFoundCameraCalibration(
            'No entry found in the database, revise it')

    elif n_true > 1:
        print('Several entries fulfill the condition')
        print('Possible entries:')
        print(data['ID'][flags])
        raise errors.FoundSeveralCameraCalibration()

    else:
        dummy = np.argmax(np.array(flags))
        cal = CalParams()
        for ikey in data.keys():
            cal.__dict__[ikey] = data[ikey][dummy]

    return cal

>>>>>>> 899a84ae

# ------------------------------------------------------------------------------
# --- Calibration database object
# ------------------------------------------------------------------------------
class CalibrationDatabase:
    """Database of parameter to align the scintillator."""

    def __init__(self, filename: str, n_header: int = 5):
        """
        Read the calibration database, to align the strike maps.

        See database page for a full documentation of each field

        @author Jose Rueda Rueda: jrrueda@us.es

        :param  filename: Complete path to the file with the calibrations
        :param  n_header: Number of header lines
        :return database: Dictionary containing the database information
        """
        ## Name of file with the data
        self.file = filename
        ## Header of the file
        self.header = []
        ## Dictionary with the data from the calibration. See @ref database
        ## for a full description of the meaning of each field
        self.data = {'CalID': [], 'camera': [], 'shot1': [], 'shot2': [],
                     'xshift': [], 'yshift': [], 'xscale': [], 'yscale': [],
                     'deg': [], 'cal_type': [], 'diag_ID': [], 'c1': [],
                     'xcenter': [], 'ycenter': []}

        # Read the file
        logger.info('Reading Camera database from: %s', filename)
        with open(filename) as f:
            for i in range(n_header):
                dummy = f.readline()
            # Database itself
            for line in f:
                dummy = line.split()
                self.data['CalID'].append(int(dummy[0]))
                self.data['camera'].append(dummy[1])
                self.data['shot1'].append(int(dummy[2]))
                self.data['shot2'].append(int(dummy[3]))
                self.data['xshift'].append(float(dummy[4]))
                self.data['yshift'].append(float(dummy[5]))
                self.data['xscale'].append(float(dummy[6]))
                self.data['yscale'].append(float(dummy[7]))
                self.data['deg'].append(float(dummy[8]))
                self.data['cal_type'].append(dummy[9])
                self.data['diag_ID'].append(int(dummy[10]))
                try:  # If there is distortion information, it would be here
                    self.data['c1'].append(float(dummy[11]))
                    self.data['xcenter'].append(float(dummy[12]))
                    self.data['ycenter'].append(float(dummy[13]))
                except IndexError:
                    continue
        # If the c1 and c2 fields are empty, delete them to avoid issues in the
        # pandas self.dataframe
        if len(self.data['c1']) == 0:
            self.data.pop('c1')
            self.data.pop('xcenter')
            self.data.pop('ycenter')

    def write_database_to_txt(self, file: str = None):
        """
        Write database into a txt.

        If no name is given, the name of the loaded file will be used but a
        'new' will be added. Example: if the file from where the info has
        been loaded is 'calibration.txt' the new file would be
        'calibration_new.txt'. This is just to be save and avoid overwriting
        the original database.

        :param  file: name of the file where to write the results
        """
        if file is None:
            file = self.file[:-4] + '_new.txt'
        with open(file, 'w') as f:
            # Write the header
            for i in range(len(self.header)):
                f.write(self.header[i])
            # Write the database information
            for i in range(len(self.data['CalID'])):
                line = str(self.data['CalID'][i]) + ' ' + \
                       self.data['camera'][i] + ' ' + \
                       str(self.data['shot1'][i]) + ' ' + \
                       str(self.data['shot2'][i]) + ' ' + \
                       str(self.data['xshift'][i]) + ' ' + \
                       str(self.data['yshift'][i]) + ' ' + \
                       str(self.data['xscale'][i]) + ' ' + \
                       str(self.data['yscale'][i]) + ' ' + \
                       str(self.data['deg'][i]) + ' ' + \
                       self.data['cal_type'][i] + ' ' + \
                       str(self.data['diag_ID'][i]) + ' '
                if 'c1' in self.data.keys():
                    line = line \
                        + str(self.data['c1'][i]) + ' '\
                        + str(self.data['xcenter'][i]) + ' '\
                        + str(self.data['ycenter'][i]) + ' ' + '\n'
                else:
                    line = line + '\n'
                f.write(line)
            logger.info('File %s writen', file)

    def get_calibration(self, shot, diag_ID):
        """
        Give the calibration parameter of a precise database entry.

        :param  shot: Shot number for which we want the calibration
        :param  camera: Camera used
        :param  cal_type: Type of calibration we want
        :param  diag_ID: ID of the diagnostic we want

        :return cal: CalParams() object
        """
        flags = np.zeros(len(self.data['CalID']))
        for i in range(len(self.data['CalID'])):
            if (self.data['shot1'][i] <= shot) * \
                    (self.data['shot2'][i] >= shot) * \
                    (self.data['diag_ID'][i] == diag_ID):
                flags[i] = True

        n_true = sum(flags)

        if n_true == 0:
            raise errors.NotFoundCameraCalibration(
                'No entry find in the database, revise database')
        elif n_true > 1:
            print('Several entries fulfill the condition')
            print('Possible entries:')
            print(self.data['ID'][flags])
            raise errors.FoundSeveralCameraCalibration()
        else:
            dummy = np.argmax(np.array(flags))
            cal = CalParams()
            for ikey in self.data.keys():
                cal.__dict__[ikey] = self.data[ikey][dummy]

        return cal


# ------------------------------------------------------------------------------
# --- Calibration parameters object
# ------------------------------------------------------------------------------
class CalParams:
    """
    Information to relate points in the camera sensor the scintillator.

    In a future, it will contain the correction of the optical distortion and
    all the methods necessary to correct it.
    """

    def __init__(self):
        """Initialize the class"""
        # To transform the from real coordinates to pixel (see
        # transform_to_pixel())
        ## pixel/cm in the x direction
        self.xscale = 0.0
        ## pixel/cm in the y direction
        self.yscale = 0.0
        ## Offset to align 0,0 of tssiohe sensor with the scintillator
        self.xshift = 0.0
        ## Offset to align 0,0 of the sensor with the scintillator
        self.yshift = 0.0
        ## Rotation angle to transform from the sensor to the scintillator
        self.deg = 0.0
        ## Camera type
        self.camera = ''
        ## First order factor for the distortion
        self.c1 = 0.0
        ## Second order factor for the distortion
        self.c2 = 0.0
        ## X-pixel position of the optical axis
        self.xcenter = 0.0
        ## Y-pixel position of the optical axis
        self.ycenter = 0.0
        ## camera size in x
        self.nxpix = 0.0
        ## camera size in y
        self.nypix = 0.0
        ## used calibration method
        self.type = ''

    def print(self):
        """
        Print calibration

        Jose Rueda: jrrueda@us.es
        """
        print('xscale: ', self.xscale)
        print('yscale: ', self.yscale)
        print('xshift: ', self.xshift)
        print('yshift: ', self.yshift)
        print('deg: ', self.deg)
        print('xcenter: ', self.xcenter)
        print('ycenter: ', self.ycenter)
        print('c1: ', self.c1)
        print('c2: ', self.c2)
        print('nxpix:', self.nxpix)
        print('nypix:', self.nypix)
        print('type:', self.type)

    def save2netCDF(self, filename):
        """
        Save the calibration in a netCDF file

        Jose Rueda: jrrueda@us.es
        """
        logger.info('Saving results in: %s', filename)
        with netcdf.netcdf_file(filename, 'w') as f:
            # Create the dimensions for the variables:
            f.createDimension('number', 1)  # For numbers
            # Save the calibration
            xscale = f.createVariable('xscale', 'float64', ('number', ))
            xscale[:] = self.xscale
            xscale.long_name = 'x scale of the used calibration'

            yscale = f.createVariable('yscale', 'float64', ('number', ))
            yscale[:] = self.yscale
            yscale.long_name = 'y scale of the used calibration'

            xshift = f.createVariable('xshift', 'float64', ('number', ))
            xshift[:] = self.xshift
            xshift.units = 'px'
            xshift.long_name = 'x shift of the used calibration'

            yshift = f.createVariable('yshift', 'float64', ('number', ))
            yshift[:] = self.yshift
            yshift.units = 'px'
            yshift.long_name = 'y shift of the used calibration'

            deg = f.createVariable('deg', 'float64', ('number', ))
            deg[:] = self.deg
            deg.units = 'degrees'
            deg.long_name = 'alpha angle the used calibration'

            xcenter = f.createVariable('xcenter', 'float64', ('number', ))
            xcenter[:] = self.xcenter
            xcenter.units = 'px'
            xcenter.long_name = 'x center of the used calibration'

            ycenter = f.createVariable('ycenter', 'float64', ('number', ))
            ycenter[:] = self.ycenter
            ycenter.units = 'px'
            ycenter.long_name = 'y center of the used calibration'

            c1 = f.createVariable('c1', 'float64', ('number', ))
            c1[:] = self.c1
            c1.long_name = 'c1 (distortion) of the used calibration'

            c2 = f.createVariable('c2', 'float64', ('number', ))
            c2[:] = self.c2
            c2.long_name = 'c2 (distortion) of the used calibration'<|MERGE_RESOLUTION|>--- conflicted
+++ resolved
@@ -73,47 +73,6 @@
     database = pd.DataFrame(data)
     return database
 
-<<<<<<< HEAD
-def readCcalibrationFile(filename):
-    """
-    Read the time/position dependent calibration files
-    :param  filename: file to be read
-    :return: 
-    """
-    pass
-
-def readTimeDependentCalibration(filename):
-    fields = {
-        1: ['time', 'xshift', 'yshift', 'xscale', 'yscale',
-            'deg', 'c1', 'xcenter', 'ycenter']
-    }
-    with open(filename) as f:
-        logger.info('Reading calibration file: %s'%filename)
-        # Read the header lines
-        dummy = f.readline()  # Intro line
-        dummy = f.readline()  # Date line
-        kind, ver = f.readline().split('#')[0].split()
-        ver=int(ver)
-        camera = f.readline().split('#')[0].strip()
-        geomID = f.readline().split('#')[0].strip()
-        dummy = f.readline()  # info line
-        data = {}
-        for k in fields[ver]:
-            data[k] = []
-        # Database itself
-        for line in f:
-            dummy = line.split()
-            for j, k in enumerate(fields[ver]):
-                data[k].append(float(dummy[j]))
-    # Transform to xarray
-    calibration = xr.Dataset()
-    for k in data.keys():
-        calibration[k] = xr.DataArray(data[k], dims='t',
-                                     coords={'t':data['time']})
-    calibration.attrs['Camera'] = camera
-    calibration.attrs['geomID'] = geomID
-    return calibration
-=======
 def readCameraCalibrationDatabase2(filename: str, n_header: int = 5,
                                   verbose: bool = True):
     """
@@ -122,11 +81,11 @@
     Jose Rueda Rueda: jrrueda@us.es
     Hannah Lindl: hannah.lindl@ipp.mpg.de
 
-    @param filename: Complete path to the file with the calibrations
-    @param n_header: Number of header lines (5 in the oficial format)
-    @param verbose: if true, print some information in the command line
-
-    @return database: Pandas dataframe with the database
+    :param filename: Complete path to the file with the calibrations
+    :param n_header: Number of header lines (5 in the oficial format)
+    :param verbose: if true, print some information in the command line
+
+    :return database: Pandas dataframe with the database
     """
     data = {'CalID': [], 'camera': [], 'shot1': [], 'shot2': [],
             'xshift': [], 'yshift': [], 'xscale': [], 'yscale': [],
@@ -170,11 +129,11 @@
     Jose Rueda Rueda: jrrueda@us.es
     Hannah Lindl: hannah.lindl@ipp.mpg.de
 
-    @param filename: Complete path to the file with the calibrations
-    @param n_header: Number of header lines (5 in the oficial format)
-    @param verbose: if true, print some information in the command line
-
-    @return database: Pandas dataframe with the database
+    :param filename: Complete path to the file with the calibrations
+    :param n_header: Number of header lines (5 in the oficial format)
+    :param verbose: if true, print some information in the command line
+
+    :return database: Pandas dataframe with the database
     """
     data = {'CalID': [], 'camera': [], 'shot1': [], 'shot2': [],
             'xshift': [], 'yshift': [], 'xscale': [], 'yscale': [],
@@ -223,7 +182,7 @@
 
     Hannah Lindl: hannah.lindl@ippmpg.de
 
-    @param filename: filename of the database. Should have extension calib1, calib2 or calib3
+    :param filename: filename of the database. Should have extension calib1, calib2 or calib3
     """
     if filename.endswith('.calib1'):
         database = readCameraCalibrationDatabase(filename)
@@ -243,10 +202,10 @@
     Jose Rueda Rueda: jrrueda@us.es
     Hannah Lindl: hannah.lindl@ipp.mpg.de
 
-    @param shot: shotnumber of which we want the calibration
-    @param camera: name of the camera
-    @param diag_ID: ID of the diagnostic
-    @param type: calibration method
+    :param shot: shotnumber of which we want the calibration
+    :param camera: name of the camera
+    :param diag_ID: ID of the diagnostic
+    :param type: calibration method
     """
 
     flags = np.zeros_like(data['CalID'])
@@ -283,7 +242,6 @@
 
     return cal
 
->>>>>>> 899a84ae
 
 # ------------------------------------------------------------------------------
 # --- Calibration database object
