"""
iHIBP video object.

Pablo Oyola - pablo.oyola@ipp.mpg.de
"""
from Lib._Video._BasicVideoObject import BVO
import xml.etree.ElementTree as et
import os
import numpy as np
import matplotlib.pyplot as plt
from scipy.interpolate import interp1d
from scipy.special import gamma, gammainc
import Lib.errors as errors
import Lib._Paths as p
from Lib._Machine import machine
import Lib._Mapping._Calibration as libcal
from Lib._Scintillator import Scintillator
import Lib.LibData.AUG.DiagParam as params
import Lib._TimeTrace as sstt
import xarray as xr
import logging

logger = logging.getLogger('ScintSuite.iHIBPvideo')

pa = p.Path(machine)
del p


def decision(prob: float, x0: float, dx0: float):
    """
    Decision function choosing whether a pixel is noise or not.

    Pablo Oyola - pablo.oyola@ipp.mpg.de

    :param  prob: array with the probability value that must range between [0, 1]
    :param  x0: probability threshold, point at which the probability of being
    noise would be 50%.
    :param  dx0: probability slope. Slope to transition from noise to signal.
    """

    assert (x0 > 0.0) and (x0 < 1.0), 'Probability threshold must be in [0, 1]'
    assert (dx0 > 0.0) and (dx0 < 1.0), 'Probability slope must be in [0, 1]'

    f = 0.5*(1.0 + np.tanh((prob-x0)/dx0))

    return f

def guessiHIBPfilename(shot: int):
    """
    Guess the filename of a video

<<<<<<< HEAD
    Hannah Lindl - hannah.lindl@ipp.mpg.de

=======
    Pablo Oyola - pablo.oyola@ipp.mpg.de

    :param  shot: shot number

    :return f: the name of the file/folder
    """
    base_dir = params.iHIBPext[0]['path'](shot)
    extension = params.iHIBPext[0]['extension'](shot)

    f = None
    if shot < 99999:  # PCO camera, stored in AFS
        name = 'S%05d_HIBP.%s' % (shot, extension)
        f = os.path.join(base_dir, name)

    return f
>>>>>>> 134a144b

    :param shot: shot number

<<<<<<< HEAD
    :return filename_video: the name of the file/folder
    :return filename_time: the name of the xml file
    :return properties: video properties
=======
# ------------------------------------------------------------------------------
# TIMEBASE OF THE CAMERA.
# ------------------------------------------------------------------------------
def ihibp_get_time_basis_old(shot: int):
    """"
    The iHIBP videos are defined in terms of time relative to the beginning of
    the recording trigger, and we need time relative to the shot trigger.

    Pablo Oyola - pablo.oyola@ipp.mpg.de

    :param  shot: shot to get the timing.
    :return timestamp: time at which the camera is recording in seconds.
    :return framenum: number of the frame corresponding to each timestamp.
    :return properties: properties from the XML header
>>>>>>> 134a144b
    """
    datadir='/afs/ipp-garching.mpg.de/home/a/augd/rawfiles/LIV/%2i/%5i/'%(shot/1000,shot)
    if shot < 41225:
        fps = 120
        filename_video = datadir + '%5i_cam_HIBP_bgsub_median.mp4' % (shot)
        description = 'zero-th frame subtracted and median filtered with size 5'
        if not os.path.exists(filename_video):
            filename_video = '/afs/ipp/u/augd/rawfiles/VRT/%2i/S%5i/S%5i_HIBP.mp4' %(shot/1000,shot,shot)
            description = 'raw video'
        if shot<40396:
            filename_time='/afs/ipp/u/augd/rawfiles/VRT/%2i/S%5i/Prot/FrameProt/HIBP_FrameProt.xml'%(shot/1000,shot)
            width, height = 659, 494
        else:
            filename_time='/afs/ipp/u/augd/rawfiles/VRT/%2i/S%5i/S%5i_HIBP.meta.xml' % (shot/1000,shot,shot)
            width, height = 672, 494
    elif shot < 41339:
        filename_video = datadir + '%i_cam_ihibp_top_ffv.mp4' %(shot)
        description = 'raw video'
        filename_time = datadir + '%i_cam_ihibp_top.xml' %(shot)
        width, height = 1024, 768
        fps = 60
    else:
        filename_video = datadir + '%i_cam_ihibp_side_bgsub_median.mp4' %(shot)
        description = 'zero-th frame subtracted and median filtered with size 5'
        filename_time = datadir + '%i_cam_ihibp_side.xml' %(shot)
        width, height = 1024, 768
        fps = 60

    properties = dict()
    properties['width'] = width
    properties['height'] = height
    properties['fps'] = fps
    properties['description'] = description
    return filename_video, filename_time, properties



# ------------------------------------------------------------------------------
# TIMEBASE OF THE CAMERA.
# ---------------------------------------------------------------------------

def ihibp_get_time_basis(fn: str, shot: int):
    """""
    Retrieves the timebase of the video recorded for the iHIBP MP4 video that
    it is stored into XML files.

    Since there are two versions of the XML, we need to distinguish according
    to the shotnumber.

    Pablo Oyola - pablo.oyola@ipp.mpg.de

<<<<<<< HEAD
    @param fn: filename of the time trace
    @param shot: shot to read the timebasis.
    @param time: timetrace of the discharge
    @param nf: number of frames stored in the video
=======
    :param  shot: shot to get the timing.
    :return timestamp: time at which the camera is recording in seconds.
    :return framenum: number of the frame corresponding to each timestamp.
    :return properties: properties from the XML header
>>>>>>> 134a144b
    """

    root = et.parse(fn).getroot() # Opening the time configuration file.

    # From the root we get the properties.
    properties = dict()
    for ikey in root.keys():
        properties[ikey] = root.get(ikey)
        try:
            if properties[ikey][0:2] == '0x':
                properties[ikey] = int(properties[ikey], base=16)
            else:
                properties[ikey] = float(properties[ikey])
                if float(int(properties[ikey])) == float(properties[ikey]):
                    properties[ikey] = int(properties[ikey])
        except:
            pass

<<<<<<< HEAD
    if shot in range(40396,41225): #discharges 40396-41224 store data differently
        # Getting the frames.
        frames = list(root)[2]
        # Now we read the rest of the entries.
        nf = len(frames)
        time = np.zeros((nf,), dtype=float)
        for ii, iele in enumerate(list(frames)):
            tmp = iele.attrib
            time[ii] = float(int(tmp['timestamp']))
        time -= properties['ts6'] #obtain relative timing
=======
    # Getting the frames.
    frames = root.getchildren()[2]
    # Now we read the rest of the entries.
    nframs = len(frames)
    timestamp = np.zeros((nframs,), dtype=float)
    framenum = np.zeros((nframs,), dtype=int)
    for ii, iele in enumerate(frames.getchildren()):
        tmp = iele.attrib
        framenum[ii] = int(tmp['number'])
        timestamp[ii] = float(int(tmp['timestamp']))

    # Sorting.
    idxsort = np.argsort(framenum)
    framenum = framenum[idxsort]
    timestamp = timestamp[idxsort]

    # By substracting thte TS06 time (shot trigger) we get shot-relative
    # timing.
    timestamp -= properties['ts6']

    # The time so calculated is given in nanoseconds:
    timestamp = timestamp * 1e-9  # -> to seconds
    return timestamp, framenum, properties


def ihibp_get_time_basis(shot: int):
    """""
    Retrieves the timebase of the video recorded for the iHIBP MP4 video that
    it is stored into XML files.

    Since there are two versions of the XML, we need to distinguish according
    to the shotnumber. This function is intended as a wrapper to the actual
    reading functions.

    Pablo Oyola - pablo.oyola@ipp.mpg.de

    :param  shot: shot to read the timebasis.
    """

    if shot > 40395:
        return ihibp_get_time_basis_new(shot=shot)
>>>>>>> 134a144b
    else:
        nf = len(root)
        time = np.zeros((nf,), dtype=float)
        for ii, iele in enumerate(root):
            tmp = iele.attrib
            time[ii] = float(int(tmp['time'], base=16))
        time -= properties['ts6Time']

    time = time * 1e-9 # time in nanoseconds
    return time, nf


# -----------------------------------------------------------------------------
# --- iHIBP video object
# -----------------------------------------------------------------------------
class iHIBPvideo(BVO):
    """
    Basic video object for the iHIBP camera and data handling.

    Pablo Oyola - pablo.oyola@ipp.mpg.de
    """

    def __init__(self, shot: int, calib: libcal.CalParams = None,
                 scobj: Scintillator = None, signal_threshold: float = 5.0,
                 noiseSubtraction: bool = False, filterFrames: bool = False,
                 frame = None, timestamp = None):
        """
        Initializes the object with the video data if found.

        Pablo Oyola - pablo.oyola@ipp.mpg.de

        :param  shot: pulse number to read video data.
        :param  calib: CalParams object with the calibration parameters for the
        image. This is used to properly set the scintillator image to its
        position.
        :param  scobj: Scintillator object containing all the data of the
        scintillator position, shape,...
        :param  signal_threshold: sets the minimum number of counts per pixel to
        be considered illuminated the scintillator. The first image that
        fulfills that will be considered the reference frame with no signal and
        used to remove noise.
        :param  noiseSubtraction: if true, the subtract noise function from the
        parent class will be called automatically in the init
        :param  filterFrames: if true, the filter function from the
        parent class will be called automatically in the init (with the median
        filter option)
        """

        # --- Try to load the shotfile
        fn, ft, self.properties = guessiHIBPfilename(shot=shot)
        if not os.path.isfile(fn):
            raise errors.DatabaseError('Cannot find video for shot #%05d'%shot)
        #get time correction
        try:
            self.timecal, self.nf = ihibp_get_time_basis(fn = ft, shot=shot)
        except FileNotFoundError:
            pass
        # We initialize the parent class with the iHIBP video.
        self.framenumber = frame
        self.timestamp = timestamp
        super().__init__(file=fn, shot=shot)
        self.exp_dat['t'] = self.timecal
        self.timebase = self.timecal
        self.exp_dat['nframes'] = \
            xr.DataArray(np.arange(len(self.exp_dat.t)), dims=('t'))
        # Let's check whether the user provided the calibration parameters.
        if calib is None:
            logger.info('Retrieving the calibration parameters for iHIBP')
            caldb = libcal.CalibrationDatabase(pa.ihibp_calibration_db)
            self.calib = caldb.get_calibration(shot=shot, diag_ID=1)
        else:
            self.calib = calib
        # JRR note: This was created in parallel by Pablo and I will not change
        # (for now), all the names of this file until having a meeting with
        # iHIBP team, but in the BVO, the calibration object is present,
        # So I will just include this field, to ensure homogeneity, and in the
        # future we will delete the calib one
        self.CameraCalibration = self.calib

        # --- Checking if the scintillator plate is provided:
        if scobj is None:
            logger.info('Getting standard scintillator plate for iHIBP')
            fn_sc = pa.ihibp_scint_plate
            self.scintillator = Scintillator(file=fn_sc, format='FILDSIM')
        else:
            self.scintillator = scobj

        # Updating the calibration in the scintillator.
        self.scintillator.calculate_pixel_coordinates(self.CameraCalibration)

        if self.properties['description'] == 'raw video':
            noiseSubtraction = True
            filterFrames = True
            self.properties['description'] = 'zero-th frame subtracted ' + \
                                             'and median filtered with size 5'
        # --- Apply now the background noise substraction and filtering.
        if noiseSubtraction:
            self.subtract_noise(frame = self.exp_dat['frames'].isel(t=0),
                                flag_copy=True)
        if filterFrames:
            self.filter_frames(method='median', options = {'size': 5})

        # --- i-HIBP scintillator distorted.
        self.scint_path = self.scintillator.get_path_pix()
        mask = sstt.roipoly(path=self.scint_path)
        self.scint_mask = mask.getMask(self.exp_dat['frames'][..., 0])

        # --- Getting which is the first illuminated frame:
        if noiseSubtraction:
            tt = sstt.TimeTrace(self, self.scint_mask)
            flags = tt['t'].values > self.exp_dat['frame_noise'].attrs['t2_noise']
            time = tt['t'].values[flags]
            self.dsignal_dt = tt['mean_of_roi'].values[flags]

            t0_idx = np.where(self.dsignal_dt > signal_threshold)[0][0]
            self.t0 = time[t0_idx]
            logger.info('Using t0 = %.3f as the reference frame'%self.t0)
            self.frame0 = \
                self.exp_dat['frames'].values[..., self.getFrameIndex(t=self.t0)]

    def plot_frame(self, plotScintillatorPlate: bool = True, **kwargs):
        """"
        This function wraps the parent plot_frame function to plot the frame
        along with the scintillator plate.

        Pablo Oyola - pablo.oyola@ipp.mpg.de

        :param  plotScintillatorPlate: flag to plot or not the scintillator
        plate to the figure. Defaults to True.
        :param  kwargs: same arguments than BVO.plot_frame.
        :return ax: axis where the frame has been plot.
        """
        ax = super().plot_frame(**kwargs)

        if plotScintillatorPlate:
            self.scintillator.plot_pix(ax=ax, line_params={'color': 'w'})

        return ax

    def set_background_monitor(self, timetrace: sstt.TimeTrace = None):
        """
        This function sets in the class which is going to be the time-dependence
        of the noise caused by the background light emission.

        If the user does not provide a timetrace, this function will automatically
        fall back to the standard signal. The standard signal is just asking
        the user for a small region of the scintillator where there is no signal
        and then use the timetrace of the noise evolution in that piece to
        track the noise evolution.

        Pablo Oyola - pablo.oyola@ipp.mpg.de

        :param  timetrace: timetrace to be used as a monitor for the background
        light. If None, we will fall back to the standard monitor that is just
        taking a small piece of the scintillator.
        """

        # If the time trace is not provided, we give the user the opportunity
        # to choose a part of the scintillator to use its timetrace as a
        # signal shape for the noise substraction.
        if timetrace is None:
            timetrace = self.getTimeTrace(t=self.t0)

        # We first rescale the monitor to the range [0, 1]
        monitor = timetrace['mean_of_roi'].values \
            - timetrace['mean_of_roi'].values.min()
        monitor /= monitor.max()

        # In case the monitor is not evaluated at the same points:
        monitor = interp1d(timetrace['t'], monitor, kind='linear',
                           bounds_error=False, fill_value=0.0)(self.timebase)
        monitor = np.maximum(0.0, monitor)

        # Then we scale monitor using the frame timetrace value at the initial
        # frame point.
        t0_idx = self.getFrameIndex(t=self.t0)
        scale = 1.0 / monitor[t0_idx]

        self.frame_noise = self.frame0[:, :, None] * monitor[None, None, :]
        self.frame_noise *= scale
        self.monitor = monitor

    def substract_noise(self, x0: float = 0.5, dx0: float = 0.01):
        """
        Substract time-dependent background noise.

        This is based on a probabilitic approach: with a reference frame taken
        at the initialization of the class. Using a monitor set within class
        via the function set_background_monitor, the frame is scaled and the noise
        is substracted for each pixel independently and for each time following
        the monitor time evolution.
        The algorithm assigns to each pixel the probability of being noise
        following a Poissonian distribution (exponential decay), whose decay
        constant is the noise value for each pixel and time. Then, a decision
        function is called with the probability yielding a factor between 0
        and 1 to weight the pixel value.

        Pablo Oyola - pablo.oyola@ipp.mpg.de

        :param  x0: value of the probability transition from noise to signal
        :param  dx0: pace to smooth the transition from noise to signal.
        """
        if 'frame_noise' not in self.__dict__:
            raise Exception('A particular time-dependence'+\
                            ' of the noise is required')

        self.exp_dat['original_frames'] = self.exp_dat['frames'].copy()
        # Getting the Gaussian distance between the frame and the noise.
        self.dframe = np.maximum(0.0, self.exp_dat['frames'].values - self.frame_noise)
        # self.exp_dat['frames'] =  self.dframe

        # Now, we consider that the error in the noise estimation is the max
        # between the 1% of the noise nominal value or the sigma of the
        # estimation.
        stdroi = np.ones_like(self.dframe)*np.mean(self.frame_noise, axis=(0, 1))
        self.sigma_noise = np.maximum(5.0, stdroi)

        # The probability of a given pixel signal to be noise is:
        self.prob = np.exp(-self.dframe/self.sigma_noise)

        # We will now use a decision function to decide whether a pixel is noise
        # or not.
        # mask = np.ones_like(self.dframe, dtype=bool)*self.scint_mask[..., None]
        # self.prob = np.ma.MaskedArray(self.prob, mask = ~mask)
        frames = self.exp_dat['frames']*(1.0 - decision(self.prob, x0, dx0))
        self.exp_dat['frames'] = frames

    def getTimeTrace(self, t: float = None, mask=None):
        """
        Calculate the timeTrace of the video.

        This overloads the parent function to include the possibility that if
        neither mask nor time are provided, the scintillator mask is used
        instead.


        Pablo Oyola - pablo.oyola@ipp.mpg.de

        adapted from the BasicVideoObject (BVO) from:
        Jose Rueda Rueda: jrrueda@us.es

        :param  t: time of the frame to be plotted for the selection of the roi
        :param  mask: bolean mask of the ROI

        :returns timetrace: a timetrace object
        """

        if (t is None) and (mask is None):
            mask = self.scint_mask

        return super().getTimeTrace(t=t, mask=mask)<|MERGE_RESOLUTION|>--- conflicted
+++ resolved
@@ -45,57 +45,21 @@
 
     return f
 
+# --- Auxiliar routines to find the path towards the camera files
 def guessiHIBPfilename(shot: int):
     """
     Guess the filename of a video
 
-<<<<<<< HEAD
-    Hannah Lindl - hannah.lindl@ipp.mpg.de
-
-=======
     Pablo Oyola - pablo.oyola@ipp.mpg.de
 
-    :param  shot: shot number
-
-    :return f: the name of the file/folder
-    """
-    base_dir = params.iHIBPext[0]['path'](shot)
-    extension = params.iHIBPext[0]['extension'](shot)
-
-    f = None
-    if shot < 99999:  # PCO camera, stored in AFS
-        name = 'S%05d_HIBP.%s' % (shot, extension)
-        f = os.path.join(base_dir, name)
-
-    return f
->>>>>>> 134a144b
-
     :param shot: shot number
 
-<<<<<<< HEAD
-    :return filename_video: the name of the file/folder
-    :return filename_time: the name of the xml file
-    :return properties: video properties
-=======
-# ------------------------------------------------------------------------------
-# TIMEBASE OF THE CAMERA.
-# ------------------------------------------------------------------------------
-def ihibp_get_time_basis_old(shot: int):
-    """"
-    The iHIBP videos are defined in terms of time relative to the beginning of
-    the recording trigger, and we need time relative to the shot trigger.
-
-    Pablo Oyola - pablo.oyola@ipp.mpg.de
-
-    :param  shot: shot to get the timing.
-    :return timestamp: time at which the camera is recording in seconds.
-    :return framenum: number of the frame corresponding to each timestamp.
-    :return properties: properties from the XML header
->>>>>>> 134a144b
+    @return filename_video: the name of the file/folder
+    @return filename_time: the name of the xml file
+    @return properties: video properties
     """
     datadir='/afs/ipp-garching.mpg.de/home/a/augd/rawfiles/LIV/%2i/%5i/'%(shot/1000,shot)
     if shot < 41225:
-        fps = 120
         filename_video = datadir + '%5i_cam_HIBP_bgsub_median.mp4' % (shot)
         description = 'zero-th frame subtracted and median filtered with size 5'
         if not os.path.exists(filename_video):
@@ -103,31 +67,19 @@
             description = 'raw video'
         if shot<40396:
             filename_time='/afs/ipp/u/augd/rawfiles/VRT/%2i/S%5i/Prot/FrameProt/HIBP_FrameProt.xml'%(shot/1000,shot)
-            width, height = 659, 494
         else:
             filename_time='/afs/ipp/u/augd/rawfiles/VRT/%2i/S%5i/S%5i_HIBP.meta.xml' % (shot/1000,shot,shot)
-            width, height = 672, 494
     elif shot < 41339:
         filename_video = datadir + '%i_cam_ihibp_top_ffv.mp4' %(shot)
         description = 'raw video'
         filename_time = datadir + '%i_cam_ihibp_top.xml' %(shot)
-        width, height = 1024, 768
-        fps = 60
     else:
         filename_video = datadir + '%i_cam_ihibp_side_bgsub_median.mp4' %(shot)
         description = 'zero-th frame subtracted and median filtered with size 5'
         filename_time = datadir + '%i_cam_ihibp_side.xml' %(shot)
-        width, height = 1024, 768
-        fps = 60
-
-    properties = dict()
-    properties['width'] = width
-    properties['height'] = height
-    properties['fps'] = fps
-    properties['description'] = description
+
+    properties = {'description': description}
     return filename_video, filename_time, properties
-
-
 
 # ------------------------------------------------------------------------------
 # TIMEBASE OF THE CAMERA.
@@ -143,20 +95,13 @@
 
     Pablo Oyola - pablo.oyola@ipp.mpg.de
 
-<<<<<<< HEAD
-    @param fn: filename of the time trace
-    @param shot: shot to read the timebasis.
-    @param time: timetrace of the discharge
-    @param nf: number of frames stored in the video
-=======
-    :param  shot: shot to get the timing.
-    :return timestamp: time at which the camera is recording in seconds.
-    :return framenum: number of the frame corresponding to each timestamp.
-    :return properties: properties from the XML header
->>>>>>> 134a144b
-    """
-
-    root = et.parse(fn).getroot() # Opening the time configuration file.
+    :param fn: filename of the time trace
+    :param shot: shot to read the timebasis.
+    :param time: timetrace of the discharge
+    :param nf: number of frames stored in the video
+    """
+
+    root = et.parse(fn).getroot()  # Opening the time configuration file.
 
     # From the root we get the properties.
     properties = dict()
@@ -172,8 +117,7 @@
         except:
             pass
 
-<<<<<<< HEAD
-    if shot in range(40396,41225): #discharges 40396-41224 store data differently
+    if shot in range(40396, 41225):  # discharges 40396-41224 store data differently
         # Getting the frames.
         frames = list(root)[2]
         # Now we read the rest of the entries.
@@ -182,50 +126,7 @@
         for ii, iele in enumerate(list(frames)):
             tmp = iele.attrib
             time[ii] = float(int(tmp['timestamp']))
-        time -= properties['ts6'] #obtain relative timing
-=======
-    # Getting the frames.
-    frames = root.getchildren()[2]
-    # Now we read the rest of the entries.
-    nframs = len(frames)
-    timestamp = np.zeros((nframs,), dtype=float)
-    framenum = np.zeros((nframs,), dtype=int)
-    for ii, iele in enumerate(frames.getchildren()):
-        tmp = iele.attrib
-        framenum[ii] = int(tmp['number'])
-        timestamp[ii] = float(int(tmp['timestamp']))
-
-    # Sorting.
-    idxsort = np.argsort(framenum)
-    framenum = framenum[idxsort]
-    timestamp = timestamp[idxsort]
-
-    # By substracting thte TS06 time (shot trigger) we get shot-relative
-    # timing.
-    timestamp -= properties['ts6']
-
-    # The time so calculated is given in nanoseconds:
-    timestamp = timestamp * 1e-9  # -> to seconds
-    return timestamp, framenum, properties
-
-
-def ihibp_get_time_basis(shot: int):
-    """""
-    Retrieves the timebase of the video recorded for the iHIBP MP4 video that
-    it is stored into XML files.
-
-    Since there are two versions of the XML, we need to distinguish according
-    to the shotnumber. This function is intended as a wrapper to the actual
-    reading functions.
-
-    Pablo Oyola - pablo.oyola@ipp.mpg.de
-
-    :param  shot: shot to read the timebasis.
-    """
-
-    if shot > 40395:
-        return ihibp_get_time_basis_new(shot=shot)
->>>>>>> 134a144b
+        time -= properties['ts6']  # obtain relative timing
     else:
         nf = len(root)
         time = np.zeros((nf,), dtype=float)
@@ -234,7 +135,7 @@
             time[ii] = float(int(tmp['time'], base=16))
         time -= properties['ts6Time']
 
-    time = time * 1e-9 # time in nanoseconds
+    time = time * 1e-9  # time in nanoseconds
     return time, nf
 
 
