--- conflicted
+++ resolved
@@ -52,7 +52,7 @@
     @param shot: shot number
 
     @return filename_video: the name of the file/folder
-    @return filename_time: the name of the xml file 
+    @return filename_time: the name of the xml file
     @return properties: video properties
     """
     datadir='/afs/ipp-garching.mpg.de/home/a/augd/rawfiles/LIV/%2i/%5i/'%(shot/1000,shot)
@@ -124,7 +124,6 @@
         except:
             pass
 
-<<<<<<< HEAD
     if shot in range(40396,41225): #discharges 40396-41224 store data differently
         # Getting the frames.
         frames = list(root)[2]
@@ -135,49 +134,6 @@
             tmp = iele.attrib
             time[ii] = float(int(tmp['timestamp']))
         time -= properties['ts6'] #obtain relative timing
-=======
-    # Getting the frames.
-    frames = list(root)[2]
-    # Now we read the rest of the entries.
-    nframs = len(frames)
-    timestamp = np.zeros((nframs,), dtype=float)
-    framenum = np.zeros((nframs,), dtype=int)
-    for ii, iele in enumerate(frames):
-        tmp = iele.attrib
-        framenum[ii] = int(tmp['number'])
-        timestamp[ii] = float(int(tmp['timestamp']))
-
-    # Sorting.
-    idxsort = np.argsort(framenum)
-    framenum = framenum[idxsort]
-    timestamp = timestamp[idxsort]
-
-    # By substracting thte TS06 time (shot trigger) we get shot-relative
-    # timing.
-    timestamp -= properties['ts6']
-
-    # The time so calculated is given in nanoseconds:
-    timestamp = timestamp * 1e-9  # -> to seconds
-    return timestamp, framenum, properties
-
-
-def ihibp_get_time_basis(shot: int):
-    """""
-    Retrieves the timebase of the video recorded for the iHIBP MP4 video that
-    it is stored into XML files.
-
-    Since there are two versions of the XML, we need to distinguish according
-    to the shotnumber. This function is intended as a wrapper to the actual
-    reading functions.
-
-    Pablo Oyola - pablo.oyola@ipp.mpg.de
-
-    @param shot: shot to read the timebasis.
-    """
-
-    if shot > 40395:
-        return ihibp_get_time_basis_new(shot=shot)
->>>>>>> be8ee64f
     else:
         nf = len(root)
         time = np.zeros((nf,), dtype=float)
@@ -201,14 +157,9 @@
     """
 
     def __init__(self, shot: int, calib: libcal.CalParams = None,
-<<<<<<< HEAD
                  scobj: Scintillator = None, signal_threshold: float = 5.0,
-                 noiseSubtraction: bool = True, filterFrames: bool = False, 
+                 noiseSubtraction: bool = True, filterFrames: bool = False,
                  frame = None, timestamp = None):
-=======
-                 scobj: Scintillator = None, signal_threshold: float = 0.0,
-                 noiseSubtraction: bool = True, filterFrames: bool = False):
->>>>>>> be8ee64f
         """
         Initializes the object with the video data if found.
 
@@ -235,22 +186,9 @@
         fn, ft, self.properties = guessiHIBPfilename(shot=shot)
         if not os.path.isfile(fn):
             raise errors.DatabaseError('Cannot find video for shot #%05d'%shot)
-<<<<<<< HEAD
         #get time correction
-        try: 
+        try:
             self.timecal, self.nf = ihibp_get_time_basis(fn = ft, shot=shot)
-=======
-
-        # We initialize the parent class with the iHIBP video.
-        super().__init__(file=fn, shot=shot)
-
-        # Getting the time correction.
-        try:
-            self.timecal, _, self.cam_prop = ihibp_get_time_basis(shot=shot)
-            # In order to change a time
-            self.exp_dat['t'] = self.timecal[:self.firstCorrupt]
-            self.timebase = self.timecal
->>>>>>> be8ee64f
         except FileNotFoundError:
             pass
         # We initialize the parent class with the iHIBP video.
@@ -286,7 +224,7 @@
 
         # Updating the calibration in the scintillator.
         self.scintillator.calculate_pixel_coordinates(self.CameraCalibration)
-        
+
         if self.properties['description'] == 'raw video':
             noiseSubtraction = True
             filterFrames = True
@@ -302,31 +240,17 @@
         self.scint_mask = mask.getMask(self.exp_dat['frames'][..., 0])
 
         # --- Getting which is the first illuminated frame:
-<<<<<<< HEAD
         if noiseSubtraction:
             tt = sstt.TimeTrace(self, self.scint_mask)
             flags = tt['t'].values > self.exp_dat['frame_noise'].attrs['t2_noise']
             time = tt['t'].values[flags]
             self.dsignal_dt = tt['mean_of_roi'].values[flags]
-    
+
             t0_idx = np.where(self.dsignal_dt > signal_threshold)[0][0]
             self.t0 = time[t0_idx]
             print('Using t0 = %.3f as the reference frame'%self.t0)
             self.frame0 = \
                 self.exp_dat['frames'].values[..., self.getFrameIndex(t=self.t0)]
-=======
-        tt = sstt.TimeTrace(self, self.scint_mask)
-        if noiseSubtraction:
-            flags = tt['t'].values > self.exp_dat['frame_noise'].attrs['t2_noise']
-            time = tt['t'].values[flags]
-        self.dsignal_dt = tt['mean_of_roi'].values[flags]
-
-        t0_idx = np.where(self.dsignal_dt > signal_threshold)[0][0]
-        self.t0 = time[t0_idx]
-        print('Using t0 = %.3f as the reference frame'%self.t0)
-        self.frame0 = \
-            self.exp_dat['frames'].values[..., self.getFrameIndex(t=self.t0)]
->>>>>>> be8ee64f
 
     def plot_frame(self, plotScintillatorPlate: bool = True, **kwargs):
         """"
