--- conflicted
+++ resolved
@@ -33,7 +33,6 @@
 from Lib._Paths import Path
 from mpl_toolkits.axes_grid1 import make_axes_locatable
 from matplotlib.widgets import Slider, Button, RadioButtons
-
 
 
 # --- Initialise the auxiliary objects
@@ -157,25 +156,12 @@
                 elif file.endswith('.png') or file.endswith('.tif'):
                     file, name = os.path.split(file)
                 elif file.endswith('.mp4'):
-<<<<<<< HEAD
                     if not 'properties' in self.__dict__:
                         self.properties = {}
                     dummy = mp4.read_file(file, **self.properties)
 
                     frames = dummy.pop('frames')
                     self.properties.update(dummy)
-=======
-                    # This should not be done in this way, it is just a quick
-                    # fix to load the mp4 files. At the end of the day, mp4
-                    # format is not used by any diagnostic up to now, so it is
-                    # just for calibration and minor things
-                    dummy = mp4.read_file(file)
-                    self.properties = {
-                        'width': dummy['width'],
-                        'height': dummy['height'],
-                        'fps': dummy['fps'],
-                    }
->>>>>>> 3bdab905
                     self.exp_dat = xr.Dataset()
                     nt, nx, ny = frames.shape
                     px = np.arange(nx)
