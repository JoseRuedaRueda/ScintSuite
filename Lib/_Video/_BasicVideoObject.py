--- conflicted
+++ resolved
@@ -153,17 +153,10 @@
                 elif file.endswith('.png') or file.endswith('.tif'):
                     file, name = os.path.split(file)
                 elif file.endswith('.mp4'):
-<<<<<<< HEAD
-                    dummy = mp4.read_file(self, file)
-
-                    self.timebase = dummy['tframes']
-=======
-                    print('reading mp4 video file...')
                     dummy = mp4.read_file(file)
                     self.properties['width'] = dummy['width']
                     self.properties['height'] = dummy['height']
                     self.properties['fps'] = dummy['fps']
->>>>>>> 899a84ae
                     self.exp_dat = xr.Dataset()
                     nt, nx, ny = dummy['frames'].shape
                     px = np.arange(nx)
@@ -462,8 +455,8 @@
         # --- Subtract the noise
         frame = frame.astype(float)  # Get the average as float to later
         #                              subtract and not have issues with < 0
-        frameDA = xr.DataArray(frame, dims=('px', 'py'), \
-                               coords = {'px': self.exp_dat['px'], \
+        frameDA = xr.DataArray(frame, dims=('px', 'py'),
+                               coords = {'px': self.exp_dat['px'],
                                          'py': self.exp_dat['py']})
         #dummy = \
         #    (self.exp_dat['frames'].values.astype(float) - frame[..., None])
@@ -708,37 +701,21 @@
         Notice, you can plot a given frame giving its frame number or giving
         its time
 
-<<<<<<< HEAD
-        :param  frame_number: Number of the frame to plot (option 1)
-        :param  ax: Axes where to plot, is none, just a new axes will be created
-        :param  ccmap: colormap to be used, if none, Gamma_II from IDL
-        :param  t: time point to select the frame (option 2)
-        :param  verbose: If true, info of the theta and phi used will be printed
-        :param  vmin: Minimum value for the color scale to plot
-        :param  vmax: Maximum value for the color scale to plot
-        :param  xlim: tuple with the x-axis limits
-        :param  ylim: tuple with the y-axis limits
-        :param  scale: Scale for the plot: 'linear', 'sqrt', or 'log'
-        :param  alpha: transparency factor, 0.0 is 100 % transparent
-        :param  IncludeColorbar: flag to include a colorbar
-        :param  RemoveAxisTicksLabels: boolean flag to remove the numbers in the
-=======
-        @param frame_number: Number of the frame to plot (option 1).
+        :param frame_number: Number of the frame to plot (option 1).
                If array: will average over the given frame frange
-        @param ax: Axes where to plot, is none, just a new axes will be created
-        @param ccmap: colormap to be used, if none, Gamma_II from IDL
-        @param t: time point to select the frame (option 2)
+        :param ax: Axes where to plot, is none, just a new axes will be created
+        :param ccmap: colormap to be used, if none, Gamma_II from IDL
+        :param t: time point to select the frame (option 2)
                   If array: will average over the given frame frange
-        @param verbose: If true, info of the theta and phi used will be printed
-        @param vmin: Minimum value for the color scale to plot
-        @param vmax: Maximum value for the color scale to plot
-        @param xlim: tuple with the x-axis limits
-        @param ylim: tuple with the y-axis limits
-        @param scale: Scale for the plot: 'linear', 'sqrt', or 'log'
-        @param alpha: transparency factor, 0.0 is 100 % transparent
-        @param IncludeColorbar: flag to include a colorbar
-        @param RemoveAxisTicksLabels: boolean flag to remove the numbers in the
->>>>>>> 899a84ae
+        :param verbose: If true, info of the theta and phi used will be printed
+        :param vmin: Minimum value for the color scale to plot
+        :param vmax: Maximum value for the color scale to plot
+        :param xlim: tuple with the x-axis limits
+        :param ylim: tuple with the y-axis limits
+        :param scale: Scale for the plot: 'linear', 'sqrt', or 'log'
+        :param alpha: transparency factor, 0.0 is 100 % transparent
+        :param IncludeColorbar: flag to include a colorbar
+        :param RemoveAxisTicksLabels: boolean flag to remove the numbers in the
             axis
         :param  flagAverage: flag to pick the axis from the experimental or the
             averaged frames
