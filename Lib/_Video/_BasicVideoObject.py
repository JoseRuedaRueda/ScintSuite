"""
Contain the Basic Video Object (BVO)

Jose Rueda Rueda: jrrueda@us.es

Contain the main class of the video object from where the other video object
will be derived. Each of these derived video object will contain the individual
routines to remap iHIBP, FILD or INPA data.
"""
import os
import f90nml
import logging
import numpy as np
import xarray as xr
import tkinter as tk
import matplotlib.pyplot as plt
import matplotlib.colors as colors
import Lib._IO as _ssio
import Lib._GUIs as ssGUI
import Lib.LibData as ssdat
import Lib.errors as errors
import Lib._Plotting as ssplt
import Lib._TimeTrace as sstt
import Lib._Video._CinFiles as cin
import Lib._Video._PNGfiles as png
import Lib._Video._PCOfiles as pco
import Lib._Video._MP4files as mp4
import Lib._Video._TIFfiles as tif
import Lib._Utilities as ssutilities
import Lib._Video._AuxFunctions as aux
from tqdm import tqdm                      # For waitbars
from scipy import ndimage                  # To filter the images
from Lib._Paths import Path
from mpl_toolkits.axes_grid1 import make_axes_locatable
from matplotlib.widgets import Slider, Button, RadioButtons


# --- Initialise the auxiliary objects
logger = logging.getLogger('ScintSuite.Video')


# ------------------------------------------------------------------------------
# --- Main class of the video object
# ------------------------------------------------------------------------------
class BVO:
    """
    Basic Video Class.

    Parent class for INPA, FILD, VRT and iHIBP videos. Allows to read the
    frames, filter them and perform the basic plotting

    Public Methods:
        - read_frame: Load a given range of frames
        - subtract noise: Use a range of times to average de noise and subtract
            it to all frames
        - filter_frames: apply filters such as median, gaussian, etc
        - average_frames: average frames under certain windows
        - generate_average_window: generate the windows to average the frames
        - return_to_original_frames: remove the noise subtraction etc
        - plot_number_saturated_counts: plot the total number of saturated
            counts in each frame
        - plot_ frame: plot a given frame
        - GUI_frames: display a GUI to explore the video
        - getFrameIndex: get the frame number associated to a given time
        - getFrame: return the frame associated to a given time
        - getTime: return the time associated to a frame index
        - getTimeTrace: calculate a video timetrace
        - exportVideo: save the dataframes to a netCDF

    Public Properties:
        - size: Size (number of elements) of the video
        - shape: npixelX, npixelY, nframes
    """

    def __init__(self, file: str = None, shot: int = None,
                 empty: bool = False, adfreq: float = None,
                 t_trig: float = None, YOLO: bool = False):
        """
        Initialise the class

        :param  file: For the initialization, file (full path) to be loaded,
            if the path point to a .cin or .mp4 file, the .cin file will be
            loaded. If the path points to a folder, the program will look for
            png files or tiff files inside (tiff coming soon). You can also
            point to a png or tiff file. In this case, the folder name will be
            deduced from the file. If none, a window will be open to select
            a file
        :param  shot: Shot number, if is not given, the program will look for it
            in the name of the loaded file
        :param  empty: if true, just an empty video object will be created, this
            is to latter use routines of the child objects such as load_remap.
        :param  adfreq: acquisition frequency of the video. This is needed just
            for the video saved in .b16 format, where this information is not
            saved in the video and must be provided externally
        :param  t_trig: trigger time. Again, this is just needed for the .b16
            format
        :param  YOLO: flag to ignore wrong timed frames. With old AUG adquisition
            system, sometimes the timebase get corrupt after a given point. if
            YOLO is false, the program will interact with the user,
            shown him/her which frames are wrong and create an ad-hoc
            time base if needed. This is not ideal for the case of automatic
            remaps etc when the program is runing in the background, as the user
            is needed. YOLO=True disable this and just ignore these frames


        Note: The shot parameter is important for latter when loading data from
        the database to remap, etc. See FILDVideoObject to have an examples of
        more details.
        """
        # If no file was given, open a graphical user interface to select it.
        if (file is None) and (not empty):
            filename = _ssio.ask_to_open()
            if filename == '':
                raise Exception('You must select a file!!!')
            # If we select a png or tif, we need the folder, not the file
            if filename.endswith('.png') or filename.endswith('.tif'):
                file, name_png = os.path.split(filename)
            else:
                file = filename
        # Initialise some variables
        ## Type of video
        self.type_of_file = None
        ## Loaded experimental data
        self.exp_dat = xr.Dataset()
        ## Remapped data
        self.remap_dat = None
        ## Averaged data
        self.avg_dat = None
        ## Shot number
        self.shot = shot
        if not empty:
            if shot is None:
                self.shot = aux.guess_shot(file, ssdat.shot_number_length)
            # Fill the object depending if we have a .cin file or not
            if os.path.isfile(file):
<<<<<<< HEAD
                logger.info('Looking for the file: ' + file)
=======
                logger.info('Looking for the file: %s' % file)
>>>>>>> 317c1d53
                ## Path to the file and filename
                self.path, self.file_name = os.path.split(file)
                ## Name of the file (full path)
                self.file = file

                # Check if the file is actually a .cin file
                if file.endswith('.cin') or file.endswith('.cine'):
                    ## Header dictionary with the file info
                    self.header = cin.read_header(file)
                    ## Settings dictionary
                    self.settings = cin.read_settings(file,
                                                      self.header['OffSetup'])
                    ## Image Header dictionary
                    self.imageheader = cin.read_image_header(file, self.header[
                        'OffImageHeader'])
                    ## Time array
                    self.timebase = cin.read_time_base(file, self.header,
                                                       self.settings)
                    self.type_of_file = '.cin'
                elif file.endswith('.png') or file.endswith('.tif'):
                    file, name = os.path.split(file)
                elif file.endswith('.mp4'):
                    if not 'properties' in self.__dict__:
                        self.properties = {}
                    dummy = mp4.read_file(file, **self.properties)

                    frames = dummy.pop('frames')
                    self.properties.update(dummy)
                    self.exp_dat = xr.Dataset()
                    nt, nx, ny = frames.shape
                    px = np.arange(nx)
                    py = np.arange(ny)

                    self.exp_dat['frames'] = \
                        xr.DataArray(frames, dims=('t', 'px', 'py'),
                                     coords={'t': self.timebase.squeeze(),
                                             'px': px,
                                             'py': py})
                    self.exp_dat['frames'] = \
                        self.exp_dat['frames'].transpose('px', 'py', 't')
                    self.type_of_file = '.mp4'
                else:
                    raise Exception('Not recognised file extension')
            else:
                print('Looking in the folder: ', file)
                if not os.path.isdir(file):
                    raise Exception(file + ' not found')
                ## path to the file
                self.path = file
                # Do a quick run for the folder looking of .tiff or .png files
                f = []
                for (dirpath, dirnames, filenames) in os.walk(self.path):
                    f.extend(filenames)
                    break

                # To establish the format, count to 3 to make sure there are no
                # other types of files randomly inserted in the same folder
                # that mislead the type_of_file.
                count_png = 0
                count_tif = 0
                count_pco = 0
                for i in range(len(f)):
                    if f[i].endswith('.png'):
                        count_png += 1
                        if count_png == 3:
                            self.type_of_file = '.png'
                            print('Found PNG files!')
                            break
                    elif f[i].endswith('.tif'):
                        count_tif += 1
                        if count_tif == 1:
                            self.type_of_file = '.tif'
                            print('Found tif files!')
                            break
                    elif f[i].endswith('.b16'):
                        count_pco += 1
                        if count_pco == 3:
                            self.type_of_file = '.b16'
                            print('Found PCO files!')
                            break
                    # if we do not have .png or tiff, give an error
                supported_type = ['.png', '.tif', '.b16']
                if self.type_of_file not in supported_type:
                    print(self.type_of_file)
                    raise Exception('No .pgn, .tiff nor .b16 files found')

                # If we have a .png file, a .txt must be present with the
                # information of the exposure time and from a basic frame we
                # can load the file size
                if self.type_of_file == '.png':
                    self.header, self.imageheader, self.settings,\
                        self.timebase = png.read_data(self.path, YOLO)
                elif self.type_of_file == '.b16':
                    self.header, self.imageheader, self.settings,\
                        self.timebase = pco.read_data(
                            self.path, adfreq, t_trig)
                elif self.type_of_file == '.tif':
                    self.header, self.imageheader, self.settings,\
                        self.timebase = tif.read_data(self.path)
            if self.type_of_file is None:
                raise Exception('Not file found!')
        ## Geometry of the diagnostic head used to record the video
        self.geometryID = None
        ## Camera calibration to relate the scintillator and the camera sensor,
        # each diagnostic will read its camera calibration from its database
        self.CameraCalibration = None
        self.CameraData = None
        ## Scintillator plate:
        self.scintillator = None

    # --------------------------------------------------------------------------
    # --- Manage Frames
    # --------------------------------------------------------------------------
    def read_frame(self, frames_number=None, limitation: bool = True,
                   limit: int = 2048, internal: bool = True, t1: float = None,
                   t2: float = None, threshold_saturation: float = 0.95,
                   verbose: bool = True):
        """
        Read the video frames

        Just a wrapper to call the read_frame function, depending on the
        format in which the experimental data has been recorded

        :param  frames_number: array or list with the frame numbers to load
        :param  limitation: bool flag to decide if we apply the limitation or if
            we operate in YOLO mode
        :param  limit: maximum size allowed for the output variable,
            in Mbytes, to avoid overloading the memory trying to load the whole
            video of 100 Gb
        :param  internal: If True, the frames will be stored in the 'frames'
            variable of the video object. Else, it will be returned just as
            output (useful if you need to load another frame and you do not
            want to overwrite your frames already loaded)
        :param  t1: Initial time to load frames (alternative to frames number)
        :param  t2: Final time to load frames (alternative to frames number), if
            just t1 is given , only one frame will be loaded
        :param  verbose: flag to print the numer of saturated frames found

        :return M: 3D numpy array with the frames M[px,py,nframes] (if the
            internal flag is set to false)

        :Example:
        >>> # Load a video from a diagnostic
        >>> import Lib as ss
        >>> vid = ss.vid.INPAVideo(shot=41090)
        >>> vid.read_frame()  # To load all the video
        """
        # --- Clean video if needed
        if 't' in self.exp_dat and internal:
            self.exp_dat = xr.Dataset()
        # --- Select frames to load
        if (frames_number is not None) and (t1 is not None):
            raise errors.NotValidInput('You cannot give frames number and time')
        elif (t1 is not None) and (t2 is None):
            frames_number = np.array([np.argmin(abs(self.timebase-t1))])
        elif (t1 is not None) and (t2 is not None):
            tmin_video = self.timebase.min()
            if t1 < tmin_video:
                text = 'T1 was not in the video file:' +\
                    'Taking %.3f as initial point' % tmin_video
                logger.warning('18: %s' % text)
            tmax_video = self.timebase.max()
            if t2 > tmax_video:
                text = 'T2 was not in the video file:' +\
                    'Taking %.3f as final point' % tmax_video
                logger.warning('18: %s' % text)
            it1 = np.argmin(abs(self.timebase-t1))
            it2 = np.argmin(abs(self.timebase-t2))
            print(it1, it2)
            frames_number = np.arange(start=it1, stop=it2+1, step=1)
        logger.info('Reading frames: ')
        if self.type_of_file == '.cin':
            M = cin.read_frame(self, frames_number,
                               limitation=limitation, limit=limit)
        elif self.type_of_file == '.png':
            M = png.read_frame(self, frames_number,
                               limitation=limitation, limit=limit)
        elif self.type_of_file == '.tif':
            M = tif.read_frame(self, frames_number,
                               limitation=limitation, limit=limit)
        elif self.type_of_file == '.b16':
            M = pco.read_frame(self, frames_number,
                               limitation=limitation, limit=limit,
                               verbose=verbose)
        else:
            raise Exception('Not initialised / not implemented file type?')
        # --- End here if we just want the frame
        if not internal:
            return M
        # --- Save the stuff in the structure
        # Get the spatial axes
        nx, ny, nt = M.shape
        px = np.arange(nx)
        py = np.arange(ny)
        # Get the time axis
        tframes = self.timebase[frames_number]
        # Get the frames number
        if frames_number is None:
            nframes = np.arange(nt) + 1
        else:
            nframes = frames_number
        # Quick solve for the case we have just one frame
        try:
            if len(tframes) != 1:
                tbase = tframes.squeeze()
                nbase = nframes.squeeze()
            else:
                tbase = tframes
                nbase = nframes
        except TypeError:
            tbase = np.array([tframes])
            nbase = np.array([nframes])
        if len(tbase.shape) == 2:
            tbase = tbase.squeeze()
            nbase = nbase.squeeze()
        # Get the data-type
        dtype = M.dtype
        # Apply the neccesary transformations
        if self.CameraData is not None:
            # Crop the frames if needed
            if 'xmin' in self.CameraData:
                xmax = self.CameraData['xmax']
                xmin = self.CameraData['xmin']
                px = np.arange(xmax - xmin)
                M = M[xmin:xmax, :, :]
            if 'ymin' in self.CameraData:
                ymax = self.CameraData['ymax']
                ymin = self.CameraData['ymin']
                px = np.arange(ymax - ymin)
                M = M[:, ymin:ymax, :]
            # invert the frames if needed
            if 'invertx' in self.CameraData:
                if self.CameraData['invertx']:
                    M = M[::-1, :, :]
            if 'inverty' in self.CameraData:
                if self.CameraData['inverty']:
                    M = M[:, ::-1, :]
            # Exchange xy if needed:
            if 'exchangexy' in self.CameraData:
                if self.CameraData['exchangexy']:
                    M = M.transpose((1, 0, 2))
                    px_tmp = px.copy()
                    px = py.copy()
                    py = px_tmp

        # Storage it
        self.exp_dat['frames'] = \
            xr.DataArray(M, dims=('px', 'py', 't'), coords={'t': tbase,
                                                            'px': px, 'py': py})
        self.exp_dat['nframes'] = xr.DataArray(nbase, dims=('t'))
        self.exp_dat.attrs['dtype'] = dtype
        # --- Count saturated pixels
        max_scale_frames = 2 ** self.settings['RealBPP'] - 1
        threshold = threshold_saturation * max_scale_frames
        logger.info('Counting "saturated" pixels')
        logger.info('The threshold is set to: %f counts', threshold)
        n_pixels_saturated = \
            np.sum(self.exp_dat['frames'].values >= threshold, axis=(0, 1))
        self.exp_dat['n_pixels_gt_threshold'] = xr.DataArray(
            n_pixels_saturated.astype('int32'), dims=('t'))
        self.exp_dat.attrs['threshold_for_counts'] = threshold_saturation
        logger.info('Maximum number of saturated pixels in a frame: %f',
                    n_pixels_saturated.max())

    def subtract_noise(self, t1: float = None, t2: float = None,
                       frame: np.ndarray = None, flag_copy: bool = False):
        """
        Subtract noise from camera frames.

        Jose Rueda: jrrueda@us.es

        This function subtract the noise from the experimental camera frames.
        Two main ways exist: if t1 and t2 are provided, the noise will be
        be considered as the average in this range. If 'frame' is given,
        the noise to be subtracted will be considered to be directly 'frame'

        A new variable: 'original frames' will be created, where the original
        frames will be loaded, in case one wants to revert the noise
        subtraction

        :param  t1: Minimum time to average the noise
        :param  t2: Maximum time to average the noise
        :param  frame: Optional, frame containing the noise to be subtracted
        :param  flag_copy: If true, a copy of the frame will be stored

        :return  frame: the frame used for the noise subtraction

        :Example:
        >>> # Load a video from a diagnostic
        >>> import Lib as ss
        >>> vid = ss.vid.INPAVideo(shot=41090)
        >>> vid.read_frame()  # To load all the video
        >>> # Average the frames between 0.1 and 0.2 and use them as noise frame
        >>> vid.subtract_noise(0.1, 0.2)
        """
        # --- Check the inputs
        if self.exp_dat is None:
            raise errors.NoFramesLoaded('Load the frames first')
        logger.info('.--. ... ..-. -')
        logger.info('Substracting noise')
        if frame is None:
            if t1 > t2:
                print('t1: ', t1)
                print('t2: ', t2)
                raise errors.NotValidInput('t1 is larger than t2!!!')
        # --- Get the shapes and indexes
        # Get shape and data type of the experimental data
        nx = self.exp_dat['px'].size
        ny = self.exp_dat['py'].size
        nt = self.exp_dat['t'].size
        original_dtype = self.exp_dat['frames'].dtype
        # Get the initial and final time loaded in the video:
        t1_vid = self.exp_dat['t'].values[0]
        t2_vid = self.exp_dat['t'].values[-1]
        # --- Get the nise frame
        # Calculate the noise frame, if needed:
        if (t1 is not None) and (t2 is not None):
            if (t1 < t1_vid and t2 < t1_vid) or (t1 > t2_vid and t2 > t2_vid):
                raise Exception('Requested interval does not overlap with'
                                + ' the loaded time interval')
            if t1 < t1_vid:
                text = 'Initial time loaded: %5.3f \n' % t1_vid +\
                    'Initial time requested for noise substraction: %5.3f \n' \
                    % t1 +\
                    'Taking %5.3f as initial point' % t1
                t1 = t1_vid
                logger.warning('18: %s' % text)
            if t2 > t2_vid:
                text = 'Final time loaded: %5.3f \n' % t2_vid +\
                    'Final time requested for noise substraction: %5.3f \n' \
                    % t2 +\
                    'Taking %5.3f as finaal point' % t2
                logger.warning('18: %s' % text)
                t2 = t2_vid

            it1 = np.argmin(np.abs(self.exp_dat.t.values - t1))
            it2 = np.argmin(np.abs(self.exp_dat.t.values - t2))

            logger.info('Using frames from the video')
            logger.info('%i frames will be used to average noise', it2 - it1 + 1)
            frame = self.exp_dat['frames'].isel(t=slice(it1, it2)).mean(dim='t')
            #frame = np.mean(self.exp_dat['frames'].values[:, :, it1:(it2 + 1)],
            #                dtype=original_dtype, axis=2)

        else:  # The frame is given by the user
            logger.info('Using noise frame provider by the user')
            try:
                nxf = frame.px.size
                nyf = frame.py.size
            except AttributeError:
                nxf, nyf = frame.shape
            if (nxf != nx) or (nyf != ny):
                print(nx, nxf, ny, nyf)
                text = 'The noise frame has not the correct shape'
                raise errors.NotValidInput(text)

        # Save the frame in the structure
        self.exp_dat['frame_noise'] = xr.DataArray(frame.squeeze(),
                                                   dims=('px', 'py'))
        if t1 is not None:
            self.exp_dat['frame_noise'].attrs['t1_noise'] = t1
            self.exp_dat['frame_noise'].attrs['t2_noise'] = t2
        else:
            self.exp_dat['frame_noise'].attrs['t1_noise'] = -150.0
            self.exp_dat['frame_noise'].attrs['t2_noise'] = -150.0
        # --- Copy the original frame array:
        if 'original_frames' not in self.exp_dat and flag_copy:
            self.exp_dat['original_frames'] = self.exp_dat['frames'].copy()
        # --- Subtract the noise
        frame = frame.astype(float)  # Get the average as float to later
        #                              subtract and not have issues with < 0
        frameDA = xr.DataArray(frame, dims=('px', 'py'),
                               coords = {'px': self.exp_dat['px'],
                                         'py': self.exp_dat['py']})
        #dummy = \
        #    (self.exp_dat['frames'].values.astype(float) - frame[..., None])
        dummy = self.exp_dat['frames'].astype(float) - frameDA
        dummy.values[dummy.values < 0] = 0.0  # Clean the negative values
        self.exp_dat['frames'].values = dummy.astype(original_dtype)

        logger.info('-... -.-- . / -... -.-- .')
        return frame.astype(original_dtype)

    def filter_frames(self, method: str = 'median', options: dict = {},
                      flag_copy: bool = False):
        """
        Filter the camera frames

        :param  method: method to be used:
            -# jrr: neutron method of the extra package (not recommended,
                extremelly slow)
            -# median: median filter from the scipy.ndimage package
            -# gaussian: gaussian filter from the scipy.ndimage package
        :param  options: options for the desired filter (dictionary), defaults:
            -# jrr:
                nsigma: 3 Number of sigmas to consider a pixel as neutron
            -# median:
                size: 4, number of pixels considered
        :param  flag_copy: flag to copy or not the original frames

        :Example:
        >>> # Load a video from a diagnostic
        >>> import Lib as ss
        >>> vid = ss.vid.INPAVideo(shot=41090)
        >>> vid.read_frame()  # To load all the video
        >>> # Average the frames between 0.1 and 0.2 and use them as noise frame
        >>> vid.subtract_noise(0.1, 0.2)
        >>> # Filter the frames
        >>> vid.filter_frames(method='median', options={'size': 2})
        """
        logger.info('Filtering frames')
        # default options:
        jrr_options = {
            'nsigma': 3
        }
        median_options = {
            'size': 2
        }
        gaussian_options = {
            'sigma': 1
        }
        if ('original_frames' not in self.exp_dat) and flag_copy:
            self.exp_dat['original_frames'] = self.exp_dat['frames'].copy()
        else:
            logger.info('Not making a copy')
        # Filter frames
        nx, ny, nt = self.exp_dat['frames'].shape
        if method == 'jrr':
            logger.info('Removing pixels affected by neutrons')
            jrr_options.update(options)
            for i in tqdm(range(nt)):
                self.exp_dat['frames'][:, :, i] = \
                    ssutilities.neutron_filter(self.exp_dat['frames'].values[:, :, i],
                                               **jrr_options)
        elif method == 'median':
            logger.info('Median filter selected!')
            # if footprint is present in the options given by user, delete size
            # from the default options, to avoid issues in the median filter
            if 'footprint' in options:
                median_options['size'] = None
            # Now update the options
            median_options.update(options)
            for i in tqdm(range(nt)):
                self.exp_dat['frames'][:, :, i] = \
                    ndimage.median_filter(self.exp_dat['frames'].values[:, :, i],
                                          **median_options)
        elif method == 'gaussian':
            logger.info('Gaussian filter selected!')
            gaussian_options.update(options)
            for i in tqdm(range(nt)):
                self.exp_dat['frames'][:, :, i] = \
                    ndimage.gaussian_filter(self.exp_dat['frames'].values[:, :, i],
                                            **gaussian_options)
        logger.info('\\n-... -.-- . / -... -.-- .')
        return

    def average_frames(self, window):
        """
        Average the frames on a given time window

        Averaged frames will be saved in a Dataset in the attribute: 'avg_dat'
        of the video object

        Jose Rueda: jrrueda@us.es

        The window must be generated by the method 'generate_average_window'

        :param  window: window generated by 'generate_average_window'
        """
        # --- Get the shape and allocate the variables
        nw, dummy = window.shape
        nx, ny, nt = self.exp_dat['frames'].shape
        frames = np.zeros((nx, ny, nw))
        time = np.zeros(nw)
        # --- average the frames
        for i in range(nw):
            flags = (self.exp_dat['t'].values >= window[i, 0])\
                * (self.exp_dat['t'].values < window[i, 1])
            frames[..., i] = self.exp_dat['frames'][..., flags].mean(axis=-1)
            time[i] = 0.5 * (window[i, 0] + window[i, 1])
        # --- Save the data in the dataset
        self.avg_dat = xr.Dataset()  # Initialise the dataset
        # Prepare the axis
        px = np.arange(nx)
        py = np.arange(ny)
        # Save the frames
        self.avg_dat['frames'] = \
            xr.DataArray(frames, dims=('px', 'py', 't'),
                         coords={'t': time.squeeze(), 'px': px, 'py': py})
        self.avg_dat['nframes'] = \
            xr.DataArray(np.arange(nw) + 1, dims=('t'))

    def generate_average_window(self, step: float = None, trace: float = None):
        """
        Generate the windows to average the frame

        Jose Rueda Rueda: jrrueda@us.es

        :param  step: width of the average window
        :param  trace: xr.DataArray containing the timetrace to plot and use to
            create the windows (see below). It should contain 't', as a
            coordinate and be 1D

        Note:
            - If step is not None, the windows will have a width of 'step',
            ranging from the first time point loaded from the video to the
            last time point loaded on it
            - If step is None and trace is not none, the timetrace contained
            in the dictionary will be plotted and the user will be able to
            select as many points as wanted. The windows will be created
            between the point t_i and t_[i+1]. Notice that the first window
            will always be between the first point loaded of the video and the
            first point of the database. The last window between the last point
            of the database and the last of the video
        """
        if step is not None:
            dummy = np.arange(self.exp_dat['t'].values[0],
                              self.exp_dat['t'].values[-1] + step, step)
            window = np.zeros((dummy.size-1, 2))
            window[:, 0] = dummy[:-1]
            window[:, 1] = dummy[1:]
        else:
            # Plot the trace to select the desired time points
            fig, ax = plt.subplots()
            ax.plot(trace['t'].values, trace.values)
            plt.axvline(x=self.exp_dat['t'].values[0], color='k')
            plt.axvline(x=self.exp_dat['t'].values[-1], color='k')
            ax.set_lim(self.exp_dat['t'].values[0]*0.95,
                       self.exp_dat['t'].values[-1]*1.05)
            points = plt.ginput(-1)
            points = np.array(points)[:, 0]
            # Now fill the windows
            window = np.zeros((points.size + 1, 2))
            window[0, 0] = self.exp_dat['t'].values[0]
            window[1:, 0] = points
            window[-1, 1] = self.exp_dat['t'].values[-1]
            window[:-1, 1] = points
        return window

    def return_to_original_frames(self):
        """
        Place in self.exp_dat['frames'] the real experimental frames

        Jose Rueda: jrrueda@us.es

        Useful if some operation was performed and we want to place
        again the original frames at self.exp_dat['frames']
        """
        if 'original_frames' not in self.exp_dat:
            raise Exception('A copy of the original frames was not found!')
        else:
            self.exp_dat['frames'] = self.exp_dat['original_frames'].copy()
        return

    # --------------------------------------------------------------------------
    # --- Plotting and GUIs
    # --------------------------------------------------------------------------
    def plot_number_saturated_counts(self, ax_params: dict = {},
                                     line_params: dict = {},
                                     threshold=None,
                                     ax=None):
        """
        Plot the nuber of camera pixels larger than a given threshold.

        Jose Rueda: jrrueda@us.es

        :param  ax_params: ax param for the axis_beauty
        :param  line_params: line parameters
        :param  threshold: If none, it will plot the data calculated when
        reading the camera frames (by the function self.read_frames) if it is
        a value [0,1] it willrecalculate this number
        :param  ax: axis where to plot, if none, a new figure will pop-up
        """
        # Default plot parameters:
        ax_options = {
            'grid': 'both',
            'xlabel': 'Time [s]',
            'ylabel': '# saturated pixels',
            'yscale': 'log'
        }
        ax_options.update(ax_params)
        line_options = {
            'linewidth': 1.0
        }
        line_options.update(line_params)
        # Select x,y data
        x = self.exp_dat['t'].values
        if threshold is None:
            y = self.exp_dat['n_pixels_gt_threshold']
            print('Threshold was set to: ',
                  self.exp_dat['threshold_for_counts'] * 100, '%')
        else:
            max_scale_frames = 2 ** self.settings['RealBPP'] - 1
            thres = threshold * max_scale_frames
            print('Counting "saturated" pixels')
            print('The threshold is set to: ', thres, ' counts')
            n_pixels_saturated = \
                np.sum(self.exp_dat['frames'] >= thres, axis=(0, 1))
            y = n_pixels_saturated.astype('int32')
        if ax is None:
            fig, ax = plt.subplots()
        ax.plot(x, y, **line_options)  # Plot the data
        # Plot the maximum posible (the number of pixels)
        npixels = self.imageheader['biWidth'] * self.imageheader['biHeight']
        ax.plot([x[0], x[-1]], [npixels, npixels], '--',
                **line_options)
        ax = ssplt.axis_beauty(ax, ax_options)
        return ax

    def plot_frame(self, frame_number: int=None, ax=None, ccmap=None,
                   t: float = None,
                   verbose: bool = True,
                   vmin: int = 0, vmax: int = None,
                   xlim: float = None, ylim: float = None,
                   scale: str = 'linear',
                   alpha: float = 1.0, IncludeColorbar: bool = True,
                   RemoveAxisTicksLabels: bool = False,
                   flagAverage: bool = False, normalise=None, extent: float=None):
        """
        Plot a frame from the loaded frames

        Jose Rueda Rueda: jrrueda@us.es
        Hannah Lindl: hannah.lindl@ipp.mpg.de

        Notice, you can plot a given frame giving its frame number or giving
        its time

        :param frame_number: Number of the frame to plot (option 1).
               If array: will average over the given frame frange
        :param ax: Axes where to plot, is none, just a new axes will be created
        :param ccmap: colormap to be used, if none, Gamma_II from IDL
        :param t: time point to select the frame (option 2)
                  If array: will average over the given frame frange
        :param verbose: If true, info of the theta and phi used will be printed
        :param vmin: Minimum value for the color scale to plot
        :param vmax: Maximum value for the color scale to plot
        :param xlim: tuple with the x-axis limits
        :param ylim: tuple with the y-axis limits
        :param scale: Scale for the plot: 'linear', 'sqrt', or 'log'
        :param alpha: transparency factor, 0.0 is 100 % transparent
        :param IncludeColorbar: flag to include a colorbar
        :param RemoveAxisTicksLabels: boolean flag to remove the numbers in the
            axis
        :param  flagAverage: flag to pick the axis from the experimental or the
            averaged frames
        :param  normalise: parameter to normalise the frame when plotting:
            if normalise == 1 it would be normalised to the maximum
            if normalise == <number> it would be normalised to this value
            if normalise == None, nothing will be done

        :return ax: the axes where the frame has been drawn
        """
        # --- Check inputs:
        if (frame_number is not None) and (t is not None):
            raise Exception('Do not give frame number and time!')
        if (frame_number is None) and (t is None):
            raise Exception("Didn't you want to plot something?")

        # --- Load the frames
        # If we use the frame number explicitly
        if frame_number is not None:
            flag_time_range = False
            try:
                _ = len(frame_number)
            except TypeError:
                frame_index = self.getFrameIndex(frame_number=frame_number,
                                                 flagAverage=flagAverage)
                tf = self.getTime(frame_index, flagAverage)
                dummy = self.getFrame(tf, flagAverage)
            else:
                if len(frame_number) == 1:
                    frame_number = frame_number[0]
                    frame_index = self.getFrameIndex(frame_number=frame_number,
                                                     flagAverage=flagAverage)
                    tf = self.getTime(frame_index, flagAverage)
                    dummy = self.getFrame(tf, flagAverage)
                elif len(frame_number) == 2:
                    flag_time_range = True
                    frames = self.exp_dat['frames'].isel(t = slice(frame_number[0], frame_number[1]))
                    dummy = frames.mean(dim = 't')
                    t = np.zeros(2)
                    t[0] = self.getTime(self.getFrameIndex(frame_number = frame_number[0]))
                    t[1] = self.getTime(self.getFrameIndex(frame_number = frame_number[1]))
                else:
                    raise ValueError('wrong shape of framenumber. Should not be larger than two')
        # If we give the time:
        if t is not None:
            flag_time_range = False
            try:
                _ = len(t)
            except TypeError:
                frame_index = self.getFrameIndex(t, flagAverage)
                tf = self.getTime(frame_index, flagAverage)
                dummy = self.getFrame(t, flagAverage)
            else:
                if len(t) ==1:
                    frame_index = self.getFrameIndex(t, flagAverage)
                    tf = self.getTime(frame_index, flagAverage)
                    dummy = self.getFrame(t, flagAverage)
                elif len(t)==2:
                    logger.debug('Plotting averaged frames')
                    flag_time_range =True
                    frames = self.exp_dat['frames'].where((self.exp_dat['t']>t[0]) & \
                                                          (self.exp_dat['t']<t[1]),
                                                          drop = True)
                    t[0] = min(frames.t)
                    t[1] = max(frames.t)
                    dummy = frames.mean(dim = 't')
                else:
                    raise ValueError('wrong shape of time. Should not be larger than two')

        if normalise is not None:
            if normalise == 1:
                dummy = dummy.astype('float64') / dummy.max()
            else:
                dummy = dummy.astype('float64') / normalise
        if vmax is None:
            if normalise is not None:
                vmax = 1.0
            else:
                vmax = dummy.max()
        # --- Prepare the scale:
        if scale == 'sqrt':
            extra_options = {'norm': colors.PowerNorm(0.5, vmax=vmax,
                                                      vmin=vmin)}
        elif scale == 'log':
            extra_options = {'norm': colors.LogNorm(clip=True, vmax=vmax,
                                                    vmin=vmin)}
        else:
            extra_options = {'vmin': vmin, 'vmax': vmax}
        # --- Check the colormap
        if ccmap is None:
            cmap = ssplt.Gamma_II()
        else:
            cmap = ccmap

        # --- Check the axes to plot
        if ax is None:
            fig, ax = plt.subplots()
            created = True
        else:
            created = False

        if scale == 'log':  # If we use log scale, just avoid zeros
            # we are here mixing a bit integers and float... but python3 will
            # provide
            dummy[dummy < 1.0] = 1.0e-5

        if extent is not None:
            extra_options['extent'] = extent

        img = ax.imshow(dummy, origin='lower', cmap=cmap,
                        alpha=alpha, **extra_options)
        # Set the axis limit
        if xlim is not None:
            ax.set_xlim(xlim)
        if ylim is not None:
            ax.set_ylim(ylim)

        if flag_time_range == False:
            tf = str(round(tf, 3))
        else:
            tf = '(%.3f, %.3f)' %(t[0],t[1])

        if IncludeColorbar:
            divider = make_axes_locatable(ax)
            cax = divider.append_axes("right", size="5%", pad=0.05)
            plt.colorbar(img, label='Counts', cax=cax)
        ax.text(0.05, 0.9, '#' + str(self.shot),
                horizontalalignment='left',
                color='w', verticalalignment='bottom',
                transform=ax.transAxes)
        ax.text(0.95, 0.9, 't = ' + tf + (' s'),
                 horizontalalignment='right',
                 color='w', verticalalignment='bottom',
                 transform=ax.transAxes)
        if RemoveAxisTicksLabels:
            ax.axes.xaxis.set_ticklabels([])
            ax.axes.yaxis.set_ticklabels([])
        else:
            ax.set_xlabel('Pixel')
            ax.set_ylabel('Pixel')
        # Shot the figure
        if created:
            fig.show()
            plt.tight_layout()
        return ax

    def GUI_frames(self, flagAverage: bool = False):
        """
        Small GUI to explore camera frames

        :param  flagAverage: flag to decide if we need to use the averaged frames
            of the experimental ones in the GUI
        """
        text = 'Press TAB until the time slider is highlighted in red.'\
            + ' Once that happend, you can move the time with the arrows'\
            + ' of the keyboard, frame by frame'
        logger.info('--. ..- ..')
        logger.info(text)
        logger.info('-... . ..- - -.--')
        root = tk.Tk()
        root.resizable(height=None, width=None)
        if flagAverage:
            ssGUI.ApplicationShowVid(root, self.avg_dat, self.remap_dat,
                                     self.geometryID,
                                     self.CameraCalibration,
                                     shot=self.shot)
        else:
            ssGUI.ApplicationShowVid(root, self.exp_dat, self.remap_dat,
                                     GeomID=self.geometryID,
                                     calibration=self.CameraCalibration,
                                     scintillator=self.scintillator,
                                     shot=self.shot)
        root.mainloop()
        root.destroy()

    def GUI_frames_simple(self, flagAverage: bool = False, **kwargs):
        """
        Small GUI to explore camera frames using matplotlib widgets.

        Pablo Oyola - poyola@us.es

        :param flagAverage: flag to decide if we need to use the averaged frames
            of the experimental ones in the GUI
        """
        text = 'Press TAB until the time slider is highlighted in red.'\
            + ' Once that happend, you can move the time with the arrows'\
            + ' of the keyboard, frame by frame'
        logger.info('--. ..- ..')
        logger.info(text)
        logger.info('-... . ..- - -.--')

        # Generating the figure.
        fig, ax = plt.subplots(1)
        div = make_axes_locatable(ax)
        cax = div.append_axes('right', '5%', '5%')
        slider_ax = div.append_axes('bottom', pad='15%', size='3%')

        # Generating the slider.
        if flagAverage:
            tframes = self.avg_dat['t']
            frames  = self.avg_dat['frames']
        else:
            tframes = self.exp_dat['t']
            frames  = self.exp_dat['frames']

        # Plotting the initial frame (t=0)
        extent = [frames.py.min(), frames.py.max(), frames.px.min(), frames.px.max()]
        im = ax.imshow(frames.sel(t=0, method='nearest'), origin='lower',
                       extent=extent, **kwargs)
        slider = Slider(slider_ax, 'Time', tframes.values[0], tframes.values[-1],
                        valinit=tframes.sel(t=0, method='nearest').values,
                        valstep=tframes.values, orientation='horizontal',
                        initcolor='red')

        # Drawing the scintillator.
        if self.scintillator is not None:
            self.scintillator.plot_pix(ax=ax)

        # Setting up the colorbar.
        fig.colorbar(im, cax=cax, label='Counts')

        def update(val):
            im.set_data(frames.sel(t=val, method='nearest'))
            fig.canvas.draw_idle()

        slider.on_changed(update)
        plt.show()

        return ax, slider


    # --------------------------------------------------------------------------
    # --- Properties
    # --------------------------------------------------------------------------
    @property
    def size(self):
        """Get the size of the loaded frames."""
        return self.exp_dat['frames'].size

    @property
    def shape(self):
        """Shape of the loaded frames"""
        return self.exp_dat['frames'].shape

    # --------------------------------------------------------------------------
    # --- Others
    # --------------------------------------------------------------------------
    def getFrameIndex(self, t: float = None, frame_number: int = None,
                      flagAverage: bool = False):
        """
        Return the index of the frame inside the loaded frames

        Jose Rueda Rueda: jrrueda@us.es

        :param  t: desired time (in the same units of the video database)
        :param  frame_index: frame index to load, relative to the camera,
            ignored if time is present
        :param  flagAverage: flag to look at the average o raw frames

        :return it: index of the frame in the loaded array
        """
        it = None
        if t is not None:
            if not flagAverage:
                it = np.argmin(np.abs(self.exp_dat['t'].values - t))
            else:
                it = np.argmin(np.abs(self.exp_dat['t'].values - t))
        else:
            if not flagAverage:
                it = np.where(self.exp_dat['nframes'] == frame_number)[0]
            else:
                it = np.where(self.avg_dat['nframes'] == frame_number)[0]
        return it

    def getFrame(self, t: float, flagAverage: bool = False):
        """
        Return the frame of the closest in time to the desired time

        Jose Rueda Rueda: jrrueda@us.es

        :param  t: desired time (in the same units of the video database)
        :param  flagAverage: flag to look at the average or raw frames

        :return it: index of the frame in the loaded array
        """
        it = self.getFrameIndex(t)
        if not flagAverage:
            frame = self.exp_dat['frames'][..., it].squeeze()
        else:
            frame = self.avg_dat['frames'][..., it].squeeze()

        return frame.copy()

    def getTime(self, it: int, flagAverage: bool = False):
        """
        Get the time corresponding to a loaded frame number

        Jose Rueda: jrrueda@us.es

        :param  it: frame number (relative to the loaded frames)
        :param  flagAverage: flag to look at the averaged or raw frames
        """
        if not flagAverage:
            t = float(self.exp_dat['t'].values[it])
        else:
            t = float(self.avg_dat['tframes'][it])
        return t

    def getTimeTrace(self, t: float = None, mask=None, ROIname: str =None):
        """
        Calculate the timeTrace of the video

        Jose Rueda Rueda: jrrueda@us.es

        :param  t: time of the frame to be plotted for the selection of the roi
        :param  mask: bolean mask of the ROI

        If mask is present, the t argument will be ignored

        :returns timetrace: a timetrace object
        """
        if mask is None:
            # - Plot the frame
            ax_ref = self.plot_frame(t=t)
            fig_ref = plt.gcf()
            # - Define roi
            roi = sstt.roipoly(fig_ref, ax_ref)
            # Create the mask
            mask = roi.getMask(self.exp_dat['frames'][:, :, 0].squeeze())

        return sstt.TimeTrace(self, mask, ROIname=ROIname), mask

    def getCameraData(self, file: str = ''):
        """
        Read the camera data.

        Jose Rueda Rueda

        :param file: if empty, we will load the camera datafile from the Data
            folder taing into account the camera name from the calibration
            database.
        """
        if file=='':
            file = os.path.join(Path().ScintSuite, 'Data',
                                'CameraGeneralParameters',
                                self.CameraCalibration.camera + '.txt')
        logger.info('Reading camera data: %s', file)
        self.CameraData = f90nml.read(file)['camera']

    # --------------------------------------------------------------------------
    # --- Export
    # --------------------------------------------------------------------------
    def exportVideo(self, filename: str = None, flagAverage: bool = False):
        """
        Export video file

        Notice: This will create a netcdf with the exp_dat xarray, this is not
        intended as a replacement of the database, as camera settings and
        metadata will not be exported. But allows to quickly export the video
        to netCDF format to be easily shared among computers

        :param  file: Path to the file where to save the results, if none, a
            GUI will appear to select the results
        :param  flagAverage: flag to indicate if we want to save the averaged
            frames

        :Example:
        >>> # Load a video from a diagnostic
        >>> import Lib as ss
        >>> vid = ss.vid.INPAVideo(shot=41090)
        >>> vid.read_frame()  # To load all the video
        >>> # Export the video
        >>> vid.exportVideo()
        """
        if filename is None:
            filename = _ssio.ask_to_save(ext='*.nc')
            if filename == '' or filename == ():
                print('You canceled the export')
                return
        print('Saving video in: ', filename)
        # Write the data:
        if not flagAverage:
            self.exp_dat.to_netcdf(filename)
        else:
            self.avg_dat.to_netcdf(filename)

    def save(self, fn: str, t0: float=None, t1: float=None,
             flagAverage: bool=False, mode: str=None):
        """
        Writes to a video file the data in exp_dat / avg_dat. The type of video
        is decided upon the filename extension or from the mode parameter.

        Pablo Oyola - poyola@us.es

        :param fn: filename of the video. If an extension is detected, the
        corresponding ? is used.
        :param t0: initial time to save the video. If None, the video is written
        starting from the starting available data.
        :param t1: final time to save the video. If None, the video is written
        unitl the end available data.
        :param flagAverage: use the averaged data instead.
        :param mode: if an extension is not detected in the input filename, the
        user is required to say which kind of video file is to used.
        """

        if not fn.endswith('mp4') and (mode != 'mp4'):
            raise NotImplementedError('Only MP4 writing is supported.')

        # Saving to file.
        if not fn.endswith('mp4'):
            fn = fn + '.mp4'


        if flagAverage:
            data = self.avg_dat.frames.values
        else:
            data = self.exp_dat.frames.values

        # Retrieving the properties of the video.
        try:
            bits_size = self.properties['bits_size']
        except KeyError:
            bits_size = 16

        # Setting the enconding.
        if data.ndim > 3:
            encoding = 'rgb'
        else:
            encoding = 'grey'

        # Getting the FPS.
        dt = self.exp_dat.t.values[1] - self.exp_dat.t.values[0]
        fps = int(1/dt)

        # Saving
        logger.debug(f'Saving to file {fn}')
        mp4.write_file(fn=fn, video=data, bit_size=bits_size,
                       encoding=encoding, fps=fps)<|MERGE_RESOLUTION|>--- conflicted
+++ resolved
@@ -133,11 +133,7 @@
                 self.shot = aux.guess_shot(file, ssdat.shot_number_length)
             # Fill the object depending if we have a .cin file or not
             if os.path.isfile(file):
-<<<<<<< HEAD
-                logger.info('Looking for the file: ' + file)
-=======
                 logger.info('Looking for the file: %s' % file)
->>>>>>> 317c1d53
                 ## Path to the file and filename
                 self.path, self.file_name = os.path.split(file)
                 ## Name of the file (full path)
