# -----------------------------------------------------------------------------
# --- File extensions to ignore
# -----------------------------------------------------------------------------
*.bin
*.dat
*.fig
*.cfg
*.bz2
*~
*.mat
*.a
*.png
*.eps
*__
Per_*
*.pod
*.err
*.out
*.pyc
*.pkc
*.pck
*.pk4
fort*
*.avi
*.mp4
Data/MyData/paths.txt
# -----------------------------------------------------------------------------
# --- Folders to ignore
# -----------------------------------------------------------------------------
__pycache__/*
temp_data/*
FILD_calibration/*
Data/StrikeMaps/*
Data/BEP/spectra/*
Data/MyData/*
Data/Magnetics/*
Data/RemapStrikeMaps/*
MyRoutines/*
Results/*
doc/*
<<<<<<< HEAD
Data/BEP
=======
DoxiDoc/*
html/*
>>>>>>> 4b85ac03
<|MERGE_RESOLUTION|>--- conflicted
+++ resolved
@@ -38,9 +38,6 @@
 MyRoutines/*
 Results/*
 doc/*
-<<<<<<< HEAD
 Data/BEP
-=======
 DoxiDoc/*
-html/*
->>>>>>> 4b85ac03
+html/*