--- conflicted
+++ resolved
@@ -38,9 +38,6 @@
 MyRoutines/*
 Results/*
 doc/*
-<<<<<<< HEAD
 Data/BEP
-=======
 DoxiDoc/*
-html/*
->>>>>>> bc191151
+html/*