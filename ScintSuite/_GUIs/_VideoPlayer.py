--- conflicted
+++ resolved
@@ -194,22 +194,6 @@
             # remove the old one
             ssplt.remove_lines(self.canvas.figure.axes[0])
             # choose the new one:
-<<<<<<< HEAD
-            # get parameters of the map
-            #theta_used = self.remap_dat['theta_used'].values[it]
-            #phi_used = self.remap_dat['phi_used'].values[it]
-
-            # Get the full name of the file
-            #name__smap = sssinpa.execution.guess_strike_map_name(
-            #    phi_used, theta_used, geomID=self.GeomID,
-            #    decimals=self.remap_dat['frames'].attrs['decimals'])
-            name__smap = 'scint_2022_test1_ur.map'
-            #smap_folder = self.remap_dat['frames'].attrs['smap_folder']
-            smap_folder = '/home/poley/NoTivoli/ScintSuite/SINPA/runs/scint_2022_test1_ur/results/'
-            full_name_smap = os.path.join(smap_folder, name__smap)
-            # Load the map:
-            smap = ssmap.StrikeMap(0, full_name_smap)
-=======
             if self.checkSmapDatabase.get():
                 # get parameters of the map
                 theta_used = self.remap_dat['theta_used'].values[it]
@@ -225,7 +209,6 @@
             else:
                 ##use user selected strikemap instead
                 smap = ssmap.StrikeMap(0, self.full_name_smap)
->>>>>>> 95a1d287
             # Calculate pixel coordinates
             smap.calculate_pixel_coordinates(self.CameraCalibration)
             # Plot the map
