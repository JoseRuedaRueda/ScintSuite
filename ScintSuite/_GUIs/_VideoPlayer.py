"""Graphical elements to explore the camera frames"""
import os
import numpy as np
import tkinter as tk                       # To open UI windows
import matplotlib.backends.backend_tkagg as tkagg
import matplotlib.pyplot as plt
import ScintSuite._Plotting as ssplt
import ScintSuite.SimulationCodes.SINPA as sssinpa
<<<<<<< HEAD
import ScintSuite._Mapping as ssmap
import ScintSuite._IO as io
=======
import ScintSuite._StrikeMap as ssmap
>>>>>>> 45c6beed
from matplotlib.figure import Figure
from tkinter import ttk

class ApplicationShowVid:
    """Class to show the camera frames"""

    def __init__(self, master, data, remap_dat, GeomID='AUG02',
<<<<<<< HEAD
                 calibration=None, scintillator=None, apd_fibres=None,
                 shot: int = None):
=======
                 calibration=None, scintillator=None, shot: int = None,
                 mask=None):
>>>>>>> 45c6beed
        """
        Create the window with the sliders

        :param  master: Tk() opened
        :param  data: the dictionary of experimental frames
        :param  remap_dat: the dictionary of remapped data
        :param  GeomID: Geometry id of the detector (to load smaps if needed)
        :param  calibration: Calibration parameters
<<<<<<< HEAD
        :param  scintillator: Scintillator object
        :param  apd_fibres: APD (or PMT fibers) positions
=======
        :param  mask: to plot a small coloured mask on top of the image
>>>>>>> 45c6beed
        """
        # --- List of supported colormaps
        self.cmaps = {
            'Cai': ssplt.Cai(),
            'Greys': plt.get_cmap('Greys_r'),
            'Gamma_II': ssplt.Gamma_II(),
            'Plasma': plt.get_cmap('plasma'),
            'BWR': plt.get_cmap('bwr')
        }
        names_cmaps = ['Cai', 'Gamma_II', 'Greys', 'Plasma', 'BWR']
        defalut_cmap = 'Greys'
        # --- Initialise the data container
        self.data = data
        self.remap_dat = remap_dat
        self.GeomID = GeomID
        self.CameraCalibration=calibration
        self.scintillator = scintillator
<<<<<<< HEAD
        self.apd_fibres = apd_fibres
=======
        self.mask = mask
>>>>>>> 45c6beed
        t = data['t'].values
        # --- Create a tk container
        frame = tk.Frame(master)
        # Allows to the figure, to resize
        tk.Grid.columnconfigure(master, 0, weight=1)
        tk.Grid.rowconfigure(master, 0, weight=1)
        # --- Create the time slider
        # dt for the slider
        if t is None:
            raise Exception('You might need to run vid.read_frames() first')
        dt = t[1] - t[0]
        # Slider creation
        self.tSlider = tk.Scale(master, from_=t[0], to=t[-1], resolution=dt,
                                command=self.plot_frame,
                                highlightcolor='red',
                                length=400,
                                takefocus=1,
                                label='Time [s]')
        # Put the slider in place
        self.tSlider.grid(row=0, column=5)
        # --- Open the figure and show the image
        fig = Figure()
        ax = fig.add_subplot(111)
        self.image = ax.imshow(data['frames'].values[:, :, 0].squeeze(),
                               origin='lower', cmap=self.cmaps[defalut_cmap],
                               aspect='equal')
        self.time = \
            ax.text(0.85, 0.9, str(round(data['t'].values[0], 3)) + ' s',
                    transform=ax.transAxes, color='w')
        if shot is not None:
            self.shotLabel = \
                ax.text(0.05, 0.9, '#%i'%shot,
                        transform=ax.transAxes, color='w')
        else:
            self.shotLabel = None
        # Place the figure in a canvas
        self.canvas = tkagg.FigureCanvasTkAgg(fig, master=master)
        # --- Include the tool bar to zoom and export
        # We need a new frame because the toolbar uses 'pack' internally and we
        # are using 'grid' to place our elements, so they are not compatible
        self.toolbarFrame = tk.Frame(master=master)
        self.toolbarFrame.grid(row=5, column=1, columnspan=5)
        self.toolbar = \
            tkagg.NavigationToolbar2Tk(self.canvas, self.toolbarFrame)
        self.toolbar.update()
        # --- Include the list with colormaps
        self.selected_cmap = defalut_cmap
        self.cmaps_list = ttk.Combobox(master, values=names_cmaps,
                                       textvariable=self.selected_cmap,
                                       state='readonly')
        self.cmaps_list.set(defalut_cmap)
        self.cmaps_list.bind("<<ComboboxSelected>>",
                             self.change_cmap)
        self.cmaps_list.grid(row=3, column=2)
        self.cmap_list_label = tk.Label(master, text='Select CMap')
        self.cmap_list_label.grid(row=3, column=1)
        # --- Include the boxes for minimum and maximum of the colormap
        clim = self.image.get_clim()
        self.cmap_min_label = tk.Label(master, text='Min CMap')
        self.cmap_min_label.grid(row=2, column=1)
        self.cmap_min = tk.Entry(master)
        self.cmap_min.insert(0, str(round(clim[0])))
        self.cmap_min.grid(row=2, column=2)

        self.cmap_max_label = tk.Label(master, text='Max CMap')
        self.cmap_max_label.grid(row=2, column=3)
        self.cmap_max = tk.Entry(master)
        self.cmap_max.insert(0, str(round(clim[1])))
        self.cmap_max.grid(row=2, column=4)
        # --- Include the button for minimum and maximum of the colormap
        self.cmap_scale_button = tk.Button(master, text='Set Scale',
                                           command=self.set_scale)
        self.cmap_scale_button.grid(row=2, column=5)
        # --- Button for the strike map:
        # If there is not remap data, deactivate the button
        if self.remap_dat is None:
            state = tk.DISABLED
        else:
            state = tk.NORMAL
        state = tk.NORMAL
        # Initialise the variable of the button
        self.checkVar1 = tk.BooleanVar()
        self.checkVar1.set(False)
        # Create the button
        self.smap_button = tk.Button(master, text="Draw SMap",
                                     command=self.smap_Button_change,
                                     takefocus=0, state=state)
        self.smap_button.grid(row=3, column=3)

        self.checkSmapDatabase = tk.BooleanVar()
        self.checkSmapDatabase.set(False)
        self.smap_checkbox = tk.Checkbutton(master, text="Use database",
                                     takefocus=0, state=tk.NORMAL,
                                     variable = self.checkSmapDatabase)
        self.smap_checkbox.grid(row=4, column=3)

        # --- Button for the Scintillator:
        # If there is not scintillator data, deactivate the button
        if self.scintillator is None:
            state = tk.DISABLED
        else:
            state = tk.NORMAL
        # Initialise the variable of the button
        self.checkVar2 = tk.BooleanVar()
        self.checkVar2.set(False)
        # Create the button
        self.scint_button = tk.Button(master, text="Draw Scint",
                                      command=self.scint_Button_change,
                                      takefocus=0, state=state)
        self.scint_button.grid(row=3, column=4)
<<<<<<< HEAD
        # --- Button for the APD:
        # If there is not APD data, deactivate the button
        state = tk.NORMAL
=======
        # --- Button for the mask:
        # If there is not scintillator data, deactivate the button
        if self.mask is None:
            state = tk.DISABLED
        else:
            state = tk.NORMAL
>>>>>>> 45c6beed
        # Initialise the variable of the button
        self.checkVar3 = tk.BooleanVar()
        self.checkVar3.set(False)
        # Create the button
<<<<<<< HEAD
        self.apd_button = tk.Button(master, text="Draw APD",
                                      command=self.apd_Button_change,
                                      takefocus=0, state=state)
        self.apd_button.grid(row=4, column=4)
=======
        self.mask_button = tk.Button(master, text="Draw mask",
                                      command=self.mask_Button_change,
                                      takefocus=0, state=state)
        self.mask_button.grid(row=3, column=5)
>>>>>>> 45c6beed
        # Draw and show
        self.canvas.draw()
        self.canvas.get_tk_widget().grid(row=0, column=0, columnspan=5,
                                         sticky=tk.N+tk.S+tk.E+tk.W)
        # In the last line, the sticky argument, combined with the
        # Grid.columnconfiguration and Grid.rowconfiguration from above
        # allows to the canvas to resize when I resize the window
        # --- Quit button
        self.qButton = tk.Button(master, text="Quit", command=master.quit)
        self.qButton.grid(row=5, column=5)
        frame.grid()
        plt.show()  #AJVV needed to install qt5 event loop, to overplot lines on the canvas using plt

    def change_cmap(self, cmap_cname):
        """Change frame cmap"""
        self.image.set_cmap(self.cmaps[self.cmaps_list.get()])
        self.canvas.draw()

    def plot_frame(self, t):
        """Update the plot"""
        t0 = float(t)
        it = np.argmin(abs(self.data['t'].values - t0))
        dummy = self.data['frames'].values[:, :, it].squeeze().copy()
        self.time.set_text(str(round(self.data['t'].values[it], 3)) + ' s')
        self.image.set_data(dummy)
        # If needed, plot the smap
        if self.checkVar1.get():
            # remove the old one
            ssplt.remove_lines(self.canvas.figure.axes[0])
            # choose the new one:
<<<<<<< HEAD
            if self.checkSmapDatabase.get():
                # get parameters of the map
                theta_used = self.remap_dat['theta_used'].values[it]
                phi_used = self.remap_dat['phi_used'].values[it]
                # Get the full name of the file
                name__smap = sssinpa.execution.guess_strike_map_name(
                    phi_used, theta_used, geomID=self.GeomID,
                    decimals=self.remap_dat['frames'].attrs['decimals'])
                smap_folder = self.remap_dat['frames'].attrs['smap_folder']
                full_name_smap = os.path.join(smap_folder, name__smap)
                # Load the map:
                smap = ssmap.StrikeMap(0, full_name_smap)
            else:
                ##use user selected strikemap instead
                smap = ssmap.StrikeMap(0, self.full_name_smap)
=======
            # get parameters of the map
            theta_used = self.remap_dat['theta_used'].values[it]
            phi_used = self.remap_dat['phi_used'].values[it]

            # Get the full name of the file
            name__smap = sssinpa.execution.guess_strike_map_name(
                phi_used, theta_used, geomID=self.GeomID,
                decimals=self.remap_dat['frames'].attrs['decimals'])
            smap_folder = self.remap_dat['frames'].attrs['smap_folder']
            full_name_smap = os.path.join(smap_folder, name__smap)
            # Load the map:
            # @ToDO: Add here the INPA map if needed
            smap = ssmap.Fsmap(full_name_smap)
>>>>>>> 45c6beed
            # Calculate pixel coordinates
            smap.calculate_pixel_coordinates(self.CameraCalibration)
            # Plot the map
            self.xlim = self.canvas.figure.axes[0].get_xlim()
            self.ylim = self.canvas.figure.axes[0].get_ylim()
            smap.plot_pix(ax=self.canvas.figure.axes[0], labels=False)
            self.canvas.figure.axes[0].set_xlim(self.xlim[0], self.xlim[1])
            self.canvas.figure.axes[0].set_ylim(self.ylim[0], self.ylim[1])
            # Plot the scintillator:
        if self.checkVar2.get():
            self.scintillator.plot_pix(ax=self.canvas.figure.axes[0])
<<<<<<< HEAD
        if self.checkVar3.get():
            for i in range(len(self.apd_data)):
                self.canvas.figure.axes[0].plot(self.apd_data[i][:,0], self.apd_data[i][:,1], 'r-')
=======
            # Plot the mask:
>>>>>>> 45c6beed
        self.canvas.draw()
        

    def set_scale(self):
        """Set color scale"""
        cmin = float(self.cmap_min.get())
        cmax = float(self.cmap_max.get())
        self.image.set_clim(cmin, cmax)
        self.canvas.draw()

    def smap_Button_change(self):
        """Decide to plot or not Smap"""
        # If it was true and we push the button, the smap should be deleted:
        if self.checkVar1.get():
            ssplt.remove_lines(self.canvas.figure.axes[0])
        # Now update the value
        self.checkVar1.set(not self.checkVar1.get())
        print('Draw Smap :', self.checkVar1.get())

        if self.checkVar1.get():
            if not self.checkSmapDatabase.get():
                self.full_name_smap = io.ask_to_open()

        self.canvas.draw()

    def scint_Button_change(self):
        """Decide to plot or not the scintillator"""
        # If it was true and we push the button, the smap should be deleted:
        if self.checkVar2.get():
            ssplt.remove_lines(self.canvas.figure.axes[0])
        # Now update the value
        self.checkVar2.set(not self.checkVar2.get())
        print('Draw scintillator :', self.checkVar2.get())
        self.canvas.draw()

<<<<<<< HEAD

    def apd_Button_change(self):
        """Decide to plot or not the APD fibre positions"""
        if self.checkVar3.get():
            ssplt.remove_lines(self.canvas.figure.axes[0])
        else:
            path_dir = io.ask_to_open_dir()
            ch = 1
            self.apd_data = []
            while os.path.isfile(path_dir + '/ch_'+str(ch)+'.txt'):
                self.apd_data.append(np.genfromtxt(path_dir + '/ch_'+str(ch)+'.txt'))
                ch+=1
             

        # Now update the value
        self.checkVar3.set(not self.checkVar3.get())
        print('Draw APD fibres :', self.checkVar3.get())
=======
    def mask_Button_change(self):
        """Decide to plot or not the mask. Careful. Press once, move to next
        frame for it to do something and then deactivate so it doesn't add layers."""
        
        # If it was true and we push the button, the smap should be deleted:
        if self.checkVar3.get():
            ssplt.remove_last_image(self.canvas.figure.axes[0])
        # If we activate it, print instructions
        # Update the value
        self.checkVar3.set(not self.checkVar3.get())
        print('Draw mask :', self.checkVar3.get())
        if self.checkVar3.get():
            ax=self.canvas.figure.axes[0]
            self.mask_plot = ax.imshow(self.mask, origin='lower', alpha=0.2, cmap='spring')

        if self.checkVar3.get(): 
            print('The mask has been activated. Now, move to the next frame and deactivate \
                    it again so it does not add layers.')
>>>>>>> 45c6beed
        self.canvas.draw()<|MERGE_RESOLUTION|>--- conflicted
+++ resolved
@@ -6,12 +6,9 @@
 import matplotlib.pyplot as plt
 import ScintSuite._Plotting as ssplt
 import ScintSuite.SimulationCodes.SINPA as sssinpa
-<<<<<<< HEAD
 import ScintSuite._Mapping as ssmap
 import ScintSuite._IO as io
-=======
 import ScintSuite._StrikeMap as ssmap
->>>>>>> 45c6beed
 from matplotlib.figure import Figure
 from tkinter import ttk
 
@@ -19,13 +16,9 @@
     """Class to show the camera frames"""
 
     def __init__(self, master, data, remap_dat, GeomID='AUG02',
-<<<<<<< HEAD
-                 calibration=None, scintillator=None, apd_fibres=None,
-                 shot: int = None):
-=======
+
                  calibration=None, scintillator=None, shot: int = None,
-                 mask=None):
->>>>>>> 45c6beed
+                 mask=None, apd_fibres=None,):
         """
         Create the window with the sliders
 
@@ -34,12 +27,9 @@
         :param  remap_dat: the dictionary of remapped data
         :param  GeomID: Geometry id of the detector (to load smaps if needed)
         :param  calibration: Calibration parameters
-<<<<<<< HEAD
         :param  scintillator: Scintillator object
         :param  apd_fibres: APD (or PMT fibers) positions
-=======
         :param  mask: to plot a small coloured mask on top of the image
->>>>>>> 45c6beed
         """
         # --- List of supported colormaps
         self.cmaps = {
@@ -57,11 +47,8 @@
         self.GeomID = GeomID
         self.CameraCalibration=calibration
         self.scintillator = scintillator
-<<<<<<< HEAD
         self.apd_fibres = apd_fibres
-=======
         self.mask = mask
->>>>>>> 45c6beed
         t = data['t'].values
         # --- Create a tk container
         frame = tk.Frame(master)
@@ -172,33 +159,31 @@
                                       command=self.scint_Button_change,
                                       takefocus=0, state=state)
         self.scint_button.grid(row=3, column=4)
-<<<<<<< HEAD
         # --- Button for the APD:
         # If there is not APD data, deactivate the button
         state = tk.NORMAL
-=======
         # --- Button for the mask:
         # If there is not scintillator data, deactivate the button
         if self.mask is None:
             state = tk.DISABLED
         else:
             state = tk.NORMAL
->>>>>>> 45c6beed
+
         # Initialise the variable of the button
         self.checkVar3 = tk.BooleanVar()
         self.checkVar3.set(False)
         # Create the button
-<<<<<<< HEAD
+
         self.apd_button = tk.Button(master, text="Draw APD",
                                       command=self.apd_Button_change,
                                       takefocus=0, state=state)
         self.apd_button.grid(row=4, column=4)
-=======
+
         self.mask_button = tk.Button(master, text="Draw mask",
                                       command=self.mask_Button_change,
                                       takefocus=0, state=state)
         self.mask_button.grid(row=3, column=5)
->>>>>>> 45c6beed
+
         # Draw and show
         self.canvas.draw()
         self.canvas.get_tk_widget().grid(row=0, column=0, columnspan=5,
@@ -229,7 +214,6 @@
             # remove the old one
             ssplt.remove_lines(self.canvas.figure.axes[0])
             # choose the new one:
-<<<<<<< HEAD
             if self.checkSmapDatabase.get():
                 # get parameters of the map
                 theta_used = self.remap_dat['theta_used'].values[it]
@@ -241,25 +225,10 @@
                 smap_folder = self.remap_dat['frames'].attrs['smap_folder']
                 full_name_smap = os.path.join(smap_folder, name__smap)
                 # Load the map:
-                smap = ssmap.StrikeMap(0, full_name_smap)
+                smap = ssmap.Fsmap(full_name_smap)
             else:
                 ##use user selected strikemap instead
-                smap = ssmap.StrikeMap(0, self.full_name_smap)
-=======
-            # get parameters of the map
-            theta_used = self.remap_dat['theta_used'].values[it]
-            phi_used = self.remap_dat['phi_used'].values[it]
-
-            # Get the full name of the file
-            name__smap = sssinpa.execution.guess_strike_map_name(
-                phi_used, theta_used, geomID=self.GeomID,
-                decimals=self.remap_dat['frames'].attrs['decimals'])
-            smap_folder = self.remap_dat['frames'].attrs['smap_folder']
-            full_name_smap = os.path.join(smap_folder, name__smap)
-            # Load the map:
-            # @ToDO: Add here the INPA map if needed
-            smap = ssmap.Fsmap(full_name_smap)
->>>>>>> 45c6beed
+                smap = ssmap.Fsmap(full_name_smap)
             # Calculate pixel coordinates
             smap.calculate_pixel_coordinates(self.CameraCalibration)
             # Plot the map
@@ -271,13 +240,12 @@
             # Plot the scintillator:
         if self.checkVar2.get():
             self.scintillator.plot_pix(ax=self.canvas.figure.axes[0])
-<<<<<<< HEAD
         if self.checkVar3.get():
             for i in range(len(self.apd_data)):
                 self.canvas.figure.axes[0].plot(self.apd_data[i][:,0], self.apd_data[i][:,1], 'r-')
-=======
+
             # Plot the mask:
->>>>>>> 45c6beed
+
         self.canvas.draw()
         
 
@@ -313,7 +281,7 @@
         print('Draw scintillator :', self.checkVar2.get())
         self.canvas.draw()
 
-<<<<<<< HEAD
+
 
     def apd_Button_change(self):
         """Decide to plot or not the APD fibre positions"""
@@ -331,7 +299,8 @@
         # Now update the value
         self.checkVar3.set(not self.checkVar3.get())
         print('Draw APD fibres :', self.checkVar3.get())
-=======
+        self.canvas.draw()
+
     def mask_Button_change(self):
         """Decide to plot or not the mask. Careful. Press once, move to next
         frame for it to do something and then deactivate so it doesn't add layers."""
@@ -350,5 +319,4 @@
         if self.checkVar3.get(): 
             print('The mask has been activated. Now, move to the next frame and deactivate \
                     it again so it does not add layers.')
->>>>>>> 45c6beed
-        self.canvas.draw()+        self.canvas.draw()
