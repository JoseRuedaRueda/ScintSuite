"""
Remapping of FILD camera frames

Jose Rueda Rueda: jrrueda@us.es
"""
import os
import time
import f90nml
import logging
import numpy as np
import xarray as xr
import ScintSuite._IO as ssio
import ScintSuite._Paths as p
import ScintSuite.errors as errors
import ScintSuite._Utilities as ssextra
import ScintSuite._SideFunctions as sside
import ScintSuite._Mapping._Common as common
import ScintSuite.SimulationCodes.FILDSIM as ssFILDSIM
import ScintSuite.SimulationCodes.SINPA as ssSINPA
from tqdm import tqdm   # For waitbars
from ScintSuite._Machine import machine
from ScintSuite._StrikeMap._FILD_StrikeMap import Fsmap

# --- Initialise the auxiliary objects
logger = logging.getLogger('ScintSuite.FILDMapping')
paths = p.Path(machine)
del p
__all__ = ['remapAllLoadedFrames']


def remapAllLoadedFrames(video,
                         ymin: float = 1., ymax: float = 10.5, dy: float = 0.1,
                         xmin: float = 15., xmax: float = 90., dx: float = 1.0,
                         code_options: dict = {},
                         method: int = 1,
                         verbose: bool = False,
                         mask=None,
                         decimals: int = 1,
                         smap_folder: str = None,
                         map=None,
                         remap_method: str = 'centers',
                         MC_number: int = 100,
                         allIn: bool = False,
                         use_average: bool = False,
                         variables_to_remap: tuple = ('pitch', 'gyroradius'),
                         A: float = 2.01410178, Z: float = 1.0,
                         transformationMatrixLimit: float = 10.0) -> xr.Dataset:
    """
    Remap all loaded frames from a FILD video.

    Jose Rueda Rueda: jrrueda@us.es

    :param     video: Video object (see LibVideoFiles)
    :param     ymin: minimum y-axis value to consider (gyroradius by default)
    :param     ymax: maximum y-axis value to consider (gyroradius by default)
    :param     dy: bin width in the y direction
    :param     xmin: Minimum x-axis value to consider (pitch for standard)
    :param     xmax: Maximum x-axis value to consider (pitch for standard)
    :param     dx: bin width in the x direction
    :param     code_options: namelist dictionary with the FILDSIM/SINPA options
              just in case we need to run the code. See FILDSIM/SINPA library
              and their gitlabs for the necessary options. It is recommended to
              leave this like {}, as the code will load the options used to
              generate the library, so the new calculated strike maps will be
              consistent with the old ones. Hence, use this argument just if it
              you really needed.
    :param     method: method to interpolate the strike maps, default 1: linear
    :param     verbose: flag to print the elapsed time
    :param     mask: binary mask defining the region of the scintillator we want
              to map. If it is a string pointing to a file, the mask saved in
              that file will be loaded
    :param     decimals: Number of decimals to look for the strike map
    :param     smap_folder: Folder where to look for strike maps, if none
              the code will look in ...Suite/Data/RemapStrikeMaps/FILD/<geomID>
              with the <geomID> stored in the video object
    :param     map: Strike map to be used, if none, we will look for the right
              strike map in the smap_folder
    :param     remap_method: 'MC' or 'centers', the method to be used for the
              remapping of the frames. MC recommended for tomography, but it
              needs 3 minutes per new strike map. Centers recommended for a
              general video overview
    :param     MC_number: number of MC markers for the MC remap
    :param     allIn: boolean flag to disconnect the interaction with the user.
              When looking for the strike map in the database, we will take
              the closer one available in time, without expecting an answer for
              the user. This option was implemented to remap large number of
              shots 'automatically' without interaction from the user needed.
              Option not used if you give an input strike map
    :param     use_average: if true, use the averaged frames instead of the
              raw ones
    :param     variables_to_remap: tupple containing the name of the variables
              where we want to perform the remap. By default, they are 'pitch'
              and 'gyroradius'. 'energy' can substitute tthe gyroradius.
              Note that the code will not check if this is physically non-sense,
              ie, you can give as an input the pair ('energy', 'gyroradius') and
              a remap will be done, but of course it will be non-sense.
    :param     A: Ion mass, in uma. Only used if we want to use energy to remap
    :param     Z: Ion charge, in e units. Only used if we want to use energy

    :return   output: xarray dataset containing the following dataArrays:
        -# 'frames': remaped_frames [xaxis(pitch), yaxis(r), taxis]
        -# 'x': coord, pitch by default
        -# 'y': coord, gyroradius by default
        -# 't': coord, time of the frames
        -# 'integral_in_x': signal integrated in x axis
        -# 'integral_in_y': signal integrated in y axis
        -# 'integral_in_xy': signal integrated in xy axis
        -# 'phi': phi, calculated phi angle, FILDSIM [deg]
        -# 'theta': theta, calculated theta angle FILDSIM [deg]
        -# 'theta_used': theta_used for the remap [deg]
        -# 'phi_used': phi_used for the remap [deg]
        -# 'existing_smaps': array indicating which smaps where found in the
        database and which don't

    The remap options such as the code used, the number of decimals or the
    location of the database of smaps are saved as attributes of the 'frames'
    dataArray

    :Notes:
        - This function is not intended to be called alone except the user
        really knows what is doing. Please use just the function
        remap_all_loaded_frames() from the video object
    """
    # --------------------------------------------------------------------------
    # --- INPUTS CHECK AND PREPARATION
    # --------------------------------------------------------------------------
    # -- Accepted variables to remap
    acceptedVars = ('energy', 'pitch', 'gyroradius', 'e0', 'p0')
    units = {'e0': 'keV', 'pitch': 'degree', 'gyroradius': 'cm', 'p0': ''}
    var_remap = [v.lower() for v in variables_to_remap]  # force small letter
    for v in var_remap:
        if v not in acceptedVars:
            raise errors.NotValidInput('Variables not accepted for FILD remap')
    # The energy is saved as e0 in the smap object (energy at pinhole) so just
    # change the name: (yes, these lines are ugly and not optimum, but work ;)
    if ('energy' in var_remap) or ('e0' in var_remap):
        wantEnergy = True
        for i in range(2):
            if var_remap[i] == 'energy':
                var_remap[i] = 'e0'
    else:
        wantEnergy = False
<<<<<<< HEAD

    if ('p0' in var_remap):
        wantP0 = True
    else:
        wantP0 = False
    
=======
    # -- Check the tipe of remap
    if remap_method.lower() == 'centers':
        MC_number = 0  # to turn off the transformation matrix calculation
    # -- Prepare the frames
    if not use_average:
        data = video.exp_dat
    else:
        data = video.avg_dat
    # -- Get frame shape:
    nframes = data['frames'].shape[2]
    frame_shape = data['frames'].shape[0:2]
>>>>>>> 45c6beed
    # -- Check inputs strike map
    print('.-. . -- .- .--. .--. .. -. --.')
    if map is None:
        got_smap = False
    else:
        got_smap = True
        smap = map
        logger.info('A StrikeMap was given, we will remap all frames with it')
        logger.warning('24: Assuming you properly prepared the smap')
        # Check the grid
        if smap._grid_interp is None:
            smap.interp_grid(frame_shape, method=method,
                            MC_number=MC_number,
                            grid_params={'ymin': ymin, 'ymax': ymax,
                                        'dy': dy,
                                        'xmin': xmin, 'xmax': xmax,
                                        'dx': dx},
                            limitation=transformationMatrixLimit)
        # @ Todo: add a exception for the case the smap have an interp grid, but
        #no transformation matrix and the user wants a MC remap
        # Also, another for the case where the available matrix is not the 
        # correct one

    if smap_folder is None:
        smap_folder = os.path.join(paths.ScintSuite, 'Data', 'RemapStrikeMaps',
                                   'FILD', video.geometryID)
    # -- Check which code generated the library
    if not got_smap:
        namelistFile = os.path.join(smap_folder, 'parameters.cfg')
        nml = f90nml.read(namelistFile)
        if 'n_pitch' in nml['config']:
            FILDSIM = True
            logger.info('This is deprecated, please use SINPA (uFILDSIM)')                 
        else:
            FILDSIM = False
    # -- Check the mask
    if type(mask) is str:
        # the user gave us a saved mask, not the matrix, so load the matrix:
        file = ssio.check_open_file(mask)
        [mask] = ssio.read_variable_ncdf(file, ['mask'], human=True)
        # tranform to bool
        mask = mask.data.astype(bool)

    # -- Get the current time (to measure elapsed time)
    tic = time.time()
    # -- Prepare the grid
    nx, ny, xedges, yedges = \
        sside.createGrid(xmin, xmax, dx, ymin, ymax, dy)
    x = 0.5 * (xedges[0:-1] + xedges[1:])    # Pitch angle in the standard case
    y = 0.5 * (yedges[0:-1] + yedges[1:])    # Gyroradius in the standard case
    # --------------------------------------------------------------------------
    # --- STRIKE MAP SEARCH
    # --------------------------------------------------------------------------
    exist = np.zeros(nframes, bool)
    name = ' '      # To save the name of the strike map
    name_old = ' '  # To avoid loading twice in a row the same map
    if not got_smap:
        if decimals != video.Bangles['phi_used'].attrs['decimals']:
            print('Recalculating theta-phi')
            # CHANGE FROM HERE
            # -- Collect the angles
            phi = video.Bangles['phi'].values
            theta = video.Bangles['theta'].values
            # Check that the angles were calculated for the frames (it can happen
            # that the user recalculate the angles after averaging, so they are
            # evaluated in the original time base). There is a check in the video
            # object before calling this function, but just in case
            if (phi.size != nframes) or (theta.size != nframes):
                print('Number of frames: ', nframes)
                print('Size of phi: ', phi.size)
                print('Size of theta: ', theta.size)
                raise errors.NotValidInput('Wrong length of phi and theta')
            # -- See if the strike map exists in the folder
            logger.info('Looking for strikemaps in: %s', smap_folder)
            for iframe in tqdm(range(nframes)):
                if FILDSIM:
                    name = ssFILDSIM.guess_strike_map_name(
                        phi[iframe], theta[iframe], geomID=video.geometryID,
                        decimals=decimals
                        )
                else:
                    name = ssSINPA.execution.guess_strike_map_name(
                        phi[iframe], theta[iframe], geomID=video.geometryID,
                        decimals=decimals
                        )
                # See if the strike map exist
                if os.path.isfile(os.path.join(smap_folder, name)):
                    exist[iframe] = True
                        # -- See how many we need to calculate
            nnSmap = np.sum(~exist)  # Number of Smaps missing
            dummy = np.arange(nframes)     #
            existing_index = dummy[exist]  # Index of the maps we have
            non_existing_index = dummy[~exist]
            theta_used = np.round(theta, decimals=decimals)
            phi_used = np.round(phi, decimals=decimals)
            # The variable x will be the flag to calculate or not more strike maps
            if nnSmap == 0:
                print('--. .-. . .- -')
                text = 'Ideal situation, not a single map needs to be calculated'
                logger.info(text)
            elif nnSmap == nframes:
                print('Non a single strike map, full calculation needed')
            elif nnSmap != 0:
                if not allIn:
                    print('We need to calculate, at most:', nnSmap, 'StrikeMaps')
                    print('Write 1 to proceed, 0 to take the closer'
                        + '(in time) existing strikemap')
                    xx = int(input('Enter answer:'))
                else:
                    xx = 0
                if xx == 0:
                    print('We will not calculate new strike maps')
                    print('Looking for the closer ones')
                    for i in tqdm(range(len(non_existing_index))):
                        ii = non_existing_index[i]
                        icloser = ssextra.find_nearest_sorted(existing_index, ii)
                        theta_used[ii] = np.round(theta[icloser], decimals=decimals)
                        phi_used[ii] = np.round(phi[icloser], decimals=decimals)
        else:
            theta_used = video.Bangles['theta_used'].values
            theta = video.Bangles['theta'].values
            phi = video.Bangles['phi'].values
            phi_used = video.Bangles['phi_used'].values
            exist = video.strikemap['exist'].values


    else:  # the case the smap was passed as input
        theta = np.zeros(nframes)
        phi = np.zeros(nframes)
        exist = np.ones(nframes, bool)
        theta_used = np.zeros(nframes, bool)
        phi_used = np.zeros(nframes, bool)
    # --------------------------------------------------------------------------
    # --- REMAP THE FRAMES
    # --------------------------------------------------------------------------
    # -- Initialise the variables:
    remaped_frames = np.zeros((nx, ny, nframes))
    logger.info('Remapping frames ...')
    for iframe in tqdm(range(nframes)):
        if not got_smap:
            if FILDSIM:
                name = ssFILDSIM.find_strike_map(
                    phi_used[iframe], theta_used[iframe], smap_folder,
                    geomID=video.geometryID, FILDSIM_options=code_options,
                    decimals=decimals, clean=True)
            else:  # SINPA CODE
                
                name = ssSINPA.execution.find_strike_map_FILD(
                    phi_used[iframe], theta_used[iframe], smap_folder,
                    geomID=video.geometryID, SINPA_options=code_options,
                    decimals=decimals, clean=True)
        # Only reload the strike map if it is needed. Two things can happen:
        # -1 We need another strike map
        if name != name_old:
            smap = Fsmap(file=os.path.join(smap_folder, name))
            # -- Set the remap variables
            if wantEnergy:
                smap.calculate_energy(video.BField['B'].values[iframe], A, Z)
            
            if wantP0:
                smap.convert_to_normalized_pitch()
                
            smap.setRemapVariables(var_remap, verbose=False)
            # -- Calculate the pixel coordinates
            smap.calculate_pixel_coordinates(video.CameraCalibration)
            smap.interp_grid(frame_shape, method=method,
                             MC_number=MC_number,
                             grid_params={'ymin': ymin, 'ymax': ymax,
                                          'dy': dy,
                                          'xmin': xmin, 'xmax': xmax,
                                          'dx': dx},
                             limitation=transformationMatrixLimit)
        name_old = name
        # remap the frames
        remaped_frames[:, :, iframe] = \
            common.remap(smap, data['frames'].values[:, :, iframe],
                         x_edges=xedges, y_edges=yedges, mask=mask,
                         method=remap_method)
    if verbose:
        toc = time.time()
        print('Whole time interval remapped in: ', toc-tic, ' s')
        print('Average time per frame: ', (toc-tic) / nframes, ' s')
    # Construct the data set
    remap_dat = xr.Dataset()
    remap_dat['frames'] = \
        xr.DataArray(remaped_frames, dims=('x', 'y', 't'),
                     coords={'t': data['t'].values, 'x': x, 'y': y})
    remap_dat['frames'].attrs['long_name'] = 'Original remap'
    remap_dat['frames'].attrs['xmin'] = xmin
    remap_dat['frames'].attrs['ymin'] = ymin
    remap_dat['frames'].attrs['xmax'] = xmax
    remap_dat['frames'].attrs['dx'] = dx
    remap_dat['frames'].attrs['dy'] = dy
    remap_dat['frames'].attrs['decimals'] = decimals
    remap_dat['frames'].attrs['smap_folder'] = smap_folder
    remap_dat['frames'].attrs['use_average'] = int(use_average)
    remap_dat['frames'].attrs['CodeUsed'] = smap.code
    remap_dat['frames'].attrs['A'] = A
    remap_dat['frames'].attrs['Z'] = Z

    remap_dat['x'].attrs['units'] = units[var_remap[0]]
    remap_dat['x'].attrs['long_name'] = variables_to_remap[0]

    remap_dat['y'].attrs['units'] = units[var_remap[1]]
    remap_dat['y'].attrs['long_name'] = variables_to_remap[1]

    remap_dat['frames'].attrs['units'] = '#/(%s $\\cdot$ %s)' \
        % (remap_dat['x'].attrs['units'], remap_dat['y'].attrs['units'])

    remap_dat['phi'] = xr.DataArray(phi, dims=('t'))
    remap_dat['phi'].attrs['long_name'] = 'Calculated phi angle'
    remap_dat['phi'].attrs['units'] = 'Degree'

    remap_dat['theta'] = xr.DataArray(theta, dims=('t'))
    remap_dat['theta'].attrs['long_name'] = 'Calculated theta angle'
    remap_dat['theta'].attrs['units'] = 'Degree'

    remap_dat['phi_used'] = xr.DataArray(phi_used, dims=('t'))
    remap_dat['phi_used'].attrs['long_name'] = 'Used phi angle'
    remap_dat['phi_used'].attrs['units'] = 'Degree'

    remap_dat['theta_used'] = xr.DataArray(theta_used, dims=('t'))
    remap_dat['theta_used'].attrs['long_name'] = 'Used theta angle'
    remap_dat['theta_used'].attrs['units'] = 'Degree'

    remap_dat['nframes'] = video.exp_dat['nframes'].copy()

    remap_dat['existing_smaps'] = xr.DataArray(exist, dims=('t'))

    return remap_dat<|MERGE_RESOLUTION|>--- conflicted
+++ resolved
@@ -140,14 +140,14 @@
                 var_remap[i] = 'e0'
     else:
         wantEnergy = False
-<<<<<<< HEAD
+
 
     if ('p0' in var_remap):
         wantP0 = True
     else:
         wantP0 = False
     
-=======
+
     # -- Check the tipe of remap
     if remap_method.lower() == 'centers':
         MC_number = 0  # to turn off the transformation matrix calculation
@@ -159,7 +159,7 @@
     # -- Get frame shape:
     nframes = data['frames'].shape[2]
     frame_shape = data['frames'].shape[0:2]
->>>>>>> 45c6beed
+
     # -- Check inputs strike map
     print('.-. . -- .- .--. .--. .. -. --.')
     if map is None:
