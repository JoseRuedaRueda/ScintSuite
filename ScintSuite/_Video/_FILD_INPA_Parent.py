--- conflicted
+++ resolved
@@ -880,20 +880,15 @@
         os.makedirs(folder, exist_ok=True)
 
         # Create the individual netCDF files
-<<<<<<< HEAD
-        self.export_strikemap(strikemaps)
-        self.export_Bangles(magFieldAngles)
-        self.export_Bfield(magField)
-=======
         try:
             self.export_Bangles(magFieldAngles)
             self.export_Bfield(magField)
+            self.export_strikemap(strikemaps)
             wroteFields = True
         except AttributeError:
             wroteFields = False
             pass
             # If the remap was done with a single smap, the angles are not calculated
->>>>>>> 167104eb
         self.remap_dat.to_netcdf(remap)
         self.CameraCalibration.save2netCDF(calibration)
         if 'frame_noise' in self.exp_dat:
@@ -912,16 +907,10 @@
             json.dump(self.CameraData, open(cameraData))
         # Create the tar file
         tar = tarfile.open(name=tarFile, mode='w')
-<<<<<<< HEAD
-        tar.add(magField, arcname='Bfield.nc')
-        tar.add(magFieldAngles, arcname='BfieldAngles.nc')
-        tar.add(strikemaps, arcname='strikeMaps.nc')
-=======
         if wroteFields:
             tar.add(magField, arcname='Bfield.nc')
             tar.add(magFieldAngles, arcname='BfieldAngles.nc')
-
->>>>>>> 167104eb
+            tar.add(strikemaps, arcname='strikeMaps.nc')
         tar.add(remap, arcname='remap.nc')
         tar.add(calibration, arcname='CameraCalibration.nc')
         tar.add(versionFile, arcname='version.txt')
