--- conflicted
+++ resolved
@@ -368,10 +368,9 @@
             M = pco.read_frame(self, frames_number,
                                limitation=limitation, limit=limit,
                                verbose=verbose)
-<<<<<<< HEAD
         elif self.type_of_file == '.mat':
             M = np.array(self.exp_dat['frames'][ :, :, frames_number])
-=======
+
         elif self.type_of_file == '.nc':
             M = ncdf.read_frame(self, frames_number,
                                limitation=limitation, limit=limit,
@@ -379,7 +378,6 @@
         elif self.type_of_file == '.h5d3d':
             M = h5d3d.read_frame(self, frames_number,
                                  limitation=limitation, limit=limit)
->>>>>>> 45c6beed
         else:
             raise Exception('Not initialised / not implemented file type?')
         # --- End here if we just want the frame
