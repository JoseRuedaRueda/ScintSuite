"""
Contain the Basic Video Object (BVO)

Jose Rueda Rueda: jrrueda@us.es

Contain the main class of the video object from where the other video object
will be derived. Each of these derived video object will contain the individual
routines to remap iHIBP, FILD or INPA data.
"""
import os
import f90nml
import logging
import numpy as np
import xarray as xr
import tkinter as tk
import matplotlib.pyplot as plt
import matplotlib.colors as colors
import ScintSuite._IO as _ssio
import ScintSuite._GUIs as ssGUI
import ScintSuite.LibData as ssdat
import ScintSuite.errors as errors
import ScintSuite._Plotting as ssplt
import ScintSuite._TimeTrace as sstt
import ScintSuite._Video._CinFiles as cin
import ScintSuite._Video._PNGfiles as png
import ScintSuite._Video._PCOfiles as pco
import ScintSuite._Video._MP4files as mp4
import ScintSuite._Video._MATfiles as mat
import ScintSuite._Video._TIFfiles as tif
import ScintSuite._Video._h5D3D as h5d3d
import ScintSuite._Video._NetCDF4files as ncdf
import ScintSuite._Utilities as ssutilities
import ScintSuite._Video._AuxFunctions as aux
from tqdm import tqdm                      # For waitbars
from scipy import ndimage                  # To filter the images
from ScintSuite._Paths import Path
from ScintSuite._Machine import machine
from mpl_toolkits.axes_grid1 import make_axes_locatable
from matplotlib.widgets import Slider, Button, RadioButtons
import gc

# --- Initialise the auxiliary objects
logger = logging.getLogger('ScintSuite.Video')


# ------------------------------------------------------------------------------
# --- Main class of the video object
# ------------------------------------------------------------------------------
class BVO:
    """
    Basic Video Class.

    Parent class for INPA, FILD, VRT and iHIBP videos. Allows to read the
    frames, filter them and perform the basic plotting

    Public Methods:
        - read_frame: Load a given range of frames
        - subtract noise: Use a range of times to average de noise and subtract
            it to all frames
        - filter_frames: apply filters such as median, gaussian, etc
        - average_frames: average frames under certain windows
        - generate_average_window: generate the windows to average the frames
        - return_to_original_frames: remove the noise subtraction etc
        - plot_number_saturated_counts: plot the total number of saturated
            counts in each frame
        - plot_ frame: plot a given frame
        - GUI_frames: display a GUI to explore the video
        - getFrameIndex: get the frame number associated to a given time
        - getFrame: return the frame associated to a given time
        - getTime: return the time associated to a frame index
        - getTimeTrace: calculate a video timetrace
        - exportVideo: save the dataframes to a netCDF

    Public Properties:
        - size: Size (number of elements) of the video
        - shape: npixelX, npixelY, nframes
    """

    def __init__(self, file: str = None, shot: int = None,
                 empty: bool = False, adfreq: float = None,
                 t_trig: float = None, YOLO: bool = False):
        """
        Initialise the class

        :param  file: For the initialization, file (full path) to be loaded,
            if the path point to a .cin, a .nc or .mp4 file, the .cin file will be
            loaded. If the path points to a folder, the program will look for
            png files or tiff files inside (tiff coming soon). You can also
            point to a png or tiff file. In this case, the folder name will be
            deduced from the file. If none, a window will be open to select
            a file
        :param  shot: Shot number, if is not given, the program will look for it
            in the name of the loaded file
        :param  empty: if true, just an empty video object will be created, this
            is to latter use routines of the child objects such as load_remap.
        :param  adfreq: acquisition frequency of the video. This is needed just
            for the video saved in .b16 format, where this information is not
            saved in the video and must be provided externally
        :param  t_trig: trigger time. Again, this is just needed for the .b16
            format
        :param  YOLO: flag to ignore wrong timed frames. With old AUG adquisition
            system, sometimes the timebase get corrupt after a given point. if
            YOLO is false, the program will interact with the user,
            shown him/her which frames are wrong and create an ad-hoc
            time base if needed. This is not ideal for the case of automatic
            remaps etc when the program is runing in the background, as the user
            is needed. YOLO=True disable this and just ignore these frames


        Note: The shot parameter is important for latter when loading data from
        the database to remap, etc. See FILDVideoObject to have an examples of
        more details.
        """
        # If no file was given, open a graphical user interface to select it.
        if (file is None) and (not empty):
            filename = _ssio.ask_to_open()
            if filename == '':
                raise Exception('You must select a file!!!')
            # If we select a png or tif, we need the folder, not the file
            if filename.endswith('.png') or filename.endswith('.tif'):
                file, name_png = os.path.split(filename)
            else:
                file = filename
        # Initialise some variables
        ## Type of video
        self.type_of_file = None
        ## Loaded experimental data
        self.exp_dat = xr.Dataset()
        ## Remapped data
        self.remap_dat = None
        ## Averaged data
        self.avg_dat = None
        ## Shot number
        self.shot = shot
        if not empty:
            if shot is None:
                self.shot = aux.guess_shot(file, ssdat.shot_number_length)
            # Fill the object depending if we have a .cin file or not
<<<<<<< HEAD
            # if os.path.isfile(file):
            logger.info('Looking for the file: %s' % file)
            ## Path to the file and filename
            self.path, self.file_name = os.path.split(file)
            ## Name of the file (full path)
            self.file = file

            # Check if the file is actually a .cin file
            if file.endswith('.cin') or file.endswith('.cine'):
                ## Header dictionary with the file info
                self.header = cin.read_header(file)
                ## Settings dictionary
                self.settings = cin.read_settings(file,
                                                    self.header['OffSetup'])
                ## Image Header dictionary
                self.imageheader = cin.read_image_header(file, self.header[
                    'OffImageHeader'])
                ## Time array
                self.timebase = cin.read_time_base(file, self.header,
                                                    self.settings)
                self.type_of_file = '.cin'
            elif file.endswith('.png') or file.endswith('.tif'):
                file, name = os.path.split(file)
=======
            if os.path.isfile(file):
                logger.info('Looking for the file: %s' % file)
                ## Path to the file and filename
                self.path, self.file_name = os.path.split(file)
                ## Name of the file (full path)
                self.file = file

                # Check if the file is actually a .cin file
                if file.endswith('.cin') or file.endswith('.cine'):
                    ## Header dictionary with the file info
                    self.header = cin.read_header(file)
                    ## Settings dictionary
                    self.settings = cin.read_settings(file,
                                                      self.header['OffSetup'])
                    ## Image Header dictionary
                    self.imageheader = cin.read_image_header(file, self.header[
                        'OffImageHeader'])
                    ## Time array
                    self.timebase = cin.read_time_base(file, self.header,
                                                       self.settings)
                    self.type_of_file = '.cin'
                elif file.endswith('.png') or file.endswith('.tif'):
                    file, name = os.path.split(file)
                    self.path = file
                elif file.endswith('.nc'):
                    dummy, self.header, self.imageheader, self.settings,\
                         = ncdf.read_file_anddata(file)
                    # self.properties['width'] = dummy['width']
                    # self.properties['height'] = dummy['height']
                    # self.properties['fps'] = dummy['fps']
                    # self.properties['exposure'] = dummy['exp']
                    # self.properties['gain'] = dummy['gain']
                    self.timebase = dummy['timebase']
                    self.exp_dat = xr.Dataset()
                    nx, ny, nt = dummy['frames'].shape
                    px = np.arange(nx)
                    py = np.arange(ny)

                    self.exp_dat['frames'] = \
                        xr.DataArray(dummy['frames'], dims=('px', 'py', 't'),
                                     coords={'px': px,
                                             'py': py,
                                             't': self.timebase.squeeze()})
                    self.exp_dat['frames'] = self.exp_dat['frames']
                    self.type_of_file = '.nc'
                
                elif file.endswith('.h5') and machine == 'D3D':
                    self.header, self.imageheader, self.settings, self.timebase\
                         = h5d3d.read_data(file)
                    self.type_of_file = '.h5d3d'
                
                elif file.endswith('.mp4'):
                    if not 'properties' in self.__dict__:
                        self.properties = {}
                    dummy = mp4.read_file(file, **self.properties)

                    frames = dummy.pop('frames')
                    self.properties.update(dummy)
                    self.exp_dat = xr.Dataset()
                    nt, nx, ny = frames.shape
                    px = np.arange(nx)
                    py = np.arange(ny)

                    self.exp_dat['frames'] = \
                        xr.DataArray(frames, dims=('t', 'px', 'py'),
                                     coords={'t': self.timebase.squeeze(),
                                             'px': px,
                                             'py': py})
                    self.exp_dat['frames'] = \
                        self.exp_dat['frames'].transpose('px', 'py', 't')
                    self.type_of_file = '.mp4'
                elif file.endswith('.mat'):
                    '''
                    Matlab .mat files with video data are not a standard format, 
                    Therefore use machine specific implementation to import data
                    e.g. see TCV implementation
                    '''
                    mat_data = ssdat.read_MAT_video_data(file)
                    self.timebase = mat_data['t'].data
                    self.exp_dat['frames'] = mat_data['frames']
                    self.type_of_file = '.mat'     
                    self.settings = {'RealBPP': mat_data['RealBPP'].data}                     
            
                else:
                    raise Exception('Not recognised file extension')
            else:
                print('Looking in the folder: ', file)
                if not os.path.isdir(file):
                    raise FileNotFoundError(file + ' not found')
                ## path to the file
>>>>>>> c21f69cd
                self.path = file

            elif file.endswith('.ncMASTU'):
                # initialising the video in mastu will already 
                # imply reading the frames, can't just read
                # header, settings and timebase
                self.connection = ncdf.client.get("/",file[:-5])
                dummy, self.header, self.imageheader, self.settings,\
                        = ncdf.read_file_anddata(connection = self.connection)
                self.timebase = dummy['timebase']
                self.exp_dat = xr.Dataset()
                nx, ny, nt = dummy['frames'].shape
                px = np.arange(nx)
                py = np.arange(ny)
                self.exp_dat['frames'] = \
                    xr.DataArray(dummy['frames'][::-1, ...], dims=('px', 'py', 't'),
                                    coords={'px': px,
                                            'py': py,
                                            't': self.timebase.squeeze()})
                self.exp_dat['frames'] = self.exp_dat['frames']
                self.type_of_file = '.ncMASTU'

            elif file.endswith('.nc'):
                # this category was originally written for the MASTU netcdf
                # so same issue as before
                dummy, self.header, self.imageheader, self.settings,\
                        = ncdf.read_file_anddata(filename = file)
                self.timebase = dummy['timebase']
                self.exp_dat = xr.Dataset()
                nx, ny, nt = dummy['frames'].shape
                px = np.arange(nx)
                py = np.arange(ny)

                self.exp_dat['frames'] = \
                    xr.DataArray(dummy['frames'], dims=('px', 'py', 't'),
                                    coords={'px': px,
                                            'py': py,
                                            't': self.timebase.squeeze()})
                self.type_of_file = '.nc'

            elif file.endswith('.h5') and machine == 'D3D':
                self.header, self.imageheader, self.settings, self.timebase\
                        = h5d3d.read_data(file)
                self.type_of_file = '.h5d3d'
            
            elif file.endswith('.mp4'):
                if not 'properties' in self.__dict__:
                    self.properties = {}
                dummy = mp4.read_file(file, **self.properties)

                frames = dummy.pop('frames')
                self.properties.update(dummy)
                self.exp_dat = xr.Dataset()
                nt, nx, ny = frames.shape
                px = np.arange(nx)
                py = np.arange(ny)

                self.exp_dat['frames'] = \
                    xr.DataArray(frames, dims=('t', 'px', 'py'),
                                    coords={'t': self.timebase.squeeze(),
                                            'px': px,
                                            'py': py})
                self.exp_dat['frames'] = \
                    self.exp_dat['frames'].transpose('px', 'py', 't')
                self.type_of_file = '.mp4'
            else:
                raise Exception('Not recognised file extension')
            # else:
            #     print('Looking in the folder: ', file)
            #     if not os.path.isdir(file):
            #         raise FileNotFoundError(file + ' not found')
            #     ## path to the file
            #     self.path = file
            #     # Do a quick run on the folder looking of .tiff or .png files
            #     f = []
            #     for (dirpath, dirnames, filenames) in os.walk(self.path):
            #         f.extend(filenames)
            #         break

            #     # To establish the format, count to 3 to make sure there are no
            #     # other types of files randomly inserted in the same folder
            #     # that mislead the type_of_file.
            #     count_png = 0
            #     count_tif = 0
            #     count_pco = 0
            #     for i in range(len(f)):
            #         if f[i].endswith('.png'):
            #             count_png += 1
            #             if count_png == 3:
            #                 self.type_of_file = '.png'
            #                 print('Found PNG files!')
            #                 break
            #         elif f[i].endswith('.b16'):
            #             count_pco += 1
            #             if count_pco == 3:
            #                 self.type_of_file = '.b16'
            #                 print('Found PCO files!')
            #                 break
            #         elif f[i].endswith('.tif'):
            #             count_tif += 1
            #             if count_tif == 1:
            #                 self.type_of_file = '.tif'
            #                 print('Found tif files!')
            #                 break
            #     else:
            #         raise Exception('Type of f variable not found. Please revise code.')
            #      # if we do not have .png or tiff, give an error
            #     supported_type = ['.png', '.tif', '.b16', '.nc']
            #     if self.type_of_file not in supported_type:
            #         print(self.type_of_file)
            #         raise Exception('No .pgn, .tiff, .nc nor .b16 files found')

            #     # If we have a .png file, a .txt must be present with the
            #     # information of the exposure time and from a basic frame we
            #     # can load the file size
            #     if self.type_of_file == '.png':
            #         self.header, self.imageheader, self.settings,\
            #             self.timebase = png.read_data(self.path, YOLO)
            #     elif self.type_of_file == '.b16':
            #         self.header, self.imageheader, self.settings,\
            #             self.timebase = pco.read_data(
            #                 self.path, adfreq, t_trig)
            #     elif self.type_of_file == '.tif':
            #         self.header, self.imageheader, self.settings,\
            #             self.timebase = tif.read_data(self.path)
            # if self.type_of_file is None:
            #     raise Exception('Not file found!')
        ## Geometry of the diagnostic head used to record the video
        self.geometryID = None
        ## Camera calibration to relate the scintillator and the camera sensor,
        # each diagnostic will read its camera calibration from its database
        self.CameraCalibration = None
        self.CameraData = None
        ## Scintillator plate:
        self.scintillator = None
        gc.collect()
        gc.enable()
    # --------------------------------------------------------------------------
    # --- Manage Frames
    # --------------------------------------------------------------------------
    def read_frame(self, frames_number=None, limitation: bool = True,
                   limit: int = 3072, internal: bool = True, t1: float = None,
                   t2: float = None, threshold_saturation: float = 0.95,
                   verbose: bool = True):
        """
        Read the video frames

        Just a wrapper to call the read_frame function, depending on the
        format in which the experimental data has been recorded

        :param  frames_number: array or list with the frame numbers to load
        :param  limitation: bool flag to decide if we apply the limitation or if
            we operate in YOLO mode
        :param  limit: maximum size allowed for the output variable,
            in Mbytes, to avoid overloading the memory trying to load the whole
            video of 100 Gb
        :param  internal: If True, the frames will be stored in the 'frames'
            variable of the video object. Else, it will be returned just as
            output (useful if you need to load another frame and you do not
            want to overwrite your frames already loaded)
        :param  t1: Initial time to load frames (alternative to frames number)
        :param  t2: Final time to load frames (alternative to frames number), if
            just t1 is given , only one frame will be loaded
        :param  verbose: flag to print the numer of saturated frames found

        :return M: 3D numpy array with the frames M[px,py,nframes] (if the
            internal flag is set to false)

        :Example:
        >>> # Load a video from a diagnostic
        >>> import Lib as ss
        >>> vid = ss.vid.INPAVideo(shot=41090)
        >>> vid.read_frame()  # To load all the video

        :Note:
        In MAST-U, initialising the video will have already read all frames
        """
        # --- Discard any issues
        logger.debug(f"[read_frame] Called with:")
        logger.debug(f"  t1 = {t1}, type = {type(t1)}, shape = {getattr(t1, 'shape', 'scalar')}")
        logger.debug(f"  t2 = {t2}, type = {type(t2)}, shape = {getattr(t2, 'shape', 'scalar')}")
        logger.debug(f"[read_frame] timebase min: {self.timebase.min()}, max: {self.timebase.max()}")
        # --- Select frames to load
        if (frames_number is not None) and (t1 is not None):
            raise errors.NotValidInput('You cannot give frames number and time')
        elif (t1 is not None) and (t2 is None):
            frames_number = np.array([np.argmin(abs(self.timebase-t1))])
        elif (t1 is not None) and (t2 is not None):
            tmin_video = self.timebase.min()
            if t1 < tmin_video:
                text = 'T1 was not in the video file:' +\
                    'Taking %.3f as initial point' % tmin_video
                logger.warning('18: %s' % text)
            tmax_video = self.timebase.max()
            if t2 > tmax_video:
                text = 'T2 was not in the video file:' +\
                    'Taking %.3f as final point' % tmax_video
                logger.warning('18: %s' % text)
            it1 = np.argmin(abs(self.timebase-t1))
            it2 = np.argmin(abs(self.timebase-t2))
            frames_number = np.arange(start=it1, stop=it2+1, step=1)
        logger.info('Reading frames: ')
<<<<<<< HEAD
        logger.debug(f'Frames number are: {frames_number}')
        if self.type_of_file == '.ncMASTU':
            if frames_number is None:
                # Use full dataset, do nothing
                M = self.exp_dat['frames']
                tbase = self.exp_dat['frames'].coords['t'].values
                nbase = np.arange(M.shape[-1])  # Assuming original order
            else:
                M = self.exp_dat['frames'].values[:,:,frames_number]
                if 't' in self.exp_dat and internal:
                    self.exp_dat = xr.Dataset()

                # Get the spatial axes
                nx, ny, nt = M.shape
                px = np.arange(nx)
                py = np.arange(ny)
                # Get the time axis
                tframes = self.timebase[frames_number]
                # Get the frames number
                nframes = np.atleast_1d(frames_number)
                # Quick solve for the case we have just one frame
                tbase = np.atleast_1d(tframes).squeeze()
                nbase = np.atleast_1d(nframes).squeeze()
                if tbase.ndim > 1:
                    tbase = tbase.squeeze()
                    nbase = nbase.squeeze()
                logger.debug(f"M.shape = {M.shape}")
                logger.debug(f"type(tbase) = {type(tbase)}, tbase = {tbase}, tbase.shape = {getattr(tbase, 'shape', 'no shape')}")
                logger.debug(f"type(px) = {type(px)}, px.shape = {px.shape}")
                logger.debug(f"type(py) = {type(py)}, py.shape = {py.shape}")
                # Store the sliced subset
                self.exp_dat['frames'] = xr.DataArray(
                    M, dims=('px', 'py', 't'),
                    coords={'t': tbase, 'px': px, 'py': py}
                )
            # --- End here if we just want the frame
            if not internal:
                return M
            self.exp_dat['nframes'] = xr.DataArray(nbase, 
            dims=('t'), coords={'t': tbase})
            # self.exp_dat['nframes'] = xr.DataArray(nbase, dims=('t'))
            dtype = self.exp_dat['frames'].dtype
        else:
            # --- Clean video if needed
            if 't' in self.exp_dat and internal:
                self.exp_dat = xr.Dataset()
            if self.type_of_file == '.cin':
                M = cin.read_frame(self, frames_number,
                                limitation=limitation, limit=limit)
            elif self.type_of_file == '.png':
                M = png.read_frame(self, frames_number,
                                limitation=limitation, limit=limit)
            elif self.type_of_file == '.tif':
                M = tif.read_frame(self, frames_number,
                                limitation=limitation, limit=limit)
            elif self.type_of_file == '.b16':
                M = pco.read_frame(self, frames_number,
                                limitation=limitation, limit=limit,
                                verbose=verbose)
            elif self.type_of_file == '.nc':
                M = ncdf.read_frame(self, frames_number,
                                limitation=limitation, limit=limit,
                                verbose=verbose)
            elif self.type_of_file == '.h5d3d':
                M = h5d3d.read_frame(self, frames_number,
                                    limitation=limitation, limit=limit)
            else:
                raise Exception('Not initialised / not implemented file type?')
            # --- End here if we just want the frame
            if not internal:
                return M
            # --- Save the stuff in the structure
            # Get the spatial axes
            nx, ny, nt = M.shape
            px = np.arange(nx)
            py = np.arange(ny)
            # Get the time axis
            tframes = self.timebase[frames_number]
            # Get the frames number
            if frames_number is None:
                nframes = np.arange(nt) + 1
            else:
                nframes = frames_number
            # Quick solve for the case we have just one frame
            try:
                if len(tframes) != 1:
                    tbase = tframes.squeeze()
                    nbase = nframes.squeeze()
                else:
                    tbase = tframes
                    nbase = nframes
            except TypeError:
                tbase = np.array([tframes])
                nbase = np.array([nframes])
            if len(tbase.shape) == 2:
                tbase = tbase.squeeze()
                nbase = nbase.squeeze()
            # Get the data-type
            dtype = M.dtype
            # Apply the neccesary transformations
            if self.CameraData is not None:
                # Crop the frames if needed
                if 'xmin' in self.CameraData:
                    xmax = self.CameraData['xmax']
                    xmin = self.CameraData['xmin']
                    px = np.arange(xmax - xmin)
                    M = M[xmin:xmax, :, :]
                if 'ymin' in self.CameraData:
                    ymax = self.CameraData['ymax']
                    ymin = self.CameraData['ymin']
                    px = np.arange(ymax - ymin)
                    M = M[:, ymin:ymax, :]
                # invert the frames if needed
                if 'invertx' in self.CameraData:
                    if self.CameraData['invertx']:
                        M = M[::-1, :, :]
                if 'inverty' in self.CameraData:
                    if self.CameraData['inverty']:
                        M = M[:, ::-1, :]
                # Exchange xy if needed:
                if 'exchangexy' in self.CameraData:
                    if self.CameraData['exchangexy']:
                        M = M.transpose((1, 0, 2))
                        px_tmp = px.copy()
                        px = py.copy()
                        py = px_tmp

            # Store it
            self.exp_dat['frames'] = \
                xr.DataArray(M, dims=('px', 'py', 't'), coords={'t': tbase,
                                                                'px': px, 'py': py})
            self.exp_dat['nframes'] = xr.DataArray(nbase, dims=('t'))
            self.exp_dat.attrs['dtype'] = dtype
=======
        if self.type_of_file == '.cin':
            M = cin.read_frame(self, frames_number,
                               limitation=limitation, limit=limit)
        elif self.type_of_file == '.png':
            M = png.read_frame(self, frames_number,
                               limitation=limitation, limit=limit)
        elif self.type_of_file == '.tif':
            M = tif.read_frame(self, frames_number,
                               limitation=limitation, limit=limit)
        elif self.type_of_file == '.b16':
            M = pco.read_frame(self, frames_number,
                               limitation=limitation, limit=limit,
                               verbose=verbose)
        elif self.type_of_file == '.mat':
            M = np.array(self.exp_dat['frames'][ :, :, frames_number])

        elif self.type_of_file == '.nc':
            M = ncdf.read_frame(self, frames_number,
                               limitation=limitation, limit=limit,
                               verbose=verbose)
        elif self.type_of_file == '.h5d3d':
            M = h5d3d.read_frame(self, frames_number,
                                 limitation=limitation, limit=limit)
        else:
            raise Exception('Not initialised / not implemented file type?')
        # --- End here if we just want the frame
        if not internal:
            return M

        # --- Clean video if needed
        if 't' in self.exp_dat and internal:
            self.exp_dat = xr.Dataset()
 
        # --- Save the stuff in the structure
        # Get the spatial axes
        nx, ny, nt = M.shape
        px = np.arange(nx)
        py = np.arange(ny)
        # Get the time axis
        tframes = self.timebase[frames_number]
        # Get the frames number
        if frames_number is None:
            nframes = np.arange(nt) + 1
        else:
            nframes = np.array(frames_number)
        # Quick solve for the case we have just one frame
        try:
            if len(tframes) != 1:
                tbase = tframes.squeeze()
                nbase = nframes.squeeze()
            else:
                tbase = tframes
                nbase = nframes
        except TypeError:
            tbase = np.array([tframes])
            nbase = np.array([nframes])
        if len(tbase.shape) == 2:
            tbase = tbase.squeeze()
            nbase = nbase.squeeze()
        # Get the data-type
        dtype = M.dtype
        # Apply the neccesary transformations
        if self.CameraData is not None:
            # Crop the frames if needed
            if 'xmin' in self.CameraData:
                xmax = self.CameraData['xmax']
                xmin = self.CameraData['xmin']
                px = np.arange(xmax - xmin)
                M = M[xmin:xmax, :, :]
            if 'ymin' in self.CameraData:
                ymax = self.CameraData['ymax']
                ymin = self.CameraData['ymin']
                px = np.arange(ymax - ymin)
                M = M[:, ymin:ymax, :]
            # invert the frames if needed
            if 'invertx' in self.CameraData:
                if self.CameraData['invertx']:
                    M = M[::-1, :, :]
            if 'inverty' in self.CameraData:
                if self.CameraData['inverty']:
                    M = M[:, ::-1, :]
            # Exchange xy if needed:
            if 'exchangexy' in self.CameraData:
                if self.CameraData['exchangexy']:
                    M = M.transpose((1, 0, 2))
                    px_tmp = px.copy()
                    px = py.copy()
                    py = px_tmp

        # Storage it
        self.exp_dat['frames'] = \
            xr.DataArray(M, dims=('px', 'py', 't'), coords={'t': tbase,
                                                            'px': px, 'py': py})
        self.exp_dat['nframes'] = xr.DataArray(nbase, dims=('t'))
        self.exp_dat.attrs['dtype'] = dtype


>>>>>>> c21f69cd
        # --- Count saturated pixels
        max_scale_frames = 2 ** self.settings['RealBPP'] - 1
        threshold = threshold_saturation * max_scale_frames
        logger.info('Counting "saturated" pixels')
        logger.info('The threshold is set to: %f counts', threshold)
        n_pixels_saturated = \
            np.sum(self.exp_dat['frames'].values >= threshold, axis=(0, 1))
        self.exp_dat['n_pixels_gt_threshold'] = xr.DataArray(
            n_pixels_saturated.astype('int32'), dims=('t'))
        self.exp_dat.attrs['threshold_for_counts'] = threshold_saturation
        logger.info('Maximum number of saturated pixels in a frame: %f',
                    n_pixels_saturated.max())


    def subtract_noise(self, t1: float = None, t2: float = None,
                       frame: np.ndarray = None, flag_copy: bool = False):
        """
        Subtract noise from camera frames.

        Jose Rueda: jrrueda@us.es

        This function subtract the noise from the experimental camera frames.
        Two main ways exist: if t1 and t2 are provided, the noise will be
        be considered as the average in this range. If 'frame' is given,
        the noise to be subtracted will be considered to be directly 'frame'

        A new variable: 'original frames' will be created, where the original
        frames will be loaded, in case one wants to revert the noise
        subtraction

        :param  t1: Minimum time to average the noise
        :param  t2: Maximum time to average the noise
        :param  frame: Optional, frame containing the noise to be subtracted
        :param  flag_copy: If true, a copy of the frame will be stored

        :return  frame: the frame used for the noise subtraction

        :Example:
        >>> # Load a video from a diagnostic
        >>> import Lib as ss
        >>> vid = ss.vid.INPAVideo(shot=41090)
        >>> vid.read_frame()  # To load all the video
        >>> # Average the frames between 0.1 and 0.2 and use them as noise frame
        >>> vid.subtract_noise(0.1, 0.2)
        """
        # --- Check the inputs
        if self.exp_dat is None:
            raise errors.NoFramesLoaded('Load the frames first')
        logger.info('.--. ... ..-. -')
        logger.info('Substracting noise')
        if frame is None:
            if t1 > t2:
                print('t1: ', t1)
                print('t2: ', t2)
                raise errors.NotValidInput('t1 is larger than t2!!!')
        # --- Get the shapes and indexes
        # Get shape and data type of the experimental data
        nx = self.exp_dat['px'].size
        ny = self.exp_dat['py'].size
        nt = self.exp_dat['t'].size
        original_dtype = self.exp_dat['frames'].dtype
        # Get the initial and final time loaded in the video:
        t1_vid = self.exp_dat['t'].values[0]
        t2_vid = self.exp_dat['t'].values[-1]
        # --- Get the nise frame
        # Calculate the noise frame, if needed:
        if (t1 is not None) and (t2 is not None):
            if (t1 < t1_vid and t2 < t1_vid) or (t1 > t2_vid and t2 > t2_vid):
                raise Exception('Requested interval does not overlap with'
                                + ' the loaded time interval')
            if t1 < t1_vid:
                text = 'Initial time loaded: %5.3f \n' % t1_vid +\
                    'Initial time requested for noise substraction: %5.3f \n' \
                    % t1 +\
                    'Taking %5.3f as initial point' % t1
                t1 = t1_vid
                logger.warning('18: %s' % text)
            if t2 > t2_vid:
                text = 'Final time loaded: %5.3f \n' % t2_vid +\
                    'Final time requested for noise substraction: %5.3f \n' \
                    % t2 +\
                    'Taking %5.3f as finaal point' % t2
                logger.warning('18: %s' % text)
                t2 = t2_vid

            it1 = np.argmin(np.abs(self.exp_dat.t.values - t1))
            it2 = np.argmin(np.abs(self.exp_dat.t.values - t2))

            logger.info('Using frames from the video')
            logger.info('%i frames will be used to average noise', it2 - it1 + 1)
            frame = self.exp_dat['frames'].isel(t=slice(it1, it2+1)).mean(dim='t')
            #frame = np.mean(self.exp_dat['frames'].values[:, :, it1:(it2 + 1)],
            #                dtype=original_dtype, axis=2)

        else:  # The frame is given by the user
            logger.info('Using noise frame provided by the user')
            try:
                nxf = frame.px.size
                nyf = frame.py.size
            except AttributeError:
                nxf, nyf = frame.shape
            if (nxf != nx) or (nyf != ny):
                print(nx, nxf, ny, nyf)
                text = 'The noise frame has not the correct shape'
                raise errors.NotValidInput(text)

        # Save the frame in the structure
        self.exp_dat['frame_noise'] = xr.DataArray(frame.squeeze(),
                                                   dims=('px', 'py'))
        if t1 is not None:
            self.exp_dat['frame_noise'].attrs['t1_noise'] = t1
            self.exp_dat['frame_noise'].attrs['t2_noise'] = t2
        else:
            self.exp_dat['frame_noise'].attrs['t1_noise'] = -150.0
            self.exp_dat['frame_noise'].attrs['t2_noise'] = -150.0
        # --- Copy the original frame array:
        if 'original_frames' not in self.exp_dat and flag_copy:
            self.exp_dat['original_frames'] = self.exp_dat['frames'].copy()
        # --- Subtract the noise
        frame = frame.astype(float)  # Get the average as float to later
        #                              subtract and not have issues with < 0
        frameDA = xr.DataArray(frame, dims=('px', 'py'),
                               coords = {'px': self.exp_dat['px'],
                                         'py': self.exp_dat['py']})
        #dummy = \
        #    (self.exp_dat['frames'].values.astype(float) - frame[..., None])
        dummy = self.exp_dat['frames'].astype(float) - frameDA
        dummy.values[dummy.values < 0] = 0.0  # Clean the negative values
        self.exp_dat['frames'].values = dummy.astype(original_dtype)

        logger.info('-... -.-- . / -... -.-- .')
        return frame.astype(original_dtype)

    def filter_frames(self, method: str = 'median', options: dict = {},
                      flag_copy: bool = False):
        """
        Filter the camera frames

        :param  method: method to be used:
            -# jrr: neutron method of the extra package (not recommended,
                extremelly slow)
            -# median: median filter from the scipy.ndimage package
            -# gaussian: gaussian filter from the scipy.ndimage package
        :param  options: options for the desired filter (dictionary), defaults:
            -# jrr:
                nsigma: 3 Number of sigmas to consider a pixel as neutron
            -# median:
                size: 4, number of pixels considered
        :param  flag_copy: flag to copy or not the original frames

        :Example:
        >>> # Load a video from a diagnostic
        >>> import Lib as ss
        >>> vid = ss.vid.INPAVideo(shot=41090)
        >>> vid.read_frame()  # To load all the video
        >>> # Average the frames between 0.1 and 0.2 and use them as noise frame
        >>> vid.subtract_noise(0.1, 0.2)
        >>> # Filter the frames
        >>> vid.filter_frames(method='median', options={'size': 2})
        """
        logger.info('Filtering frames')
        # default options:
        jrr_options = {
            'nsigma': 3
        }
        median_options = {
            'size': 2
        }
        gaussian_options = {
            'sigma': 1
        }
        if ('original_frames' not in self.exp_dat) and flag_copy:
            self.exp_dat['original_frames'] = self.exp_dat['frames'].copy()
        else:
            logger.info('Not making a copy')
        # Filter frames
        nx, ny, nt = self.exp_dat['frames'].shape
        if method == 'jrr':
            logger.info('Removing pixels affected by neutrons')
            jrr_options.update(options)
            for i in tqdm(range(nt)):
                self.exp_dat['frames'][:, :, i] = \
                    ssutilities.neutron_filter(self.exp_dat['frames'].values[:, :, i],
                                               **jrr_options)
        elif method == 'median':
            logger.info('Median filter selected!')
            # if footprint is present in the options given by user, delete size
            # from the default options, to avoid issues in the median filter
            if 'footprint' in options:
                median_options['size'] = None
            # Now update the options
            median_options.update(options)
            for i in tqdm(range(nt)):
                self.exp_dat['frames'][:, :, i] = \
                    ndimage.median_filter(self.exp_dat['frames'].values[:, :, i],
                                          **median_options)
        elif method == 'gaussian':
            logger.info('Gaussian filter selected!')
            gaussian_options.update(options)
            for i in tqdm(range(nt)):
                self.exp_dat['frames'][:, :, i] = \
                    ndimage.gaussian_filter(self.exp_dat['frames'].values[:, :, i],
                                            **gaussian_options)
        logger.info('\\n-... -.-- . / -... -.-- .')
        return

    def average_frames(self, window):
        """
        Average the frames on a given time window

        Averaged frames will be saved in a Dataset in the attribute: 'avg_dat'
        of the video object

        Jose Rueda: jrrueda@us.es

        The window must be generated by the method 'generate_average_window'

        :param  window: window generated by 'generate_average_window'
        """
        # --- Get the shape and allocate the variables
        nw, dummy = window.shape
        nx, ny, nt = self.exp_dat['frames'].shape
        frames = np.zeros((nx, ny, nw))
        time = np.zeros(nw)
        # --- average the frames
        for i in range(nw):
            flags = (self.exp_dat['t'].values >= window[i, 0])\
                * (self.exp_dat['t'].values < window[i, 1])
            frames[..., i] = self.exp_dat['frames'][..., flags].mean(axis=-1)
            time[i] = 0.5 * (window[i, 0] + window[i, 1])
        # --- Save the data in the dataset
        self.avg_dat = xr.Dataset()  # Initialise the dataset
        # Prepare the axis
        px = np.arange(nx)
        py = np.arange(ny)
        # Save the frames
        self.avg_dat['frames'] = \
            xr.DataArray(frames, dims=('px', 'py', 't'),
                         coords={'t': time.squeeze(), 'px': px, 'py': py})
        self.avg_dat['nframes'] = \
            xr.DataArray(np.arange(nw) + 1, dims=('t'))

    def generate_average_window(self, step: float = None, trace: float = None):
        """
        Generate the windows to average the frame

        Jose Rueda Rueda: jrrueda@us.es

        :param  step: width of the average window
        :param  trace: xr.DataArray containing the timetrace to plot and use to
            create the windows (see below). It should contain 't', as a
            coordinate and be 1D

        Note:
            - If step is not None, the windows will have a width of 'step',
            ranging from the first time point loaded from the video to the
            last time point loaded on it
            - If step is None and trace is not none, the timetrace contained
            in the dictionary will be plotted and the user will be able to
            select as many points as wanted. The windows will be created
            between the point t_i and t_[i+1]. Notice that the first window
            will always be between the first point loaded of the video and the
            first point of the database. The last window between the last point
            of the database and the last of the video
        """
        if step is not None:
            dummy = np.arange(self.exp_dat['t'].values[0],
                              self.exp_dat['t'].values[-1] + step, step)
            window = np.zeros((dummy.size-1, 2))
            window[:, 0] = dummy[:-1]
            window[:, 1] = dummy[1:]
        else:
            # Plot the trace to select the desired time points
            fig, ax = plt.subplots()
            ax.plot(trace['t'].values, trace.values)
            plt.axvline(x=self.exp_dat['t'].values[0], color='k')
            plt.axvline(x=self.exp_dat['t'].values[-1], color='k')
            ax.set_lim(self.exp_dat['t'].values[0]*0.95,
                       self.exp_dat['t'].values[-1]*1.05)
            points = plt.ginput(-1)
            points = np.array(points)[:, 0]
            # Now fill the windows
            window = np.zeros((points.size + 1, 2))
            window[0, 0] = self.exp_dat['t'].values[0]
            window[1:, 0] = points
            window[-1, 1] = self.exp_dat['t'].values[-1]
            window[:-1, 1] = points
        return window

    def return_to_original_frames(self):
        """
        Place in self.exp_dat['frames'] the real experimental frames

        Jose Rueda: jrrueda@us.es

        Useful if some operation was performed and we want to place
        again the original frames at self.exp_dat['frames']
        """
        if 'original_frames' not in self.exp_dat:
            raise Exception('A copy of the original frames was not found!')
        else:
            self.exp_dat['frames'] = self.exp_dat['original_frames'].copy()
        return

    # --------------------------------------------------------------------------
    # --- Plotting and GUIs
    # --------------------------------------------------------------------------
    def plot_number_saturated_counts(self, ax_params: dict = {},
                                     line_params: dict = {},
                                     threshold=None,
                                     ax=None):
        """
        Plot the nuber of camera pixels larger than a given threshold.

        Jose Rueda: jrrueda@us.es

        :param  ax_params: ax param for the axis_beauty
        :param  line_params: line parameters
        :param  threshold: If none, it will plot the data calculated when
        reading the camera frames (by the function self.read_frames) if it is
        a value [0,1] it willrecalculate this number
        :param  ax: axis where to plot, if none, a new figure will pop-up
        """
        # Default plot parameters:
        ax_options = {
            'grid': 'both',
            'xlabel': 'Time [s]',
            'ylabel': '# saturated pixels',
            'yscale': 'log'
        }
        ax_options.update(ax_params)
        line_options = {
            'linewidth': 1.0
        }
        line_options.update(line_params)
        # Select x,y data
        x = self.exp_dat['t'].values
        if threshold is None:
            y = self.exp_dat['n_pixels_gt_threshold']
            print('Threshold was set to: ',
                  self.exp_dat['threshold_for_counts'] * 100, '%')
        else:
            max_scale_frames = 2 ** self.settings['RealBPP'] - 1
            thres = threshold * max_scale_frames
            print('Counting "saturated" pixels')
            print('The threshold is set to: ', thres, ' counts')
            n_pixels_saturated = \
                np.sum(self.exp_dat['frames'] >= thres, axis=(0, 1))
            y = n_pixels_saturated.astype('int32')
        if ax is None:
            fig, ax = plt.subplots()
        ax.plot(x, y, **line_options)  # Plot the data
        # Plot the maximum posible (the number of pixels)
        npixels = self.imageheader['biWidth'] * self.imageheader['biHeight']
        ax.plot([x[0], x[-1]], [npixels, npixels], '--',
                **line_options)
        ax = ssplt.axis_beauty(ax, ax_options)
        return ax

    def plot_frame(self, frame_number: int=None, ax=None, ccmap=None,
                   t: float = None,
                   verbose: bool = True,
                   vmin: int = 0, vmax: int = None,
                   xlim: float = None, ylim: float = None,
                   scale: str = 'linear', 
                   alpha: float = 1.0, IncludeColorbar: bool = True,
                   RemoveAxisTicksLabels: bool = False,
                   flagAverage: bool = False, normalise=None, extent: float=None, tround: int = 3,
                   rotate_frame: bool = False,):
        """
        Plot a frame from the loaded frames

        Jose Rueda Rueda: jrrueda@us.es
        Hannah Lindl: hannah.lindl@ipp.mpg.de

        Notice, you can plot a given frame giving its frame number or giving
        its time

        :param frame_number: Number of the frame to plot (option 1).
               If array: will average over the given frame frange
        :param ax: Axes where to plot, is none, just a new axes will be created
        :param ccmap: colormap to be used, if none, Gamma_II from IDL
        :param t: time point to select the frame (option 2)
                  If array: will average over the given frame frange
        :param verbose: If true, info of the theta and phi used will be printed
        :param vmin: Minimum value for the color scale to plot
        :param vmax: Maximum value for the color scale to plot
        :param xlim: tuple with the x-axis limits
        :param ylim: tuple with the y-axis limits
        :param scale: Scale for the plot: 'linear', 'sqrt', or 'log'
        :param tround: Number of decimals that we will round the time value to
        :param alpha: transparency factor, 0.0 is 100 % transparent
        :param IncludeColorbar: flag to include a colorbar
        :param RemoveAxisTicksLabels: boolean flag to remove the numbers in the
            axis
        :param  flagAverage: flag to pick the axis from the experimental or the
            averaged frames
        :param  normalise: parameter to normalise the frame when plotting:
            if normalise == 1 it would be normalised to the maximum
            if normalise == <number> it would be normalised to this value
            if normalise == None, nothing will be done
        param rotate_frame: boolean flag to rotate the frame the rotation angle of the optical parameters

        :return ax: the axes where the frame has been drawn
        """
        # --- Check inputs:
        if (frame_number is not None) and (t is not None):
            raise Exception('Do not give frame number and time!')
        if (frame_number is None) and (t is None):
            raise Exception("Didn't you want to plot something?")

        # --- Load the frames
        # If we use the frame number explicitly
        if frame_number is not None:
            flag_time_range = False
            try:
                _ = len(frame_number)
            except TypeError:
                frame_index = self.getFrameIndex(frame_number=frame_number,
                                                 flagAverage=flagAverage)
                tf = self.getTime(frame_index, flagAverage)
                dummy = self.getFrame(tf, flagAverage)
            else:
                if len(frame_number) == 1:
                    frame_number = frame_number[0]
                    frame_index = self.getFrameIndex(frame_number=frame_number,
                                                     flagAverage=flagAverage)
                    tf = self.getTime(frame_index, flagAverage)
                    dummy = self.getFrame(tf, flagAverage)
                elif len(frame_number) == 2:
                    flag_time_range = True
                    frames = self.exp_dat['frames'].isel(t = slice(frame_number[0], frame_number[1]))
                    dummy = frames.mean(dim = 't')
                    t = np.zeros(2)
                    t[0] = self.getTime(self.getFrameIndex(frame_number = frame_number[0]))
                    t[1] = self.getTime(self.getFrameIndex(frame_number = frame_number[1]))
                else:
                    raise ValueError('wrong shape of framenumber. Should not be larger than two')
        # If we give the time:
        if t is not None:
            flag_time_range = False
            try:
                _ = len(t)
            except TypeError:
                frame_index = self.getFrameIndex(t, flagAverage)
                tf = self.getTime(frame_index, flagAverage)
                dummy = self.getFrame(t, flagAverage)
            else:
                if len(t) ==1:
                    frame_index = self.getFrameIndex(t, flagAverage)
                    tf = self.getTime(frame_index, flagAverage)
                    dummy = self.getFrame(t, flagAverage)
                elif len(t)==2:
                    logger.debug('Plotting averaged frames')
                    flag_time_range =True
                    frames = self.exp_dat['frames'].where((self.exp_dat['t']>t[0]) & \
                                                          (self.exp_dat['t']<t[1]),
                                                          drop = True)
                    t[0] = min(frames.t)
                    t[1] = max(frames.t)
                    dummy = frames.mean(dim = 't')
                else:
                    raise ValueError('wrong shape of time. Should not be larger than two')

        if normalise is not None:
            if normalise == 1:
                dummy = dummy.astype('float64') / dummy.max()
            else:
                dummy = dummy.astype('float64') / normalise
        if vmax is None:
            if normalise is not None:
                vmax = 1.0
            else:
                vmax = dummy.max()
        # --- Prepare the scale:
        if scale == 'sqrt':
            extra_options = {'norm': colors.PowerNorm(0.5, vmax=vmax,
                                                      vmin=vmin)}
        elif scale == 'log':
            extra_options = {'norm': colors.LogNorm(clip=True, vmax=vmax,
                                                    vmin=vmin)}
        else:
            extra_options = {'vmin': vmin, 'vmax': vmax}
        # --- Check the colormap
        if ccmap is None:
            cmap = ssplt.Gamma_II()
        else:
            cmap = ccmap

        # --- Check the axes to plot
        if ax is None:
            fig, ax = plt.subplots()
            created = True
        else:
            created = False

        if scale == 'log':  # If we use log scale, just avoid zeros
            # we are here mixing a bit integers and float... but python3 will
            # provide
            dummy[dummy < 1.0] = 1.0e-5

        if extent is not None:
            extra_options['extent'] = extent

        if rotate_frame:
            if self.geometryID == 'MU01':
                try:
                    imgR = ndimage.rotate(dummy, -self.CameraCalibration.deg, reshape=False)
                except ValueError:
                    imgR = ndimage.rotate(dummy, -self.CameraCalibration.deg[0], reshape=False)
            else:
                angle = input('Please provide a rotation angle (in degrees): ')
                imgR = ndimage.rotate(dummy, angle, reshape=False)
            if self.CameraCalibration.yscale <= 0:
                imgR =imgR[::-1,:]
            if self.CameraCalibration.xscale <= 0:
                imgR =imgR[:,::-1]
            img = ax.imshow(imgR, cmap=cmap,
                        alpha=alpha,origin='lower', **extra_options)
        else:
            img = ax.imshow(dummy, origin='lower', cmap=cmap,
                        alpha=alpha, **extra_options)
        
        # Set the axis limit
        if xlim is not None:
            ax.set_xlim(xlim)
        if ylim is not None:
            ax.set_ylim(ylim)

        if flag_time_range == False:
            tf = f'%.{tround}f'%tf
        else:
            tf = '(%.3f, %.3f)' %(t[0],t[1])

        if IncludeColorbar:
            divider = make_axes_locatable(ax)
            cax = divider.append_axes("right", size="5%", pad=0.05)
            cbar = plt.colorbar(img, label='Counts', cax=cax)
            cbar.set_label(label='Counts [a.u.]')
        ax.text(0.05, 0.9, '#' + str(self.shot),
                horizontalalignment='left',
                color='w', verticalalignment='bottom',
                transform=ax.transAxes)
        ax.text(0.95, 0.9, 't = ' + tf + (' s'),
                 horizontalalignment='right',
                 color='w', verticalalignment='bottom',
                 transform=ax.transAxes)
        if RemoveAxisTicksLabels:
            ax.axes.xaxis.set_ticklabels([])
            ax.axes.yaxis.set_ticklabels([])
            ax.axes.xaxis.set_ticks([])
            ax.axes.yaxis.set_ticks([])
        else:
            ax.set_xlabel('Pixel')
            ax.set_ylabel('Pixel')
        # Shot the figure
        if created:
            fig.show()
            plt.tight_layout()
        return ax


    def GUI_frames(self, flagAverage: bool = False, mask=None):
        """
        Small GUI to explore camera frames

        :param  flagAverage: flag to decide if we need to use the averaged frames
            of the experimental ones in the GUI
        :param  mask: to plot a small coloured mask on top of the image
        """
        text = 'Press TAB until the time slider is highlighted in red.'\
            + ' Once that happend, you can move the time with the arrows'\
            + ' of the keyboard, frame by frame'
        logger.info('--. ..- ..')
        logger.info(text)
        logger.info('-... . ..- - -.--')
        root = tk.Tk()
        root.resizable(height=None, width=None)
        if flagAverage:
            ssGUI.ApplicationShowVid(root, self.avg_dat, self.remap_dat,
                                     self.geometryID,
                                     self.CameraCalibration,
                                     shot=self.shot)
        else:
            ssGUI.ApplicationShowVid(root, self.exp_dat, self.remap_dat,
                                     GeomID=self.geometryID,
                                     calibration=self.CameraCalibration,
                                     scintillator=self.scintillator,
                                     shot=self.shot)
        root.mainloop()
        root.destroy()
        gc.collect()

    def GUI_frames_simple(self, flagAverage: bool = False, **kwargs):
        """
        Small GUI to explore camera frames using matplotlib widgets.

        Pablo Oyola - poyola@us.es

        :param flagAverage: flag to decide if we need to use the averaged frames
            of the experimental ones in the GUI
        """
        text = 'Press TAB until the time slider is highlighted in red.'\
            + ' Once that happend, you can move the time with the arrows'\
            + ' of the keyboard, frame by frame'
        logger.info('--. ..- ..')
        logger.info(text)
        logger.info('-... . ..- - -.--')

        # Generating the figure.
        fig, ax = plt.subplots(1)
        div = make_axes_locatable(ax)
        cax = div.append_axes('right', '5%', '5%')
        slider_ax = div.append_axes('bottom', pad='15%', size='3%')

        # Generating the slider.
        if flagAverage:
            tframes = self.avg_dat['t']
            frames  = self.avg_dat['frames']
        else:
            tframes = self.exp_dat['t']
            frames  = self.exp_dat['frames']

        # Plotting the initial frame (t=0)
        extent = [frames.py.min(), frames.py.max(), frames.px.min(), frames.px.max()]
        im = ax.imshow(frames.sel(t=0, method='nearest'), origin='lower',
                       extent=extent, **kwargs)
        slider = Slider(slider_ax, 'Time', tframes.values[0], tframes.values[-1],
                        valinit=tframes.sel(t=0, method='nearest').values,
                        valstep=tframes.values, orientation='horizontal',
                        initcolor='red')

        # Drawing the scintillator.
        if self.scintillator is not None:
            self.scintillator.plot_pix(ax=ax)

        # Setting up the colorbar.
        fig.colorbar(im, cax=cax, label='Counts')

        def update(val):
            im.set_data(frames.sel(t=val, method='nearest'))
            fig.canvas.draw_idle()

        slider.on_changed(update)
        plt.show()
        gc.collect()
        return ax, slider


    # --------------------------------------------------------------------------
    # --- Properties
    # --------------------------------------------------------------------------
    @property
    def size(self):
        """Get the size of the loaded frames."""
        return self.exp_dat['frames'].size

    @property
    def shape(self):
        """Shape of the loaded frames"""
        return self.exp_dat['frames'].shape

    # --------------------------------------------------------------------------
    # --- Others
    # --------------------------------------------------------------------------
    def getFrameIndex(self, t: float = None, frame_number: int = None,
                      flagAverage: bool = False):
        """
        Return the index of the frame inside the loaded frames

        Jose Rueda Rueda: jrrueda@us.es

        :param  t: desired time (in the same units of the video database)
        :param  frame_index: frame index to load, relative to the camera,
            ignored if time is present
        :param  flagAverage: flag to look at the average o raw frames

        :return it: index of the frame in the loaded array
        """
        it = None
        if t is not None:
            if not flagAverage:
                it = np.argmin(np.abs(self.exp_dat['t'].values - t))
            else:
                it = np.argmin(np.abs(self.exp_dat['t'].values - t))
        else:
            if not flagAverage:
                it = np.where(self.exp_dat['nframes'] == frame_number)[0]
            else:
                it = np.where(self.avg_dat['nframes'] == frame_number)[0]
        return it

    def getFrame(self, t: float, flagAverage: bool = False):
        """
        Return the frame of the closest in time to the desired time

        Jose Rueda Rueda: jrrueda@us.es

        :param  t: desired time (in the same units of the video database)
        :param  flagAverage: flag to look at the average or raw frames

        :return it: index of the frame in the loaded array
        """
        it = self.getFrameIndex(t)
        if not flagAverage:
            frame = self.exp_dat['frames'][..., it].squeeze()
        else:
            frame = self.avg_dat['frames'][..., it].squeeze()

        return frame.copy()

    def getTime(self, it: int, flagAverage: bool = False, videoFrame:bool = False):
        """
        Get the time corresponding to a loaded frame number

        Jose Rueda: jrrueda@us.es

        :param  it: frame number 
        :param  flagAverage: flag to look at the averaged or raw frames
        :param  videoFrame: flag to decide whether we look for the frame in the video
            or the array. If videoFrame==True getTime will return the time corresponding
            to the recorded frame it. If == False, it will return the time corresponding
            to the loaded frame it.
        
        Example, imaging that you read the frames 300-350 from the recorded video
        >>> vid.getTime(301, videoFrame=True) would yield the same that
        >>> vid.getTime(1)

        """
        if not flagAverage:
            if not videoFrame:
                t = float(self.exp_dat['t'].values[it])
            else:
                fi = self.getFrameIndex(frame_number=it)
                t = float(self.exp_dat.t.isel(t=fi).values)
        else:
            if not videoFrame:
                t = float(self.avg_dat['tframes'][it])
            else:
                raise Exception('Video frame has no meaning when loading averages')
        return t

    def getTimeTrace(self, t: float = None, mask=None, ROIname: str =None, vmax: int=None, vmin: int=None, cmap=None):
        """
        Calculate the timeTrace of the video

        Jose Rueda Rueda: jrrueda@us.es

        :param  t: time of the frame to be plotted for the selection of the roi
        :param  mask: bolean mask of the ROI

        If mask is present, the t argument will be ignored

        :returns timetrace: a timetrace object
        """
        if mask is None:
            # - Plot the frame
            ax_ref = self.plot_frame(t=t, vmin=vmin, vmax=vmax, ccmap=cmap)
            fig_ref = plt.gcf()
            # - Define roi
            roi = sstt.roipoly(fig_ref, ax_ref)
            # Create the mask
            mask = roi.getMask(self.exp_dat['frames'][:, :, 0].squeeze())

        return sstt.TimeTrace(self, mask, ROIname=ROIname), mask

    def getCameraData(self, file: str = ''):
        """
        Read the camera data.

        Jose Rueda Rueda

        :param file: if empty, we will load the camera datafile from the Data
            folder taing into account the camera name from the calibration
            database.
        """
        if file=='':
            file = os.path.join(Path().ScintSuite, 'Data',
                                'CameraGeneralParameters',
                                self.CameraCalibration.camera + '.txt')
        logger.info('Reading camera data: %s', file)
        self.CameraData = f90nml.read(file)['camera']

    # --------------------------------------------------------------------------
    # --- Export
    # --------------------------------------------------------------------------
    def exportVideo(self, filename: str = None, flagAverage: bool = False):
        """
        Export video file

        Notice: This will create a netcdf with the exp_dat xarray, this is not
        intended as a replacement of the database, as camera settings and
        metadata will not be exported. But allows to quickly export the video
        to netCDF format to be easily shared among computers

        :param  file: Path to the file where to save the results, if none, a
            GUI will appear to select the results
        :param  flagAverage: flag to indicate if we want to save the averaged
            frames

        :Example:
        >>> # Load a video from a diagnostic
        >>> import Lib as ss
        >>> vid = ss.vid.INPAVideo(shot=41090)
        >>> vid.read_frame()  # To load all the video
        >>> # Export the video
        >>> vid.exportVideo()
        """
        if filename is None:
            filename = _ssio.ask_to_save(ext='*.nc')
            if filename == '' or filename == ():
                print('You canceled the export')
                return
        print('Saving video in: ', filename)
        # Write the data:
        if not flagAverage:
            self.exp_dat.to_netcdf(filename)
        else:
            self.avg_dat.to_netcdf(filename)

    def save(self, fn: str, t0: float=None, t1: float=None,
             flagAverage: bool=False, mode: str=None):
        """
        Writes to a video file the data in exp_dat / avg_dat. The type of video
        is decided upon the filename extension or from the mode parameter.

        Pablo Oyola - poyola@us.es

        :param fn: filename of the video. If an extension is detected, the
        corresponding ? is used.
        :param t0: initial time to save the video. If None, the video is written
        starting from the starting available data.
        :param t1: final time to save the video. If None, the video is written
        unitl the end available data.
        :param flagAverage: use the averaged data instead.
        :param mode: if an extension is not detected in the input filename, the
        user is required to say which kind of video file is to used.
        """

        if not fn.endswith('mp4') and (mode != 'mp4'):
            raise NotImplementedError('Only MP4 writing is supported.')

        # Saving to file.
        if not fn.endswith('mp4'):
            fn = fn + '.mp4'


        if flagAverage:
            data = self.avg_dat.frames.values
        else:
            data = self.exp_dat.frames.values

        # Retrieving the properties of the video.
        try:
            bits_size = self.properties['bits_size']
        except KeyError:
            bits_size = 16

        # Setting the enconding.
        if data.ndim > 3:
            encoding = 'rgb'
        else:
            encoding = 'grey'

        # Getting the FPS.
        dt = self.exp_dat.t.values[1] - self.exp_dat.t.values[0]
        fps = int(1/dt)

        # Saving
        logger.debug(f'Saving to file {fn}')
        mp4.write_file(fn=fn, video=data, bit_size=bits_size,
                       encoding=encoding, fps=fps)
    
    # --------------------------------------------------------------------------
    # %% Cleaning
    # --------------------------------------------------------------------------
    def delFile(self, confirmation=True):
        """
        Delete the file associated to the video object

        DANGER!!!! This is intended to delete the file associated with the 
        video, this was created for machines like D3D or TCV, where the video 
        is intalled in a server and downloaded each time to scratch. Use this 
        to clean the tmp files creates. Do not use in places like AUG, were the 
        file is stored in the server where the code is running, as this will 
        delete the only copy from the server and destroy the experiment data!!!
        
        Jose Rueda: jrueda@uci.edu
        
        :param confirmation: if True, the user will be asked for confirmation
            before deleting the file
        """
        if self.file is not None:
            if not confirmation:
                print('Deleting file: ', self.file)
                os.remove(self.file)
            else:
                print('Deleting file: ', self.file)
                ans = input('Are you sure you want to delete the file? [y/n]')
                if ans == 'y':
                    os.remove(self.file)
                else:
                    print('File not deleted')
            # self.file = None
        else:
            raise Exception('No file to delete')
        return<|MERGE_RESOLUTION|>--- conflicted
+++ resolved
@@ -136,7 +136,6 @@
             if shot is None:
                 self.shot = aux.guess_shot(file, ssdat.shot_number_length)
             # Fill the object depending if we have a .cin file or not
-<<<<<<< HEAD
             # if os.path.isfile(file):
             logger.info('Looking for the file: %s' % file)
             ## Path to the file and filename
@@ -160,98 +159,6 @@
                 self.type_of_file = '.cin'
             elif file.endswith('.png') or file.endswith('.tif'):
                 file, name = os.path.split(file)
-=======
-            if os.path.isfile(file):
-                logger.info('Looking for the file: %s' % file)
-                ## Path to the file and filename
-                self.path, self.file_name = os.path.split(file)
-                ## Name of the file (full path)
-                self.file = file
-
-                # Check if the file is actually a .cin file
-                if file.endswith('.cin') or file.endswith('.cine'):
-                    ## Header dictionary with the file info
-                    self.header = cin.read_header(file)
-                    ## Settings dictionary
-                    self.settings = cin.read_settings(file,
-                                                      self.header['OffSetup'])
-                    ## Image Header dictionary
-                    self.imageheader = cin.read_image_header(file, self.header[
-                        'OffImageHeader'])
-                    ## Time array
-                    self.timebase = cin.read_time_base(file, self.header,
-                                                       self.settings)
-                    self.type_of_file = '.cin'
-                elif file.endswith('.png') or file.endswith('.tif'):
-                    file, name = os.path.split(file)
-                    self.path = file
-                elif file.endswith('.nc'):
-                    dummy, self.header, self.imageheader, self.settings,\
-                         = ncdf.read_file_anddata(file)
-                    # self.properties['width'] = dummy['width']
-                    # self.properties['height'] = dummy['height']
-                    # self.properties['fps'] = dummy['fps']
-                    # self.properties['exposure'] = dummy['exp']
-                    # self.properties['gain'] = dummy['gain']
-                    self.timebase = dummy['timebase']
-                    self.exp_dat = xr.Dataset()
-                    nx, ny, nt = dummy['frames'].shape
-                    px = np.arange(nx)
-                    py = np.arange(ny)
-
-                    self.exp_dat['frames'] = \
-                        xr.DataArray(dummy['frames'], dims=('px', 'py', 't'),
-                                     coords={'px': px,
-                                             'py': py,
-                                             't': self.timebase.squeeze()})
-                    self.exp_dat['frames'] = self.exp_dat['frames']
-                    self.type_of_file = '.nc'
-                
-                elif file.endswith('.h5') and machine == 'D3D':
-                    self.header, self.imageheader, self.settings, self.timebase\
-                         = h5d3d.read_data(file)
-                    self.type_of_file = '.h5d3d'
-                
-                elif file.endswith('.mp4'):
-                    if not 'properties' in self.__dict__:
-                        self.properties = {}
-                    dummy = mp4.read_file(file, **self.properties)
-
-                    frames = dummy.pop('frames')
-                    self.properties.update(dummy)
-                    self.exp_dat = xr.Dataset()
-                    nt, nx, ny = frames.shape
-                    px = np.arange(nx)
-                    py = np.arange(ny)
-
-                    self.exp_dat['frames'] = \
-                        xr.DataArray(frames, dims=('t', 'px', 'py'),
-                                     coords={'t': self.timebase.squeeze(),
-                                             'px': px,
-                                             'py': py})
-                    self.exp_dat['frames'] = \
-                        self.exp_dat['frames'].transpose('px', 'py', 't')
-                    self.type_of_file = '.mp4'
-                elif file.endswith('.mat'):
-                    '''
-                    Matlab .mat files with video data are not a standard format, 
-                    Therefore use machine specific implementation to import data
-                    e.g. see TCV implementation
-                    '''
-                    mat_data = ssdat.read_MAT_video_data(file)
-                    self.timebase = mat_data['t'].data
-                    self.exp_dat['frames'] = mat_data['frames']
-                    self.type_of_file = '.mat'     
-                    self.settings = {'RealBPP': mat_data['RealBPP'].data}                     
-            
-                else:
-                    raise Exception('Not recognised file extension')
-            else:
-                print('Looking in the folder: ', file)
-                if not os.path.isdir(file):
-                    raise FileNotFoundError(file + ' not found')
-                ## path to the file
->>>>>>> c21f69cd
                 self.path = file
 
             elif file.endswith('.ncMASTU'):
@@ -454,7 +361,6 @@
             it2 = np.argmin(abs(self.timebase-t2))
             frames_number = np.arange(start=it1, stop=it2+1, step=1)
         logger.info('Reading frames: ')
-<<<<<<< HEAD
         logger.debug(f'Frames number are: {frames_number}')
         if self.type_of_file == '.ncMASTU':
             if frames_number is None:
@@ -588,105 +494,7 @@
                                                                 'px': px, 'py': py})
             self.exp_dat['nframes'] = xr.DataArray(nbase, dims=('t'))
             self.exp_dat.attrs['dtype'] = dtype
-=======
-        if self.type_of_file == '.cin':
-            M = cin.read_frame(self, frames_number,
-                               limitation=limitation, limit=limit)
-        elif self.type_of_file == '.png':
-            M = png.read_frame(self, frames_number,
-                               limitation=limitation, limit=limit)
-        elif self.type_of_file == '.tif':
-            M = tif.read_frame(self, frames_number,
-                               limitation=limitation, limit=limit)
-        elif self.type_of_file == '.b16':
-            M = pco.read_frame(self, frames_number,
-                               limitation=limitation, limit=limit,
-                               verbose=verbose)
-        elif self.type_of_file == '.mat':
-            M = np.array(self.exp_dat['frames'][ :, :, frames_number])
-
-        elif self.type_of_file == '.nc':
-            M = ncdf.read_frame(self, frames_number,
-                               limitation=limitation, limit=limit,
-                               verbose=verbose)
-        elif self.type_of_file == '.h5d3d':
-            M = h5d3d.read_frame(self, frames_number,
-                                 limitation=limitation, limit=limit)
-        else:
-            raise Exception('Not initialised / not implemented file type?')
-        # --- End here if we just want the frame
-        if not internal:
-            return M
-
-        # --- Clean video if needed
-        if 't' in self.exp_dat and internal:
-            self.exp_dat = xr.Dataset()
- 
-        # --- Save the stuff in the structure
-        # Get the spatial axes
-        nx, ny, nt = M.shape
-        px = np.arange(nx)
-        py = np.arange(ny)
-        # Get the time axis
-        tframes = self.timebase[frames_number]
-        # Get the frames number
-        if frames_number is None:
-            nframes = np.arange(nt) + 1
-        else:
-            nframes = np.array(frames_number)
-        # Quick solve for the case we have just one frame
-        try:
-            if len(tframes) != 1:
-                tbase = tframes.squeeze()
-                nbase = nframes.squeeze()
-            else:
-                tbase = tframes
-                nbase = nframes
-        except TypeError:
-            tbase = np.array([tframes])
-            nbase = np.array([nframes])
-        if len(tbase.shape) == 2:
-            tbase = tbase.squeeze()
-            nbase = nbase.squeeze()
-        # Get the data-type
-        dtype = M.dtype
-        # Apply the neccesary transformations
-        if self.CameraData is not None:
-            # Crop the frames if needed
-            if 'xmin' in self.CameraData:
-                xmax = self.CameraData['xmax']
-                xmin = self.CameraData['xmin']
-                px = np.arange(xmax - xmin)
-                M = M[xmin:xmax, :, :]
-            if 'ymin' in self.CameraData:
-                ymax = self.CameraData['ymax']
-                ymin = self.CameraData['ymin']
-                px = np.arange(ymax - ymin)
-                M = M[:, ymin:ymax, :]
-            # invert the frames if needed
-            if 'invertx' in self.CameraData:
-                if self.CameraData['invertx']:
-                    M = M[::-1, :, :]
-            if 'inverty' in self.CameraData:
-                if self.CameraData['inverty']:
-                    M = M[:, ::-1, :]
-            # Exchange xy if needed:
-            if 'exchangexy' in self.CameraData:
-                if self.CameraData['exchangexy']:
-                    M = M.transpose((1, 0, 2))
-                    px_tmp = px.copy()
-                    px = py.copy()
-                    py = px_tmp
-
-        # Storage it
-        self.exp_dat['frames'] = \
-            xr.DataArray(M, dims=('px', 'py', 't'), coords={'t': tbase,
-                                                            'px': px, 'py': py})
-        self.exp_dat['nframes'] = xr.DataArray(nbase, dims=('t'))
-        self.exp_dat.attrs['dtype'] = dtype
-
-
->>>>>>> c21f69cd
+
         # --- Count saturated pixels
         max_scale_frames = 2 ** self.settings['RealBPP'] - 1
         threshold = threshold_saturation * max_scale_frames
