"""
Contain the Basic Video Object (BVO)

Jose Rueda Rueda: jrrueda@us.es

Contain the main class of the video object from where the other video object
will be derived. Each of these derived video object will contain the individual
routines to remap iHIBP, FILD or INPA data.
"""
import os
import f90nml
import logging
import numpy as np
import xarray as xr
import tkinter as tk
import matplotlib.pyplot as plt
import matplotlib.colors as colors
import ScintSuite._IO as _ssio
import ScintSuite._GUIs as ssGUI
import ScintSuite.LibData as ssdat
import ScintSuite.errors as errors
import ScintSuite._Plotting as ssplt
import ScintSuite._TimeTrace as sstt
import ScintSuite._Video._CinFiles as cin
import ScintSuite._Video._PNGfiles as png
import ScintSuite._Video._PCOfiles as pco
import ScintSuite._Video._MP4files as mp4
import ScintSuite._Video._MATfiles as mat
import ScintSuite._Video._TIFfiles as tif
import ScintSuite._Utilities as ssutilities
import ScintSuite._Video._AuxFunctions as aux
from tqdm import tqdm                      # For waitbars
from scipy import ndimage                  # To filter the images
from ScintSuite._Paths import Path
from mpl_toolkits.axes_grid1 import make_axes_locatable
from matplotlib.widgets import Slider, Button, RadioButtons
import gc

# --- Initialise the auxiliary objects
logger = logging.getLogger('ScintSuite.Video')


# ------------------------------------------------------------------------------
# --- Main class of the video object
# ------------------------------------------------------------------------------
class BVO:
    """
    Basic Video Class.

    Parent class for INPA, FILD, VRT and iHIBP videos. Allows to read the
    frames, filter them and perform the basic plotting

    Public Methods:
        - read_frame: Load a given range of frames
        - subtract noise: Use a range of times to average de noise and subtract
            it to all frames
        - filter_frames: apply filters such as median, gaussian, etc
        - average_frames: average frames under certain windows
        - generate_average_window: generate the windows to average the frames
        - return_to_original_frames: remove the noise subtraction etc
        - plot_number_saturated_counts: plot the total number of saturated
            counts in each frame
        - plot_ frame: plot a given frame
        - GUI_frames: display a GUI to explore the video
        - getFrameIndex: get the frame number associated to a given time
        - getFrame: return the frame associated to a given time
        - getTime: return the time associated to a frame index
        - getTimeTrace: calculate a video timetrace
        - exportVideo: save the dataframes to a netCDF

    Public Properties:
        - size: Size (number of elements) of the video
        - shape: npixelX, npixelY, nframes
    """

    def __init__(self, file: str = None, shot: int = None,
                 empty: bool = False, adfreq: float = None,
                 t_trig: float = None, YOLO: bool = False):
        """
        Initialise the class

        :param  file: For the initialization, file (full path) to be loaded,
            if the path point to a .cin or .mp4 file, the .cin file will be
            loaded. If the path points to a folder, the program will look for
            png files or tiff files inside (tiff coming soon). You can also
            point to a png or tiff file. In this case, the folder name will be
            deduced from the file. If none, a window will be open to select
            a file
        :param  shot: Shot number, if is not given, the program will look for it
            in the name of the loaded file
        :param  empty: if true, just an empty video object will be created, this
            is to latter use routines of the child objects such as load_remap.
        :param  adfreq: acquisition frequency of the video. This is needed just
            for the video saved in .b16 format, where this information is not
            saved in the video and must be provided externally
        :param  t_trig: trigger time. Again, this is just needed for the .b16
            format
        :param  YOLO: flag to ignore wrong timed frames. With old AUG adquisition
            system, sometimes the timebase get corrupt after a given point. if
            YOLO is false, the program will interact with the user,
            shown him/her which frames are wrong and create an ad-hoc
            time base if needed. This is not ideal for the case of automatic
            remaps etc when the program is runing in the background, as the user
            is needed. YOLO=True disable this and just ignore these frames


        Note: The shot parameter is important for latter when loading data from
        the database to remap, etc. See FILDVideoObject to have an examples of
        more details.
        """
        # If no file was given, open a graphical user interface to select it.
        if (file is None) and (not empty):
            filename = _ssio.ask_to_open()
            if filename == '':
                raise Exception('You must select a file!!!')
            # If we select a png or tif, we need the folder, not the file
            if filename.endswith('.png') or filename.endswith('.tif'):
                file, name_png = os.path.split(filename)
            else:
                file = filename
        # Initialise some variables
        ## Type of video
        self.type_of_file = None
        ## Loaded experimental data
        self.exp_dat = xr.Dataset()
        ## Remapped data
        self.remap_dat = None
        ## Averaged data
        self.avg_dat = None
        ## Shot number
        self.shot = shot
        if not empty:
            if shot is None:
                self.shot = aux.guess_shot(file, ssdat.shot_number_length)
            # Fill the object depending if we have a .cin file or not
            if os.path.isfile(file):
                logger.info('Looking for the file: %s' % file)
                ## Path to the file and filename
                self.path, self.file_name = os.path.split(file)
                ## Name of the file (full path)
                self.file = file

                # Check if the file is actually a .cin file
                if file.endswith('.cin') or file.endswith('.cine'):
                    ## Header dictionary with the file info
                    self.header = cin.read_header(file)
                    ## Settings dictionary
                    self.settings = cin.read_settings(file,
                                                      self.header['OffSetup'])
                    ## Image Header dictionary
                    self.imageheader = cin.read_image_header(file, self.header[
                        'OffImageHeader'])
                    ## Time array
                    self.timebase = cin.read_time_base(file, self.header,
                                                       self.settings)
                    self.type_of_file = '.cin'
                elif file.endswith('.png') or file.endswith('.tif'):
                    file, name = os.path.split(file)
                elif file.endswith('.mp4'):
                    if not 'properties' in self.__dict__:
                        self.properties = {}
                    dummy = mp4.read_file(file, **self.properties)

                    frames = dummy.pop('frames')
                    self.properties.update(dummy)
                    self.exp_dat = xr.Dataset()
                    nt, nx, ny = frames.shape
                    px = np.arange(nx)
                    py = np.arange(ny)

                    self.exp_dat['frames'] = \
                        xr.DataArray(frames, dims=('t', 'px', 'py'),
                                     coords={'t': self.timebase.squeeze(),
                                             'px': px,
                                             'py': py})
                    self.exp_dat['frames'] = \
                        self.exp_dat['frames'].transpose('px', 'py', 't')
                    self.type_of_file = '.mp4'
                elif file.endswith('.mat'):
<<<<<<< HEAD
                    #if not 'properties' in self.__dict__:
                    #    self.properties = {}
                    dummy = mat.read_file(file)#, **self.properties)

                    ## Time array
                    ##TODO check that the timebase is correctly defined AJVV
                    #Suggetsion from POLEY:

                    t0 = dummy['/b/secs'][0][1] - dummy['/b/secs'][0][0] + (dummy['/b/usecs'][0][1] - dummy['/b/usecs'][0][0])*1e-6
                    self.timebase = t0 + dummy['/b/secs'][0] - dummy['/b/secs'][0][0] + (dummy['/b/usecs'][0] - dummy['/b/usecs'][0][0])*1e-6

                    #import IPython
                    #IPython.embed()
                    frames = dummy.pop('/dat') #frames are stored in "/dat"
                    frames = frames[:,:,::-1]  #flip the image in the y direction.
                    #self.properties.update(dummy)
                    self.exp_dat = xr.Dataset()
                    nt, nx, ny = frames.shape

                    # Matplotlib imshow considers the first index to be the rox index. So we relable to axis to fit this convention
                    py = np.arange(nx)
                    px = np.arange(ny)

                    #import IPython
                    #IPython.embed()
                    
                    self.exp_dat['frames'] = \
                        xr.DataArray(np.transpose(frames, axes = [2, 1, 0]), dims=('px', 'py', 't'),
                                     coords={'t': self.timebase.squeeze(),
                                             'px': px,
                                             'py': py})
                    
                    self.exp_dat['nframes'] = xr.DataArray(np.arange(nt), dims=('t'))
                   
                    self.type_of_file = '.mat'     

                    self.settings = {'RealBPP': 10}             
=======
                    ##TCV saves videos as MATLAB files
                    ##Check if the video is from the XIMEA or APD
                    if not 'APD' in file:
                        dummy = mat.read_file(file)#, **self.properties)
                        t0 = dummy['/b/secs'][0][1] - dummy['/b/secs'][0][0] + (dummy['/b/usecs'][0][1] - dummy['/b/usecs'][0][0])*1e-6
                        self.timebase = t0 + dummy['/b/secs'][0] - dummy['/b/secs'][0][0] + (dummy['/b/usecs'][0] - dummy['/b/usecs'][0][0])*1e-6

                        frames = dummy.pop('/dat') #frames are stored in "/dat"
                        frames = frames[:,:,::-1]  #flip the image in the y direction.
                        #self.properties.update(dummy)
                        self.exp_dat = xr.Dataset()
                        nt, nx, ny = frames.shape

                        # Matplotlib imshow considers the first index to be the rox index. So we relable to axis to fit this convention
                        py = np.arange(nx)
                        px = np.arange(ny)
                        self.exp_dat['frames'] = \
                            xr.DataArray(np.transpose(frames, axes = [2, 1, 0]), dims=('px', 'py', 't'),
                                        coords={'t': self.timebase.squeeze(),
                                                'px': px,
                                                'py': py})
                        self.exp_dat['nframes'] = xr.DataArray(np.arange(nt), dims=('t'))
                        self.type_of_file = '.mat'     
                        self.settings = {'RealBPP': 10} 

                    else:
                        data = ssdat.get_APD(file)
                        self.timebase = data['time']

                        self.exp_dat = xr.Dataset()
                        #The APD has 8 by 16 pixels, however the fibre bundle viewing the scintillator is 13 by 10.
                        nt, nx, ny = len(self.timebase), 10, 13   #The scintillator 
                        apd_data = np.array(data['data'])
                        #It's more intuative to work in the scintilator matrix, therefore we add two dummy channels
                        apd_data = np.append(apd_data.flatten(), np.zeros( nt*2 ) )
                        #apd_data = np.reshape(apd_data, (nt) )
                        apd_data = np.reshape(apd_data, (nx, ny, nt) )

                        # Matplotlib imshow considers the first index to be the rox index. So we relable to axis to fit this convention
                        px = np.arange(nx)
                        py = np.arange(ny)
                        self.exp_dat['frames'] = \
                            xr.DataArray(apd_data, dims=('px', 'py', 't'),
                                        coords={'t': self.timebase.squeeze(),
                                                'px': px,
                                                'py': py})
                        self.exp_dat['nframes'] = xr.DataArray(np.arange(nt), dims=('t'))
                        self.type_of_file = '.mat'     
                        self.settings = {'RealBPP': 10} 
            
>>>>>>> 0229cce6
                else:
                    raise Exception('Not recognised file extension')
            else:
                print('Looking in the folder: ', file)
                if not os.path.isdir(file):
                    raise Exception(file + ' not found')
                ## path to the file
                self.path = file
                # Do a quick run for the folder looking of .tiff or .png files
                f = []
                for (dirpath, dirnames, filenames) in os.walk(self.path):
                    f.extend(filenames)
                    break

                # To establish the format, count to 3 to make sure there are no
                # other types of files randomly inserted in the same folder
                # that mislead the type_of_file.
                count_png = 0
                count_tif = 0
                count_pco = 0
                for i in range(len(f)):
                    if f[i].endswith('.png'):
                        count_png += 1
                        if count_png == 3:
                            self.type_of_file = '.png'
                            print('Found PNG files!')
                            break
                    elif f[i].endswith('.tif'):
                        count_tif += 1
                        if count_tif == 1:
                            self.type_of_file = '.tif'
                            print('Found tif files!')
                            break
                    elif f[i].endswith('.b16'):
                        count_pco += 1
                        if count_pco == 3:
                            self.type_of_file = '.b16'
                            print('Found PCO files!')
                            break
                    # if we do not have .png or tiff, give an error
                supported_type = ['.png', '.tif', '.b16']
                if self.type_of_file not in supported_type:
                    print(self.type_of_file)
                    raise Exception('No .pgn, .tiff nor .b16 files found')

                # If we have a .png file, a .txt must be present with the
                # information of the exposure time and from a basic frame we
                # can load the file size
                if self.type_of_file == '.png':
                    self.header, self.imageheader, self.settings,\
                        self.timebase = png.read_data(self.path, YOLO)
                elif self.type_of_file == '.b16':
                    self.header, self.imageheader, self.settings,\
                        self.timebase = pco.read_data(
                            self.path, adfreq, t_trig)
                elif self.type_of_file == '.tif':
                    self.header, self.imageheader, self.settings,\
                        self.timebase = tif.read_data(self.path)
            if self.type_of_file is None:
                raise Exception('Not file found!')
        ## Geometry of the diagnostic head used to record the video
        self.geometryID = None
        ## Camera calibration to relate the scintillator and the camera sensor,
        # each diagnostic will read its camera calibration from its database
        self.CameraCalibration = None
        self.CameraData = None
        ## Scintillator plate:
        self.scintillator = None
        gc.collect()
        gc.enable()
    # --------------------------------------------------------------------------
    # --- Manage Frames
    # --------------------------------------------------------------------------
    def read_frame(self, frames_number=None, limitation: bool = True,
                   limit: int = 2048, internal: bool = True, t1: float = None,
                   t2: float = None, threshold_saturation: float = 0.95,
                   verbose: bool = True):
        """
        Read the video frames

        Just a wrapper to call the read_frame function, depending on the
        format in which the experimental data has been recorded

        :param  frames_number: array or list with the frame numbers to load
        :param  limitation: bool flag to decide if we apply the limitation or if
            we operate in YOLO mode
        :param  limit: maximum size allowed for the output variable,
            in Mbytes, to avoid overloading the memory trying to load the whole
            video of 100 Gb
        :param  internal: If True, the frames will be stored in the 'frames'
            variable of the video object. Else, it will be returned just as
            output (useful if you need to load another frame and you do not
            want to overwrite your frames already loaded)
        :param  t1: Initial time to load frames (alternative to frames number)
        :param  t2: Final time to load frames (alternative to frames number), if
            just t1 is given , only one frame will be loaded
        :param  verbose: flag to print the numer of saturated frames found

        :return M: 3D numpy array with the frames M[px,py,nframes] (if the
            internal flag is set to false)

        :Example:
        >>> # Load a video from a diagnostic
        >>> import Lib as ss
        >>> vid = ss.vid.INPAVideo(shot=41090)
        >>> vid.read_frame()  # To load all the video
        """

        # --- Select frames to load
        if (frames_number is not None) and (t1 is not None):
            raise errors.NotValidInput('You cannot give frames number and time')
        elif (t1 is not None) and (t2 is None):
            frames_number = np.array([np.argmin(abs(self.timebase-t1))])
        elif (t1 is not None) and (t2 is not None):
            tmin_video = self.timebase.min()
            if t1 < tmin_video:
                text = 'T1 was not in the video file:' +\
                    'Taking %.3f as initial point' % tmin_video
                logger.warning('18: %s' % text)
            tmax_video = self.timebase.max()
            if t2 > tmax_video:
                text = 'T2 was not in the video file:' +\
                    'Taking %.3f as final point' % tmax_video
                logger.warning('18: %s' % text)
            it1 = np.argmin(abs(self.timebase-t1))
            it2 = np.argmin(abs(self.timebase-t2))
            frames_number = np.arange(start=it1, stop=it2+1, step=1)
        logger.info('Reading frames: ')
        if self.type_of_file == '.cin':
            M = cin.read_frame(self, frames_number,
                               limitation=limitation, limit=limit)
        elif self.type_of_file == '.png':
            M = png.read_frame(self, frames_number,
                               limitation=limitation, limit=limit)
        elif self.type_of_file == '.tif':
            M = tif.read_frame(self, frames_number,
                               limitation=limitation, limit=limit)
        elif self.type_of_file == '.b16':
            M = pco.read_frame(self, frames_number,
                               limitation=limitation, limit=limit,
                               verbose=verbose)
        elif self.type_of_file == '.mat':
            if not hasattr(self, 'exp_orig_dat'):
                self.exp_orig_dat = self.exp_dat.copy()  

            M = np.array(self.exp_orig_dat['frames'][ :, :, frames_number])
        else:
            raise Exception('Not initialised / not implemented file type?')
        # --- End here if we just want the frame
        if not internal:
            return M

        # --- Clean video if needed
        if 't' in self.exp_dat and internal:
            self.exp_dat = xr.Dataset()

        #import IPython
        #IPython.embed()    

        # --- Save the stuff in the structure
        # Get the spatial axes
        nx, ny, nt = M.shape
        px = np.arange(nx)
        py = np.arange(ny)
        # Get the time axis
        tframes = self.timebase[frames_number]
        # Get the frames number
        if frames_number is None:
            nframes = np.arange(nt) + 1
        else:
            nframes = np.array(frames_number)
        # Quick solve for the case we have just one frame
        try:
            if len(tframes) != 1:
                tbase = tframes.squeeze()
                nbase = nframes.squeeze()
            else:
                tbase = tframes
                nbase = nframes
        except TypeError:
            tbase = np.array([tframes])
            nbase = np.array([nframes])
        if len(tbase.shape) == 2:
            tbase = tbase.squeeze()
            nbase = nbase.squeeze()
        # Get the data-type
        dtype = M.dtype
        # Apply the neccesary transformations
        if self.CameraData is not None:
            # Crop the frames if needed
            if 'xmin' in self.CameraData:
                xmax = self.CameraData['xmax']
                xmin = self.CameraData['xmin']
                px = np.arange(xmax - xmin)
                M = M[xmin:xmax, :, :]
            if 'ymin' in self.CameraData:
                ymax = self.CameraData['ymax']
                ymin = self.CameraData['ymin']
                px = np.arange(ymax - ymin)
                M = M[:, ymin:ymax, :]
            # invert the frames if needed
            if 'invertx' in self.CameraData:
                if self.CameraData['invertx']:
                    M = M[::-1, :, :]
            if 'inverty' in self.CameraData:
                if self.CameraData['inverty']:
                    M = M[:, ::-1, :]
            # Exchange xy if needed:
            if 'exchangexy' in self.CameraData:
                if self.CameraData['exchangexy']:
                    M = M.transpose((1, 0, 2))
                    px_tmp = px.copy()
                    px = py.copy()
                    py = px_tmp

        # Storage it
        self.exp_dat['frames'] = \
            xr.DataArray(M, dims=('px', 'py', 't'), coords={'t': tbase,
                                                            'px': px, 'py': py})
        self.exp_dat['nframes'] = xr.DataArray(nbase, dims=('t'))
        self.exp_dat.attrs['dtype'] = dtype


        # --- Count saturated pixels
        max_scale_frames = 2 ** self.settings['RealBPP'] - 1
        threshold = threshold_saturation * max_scale_frames
        logger.info('Counting "saturated" pixels')
        logger.info('The threshold is set to: %f counts', threshold)
        n_pixels_saturated = \
            np.sum(self.exp_dat['frames'].values >= threshold, axis=(0, 1))
        self.exp_dat['n_pixels_gt_threshold'] = xr.DataArray(
            n_pixels_saturated.astype('int32'), dims=('t'))
        self.exp_dat.attrs['threshold_for_counts'] = threshold_saturation
        logger.info('Maximum number of saturated pixels in a frame: %f',
                    n_pixels_saturated.max())

    def subtract_noise(self, t1: float = None, t2: float = None,
                       frame: np.ndarray = None, flag_copy: bool = False):
        """
        Subtract noise from camera frames.

        Jose Rueda: jrrueda@us.es

        This function subtract the noise from the experimental camera frames.
        Two main ways exist: if t1 and t2 are provided, the noise will be
        be considered as the average in this range. If 'frame' is given,
        the noise to be subtracted will be considered to be directly 'frame'

        A new variable: 'original frames' will be created, where the original
        frames will be loaded, in case one wants to revert the noise
        subtraction

        :param  t1: Minimum time to average the noise
        :param  t2: Maximum time to average the noise
        :param  frame: Optional, frame containing the noise to be subtracted
        :param  flag_copy: If true, a copy of the frame will be stored

        :return  frame: the frame used for the noise subtraction

        :Example:
        >>> # Load a video from a diagnostic
        >>> import Lib as ss
        >>> vid = ss.vid.INPAVideo(shot=41090)
        >>> vid.read_frame()  # To load all the video
        >>> # Average the frames between 0.1 and 0.2 and use them as noise frame
        >>> vid.subtract_noise(0.1, 0.2)
        """
        # --- Check the inputs
        if self.exp_dat is None:
            raise errors.NoFramesLoaded('Load the frames first')
        logger.info('.--. ... ..-. -')
        logger.info('Substracting noise')
        if frame is None:
            if t1 > t2:
                print('t1: ', t1)
                print('t2: ', t2)
                raise errors.NotValidInput('t1 is larger than t2!!!')
        # --- Get the shapes and indexes
        # Get shape and data type of the experimental data
        nx = self.exp_dat['px'].size
        ny = self.exp_dat['py'].size
        nt = self.exp_dat['t'].size
        original_dtype = self.exp_dat['frames'].dtype
        # Get the initial and final time loaded in the video:
        t1_vid = self.exp_dat['t'].values[0]
        t2_vid = self.exp_dat['t'].values[-1]
        # --- Get the nise frame
        # Calculate the noise frame, if needed:
        if (t1 is not None) and (t2 is not None):
            if (t1 < t1_vid and t2 < t1_vid) or (t1 > t2_vid and t2 > t2_vid):
                raise Exception('Requested interval does not overlap with'
                                + ' the loaded time interval')
            if t1 < t1_vid:
                text = 'Initial time loaded: %5.3f \n' % t1_vid +\
                    'Initial time requested for noise substraction: %5.3f \n' \
                    % t1 +\
                    'Taking %5.3f as initial point' % t1
                t1 = t1_vid
                logger.warning('18: %s' % text)
            if t2 > t2_vid:
                text = 'Final time loaded: %5.3f \n' % t2_vid +\
                    'Final time requested for noise substraction: %5.3f \n' \
                    % t2 +\
                    'Taking %5.3f as finaal point' % t2
                logger.warning('18: %s' % text)
                t2 = t2_vid

            it1 = np.argmin(np.abs(self.exp_dat.t.values - t1))
            it2 = np.argmin(np.abs(self.exp_dat.t.values - t2))

            logger.info('Using frames from the video')
            logger.info('%i frames will be used to average noise', it2 - it1 + 1)
            frame = self.exp_dat['frames'].isel(t=slice(it1, it2)).mean(dim='t')
            #frame = np.mean(self.exp_dat['frames'].values[:, :, it1:(it2 + 1)],
            #                dtype=original_dtype, axis=2)

        else:  # The frame is given by the user
            logger.info('Using noise frame provider by the user')
            try:
                nxf = frame.px.size
                nyf = frame.py.size
            except AttributeError:
                nxf, nyf = frame.shape
            if (nxf != nx) or (nyf != ny):
                print(nx, nxf, ny, nyf)
                text = 'The noise frame has not the correct shape'
                raise errors.NotValidInput(text)

        # Save the frame in the structure
        self.exp_dat['frame_noise'] = xr.DataArray(frame.squeeze(),
                                                   dims=('px', 'py'))
        if t1 is not None:
            self.exp_dat['frame_noise'].attrs['t1_noise'] = t1
            self.exp_dat['frame_noise'].attrs['t2_noise'] = t2
        else:
            self.exp_dat['frame_noise'].attrs['t1_noise'] = -150.0
            self.exp_dat['frame_noise'].attrs['t2_noise'] = -150.0
        # --- Copy the original frame array:
        if 'original_frames' not in self.exp_dat and flag_copy:
            self.exp_dat['original_frames'] = self.exp_dat['frames'].copy()
        # --- Subtract the noise
        frame = frame.astype(float)  # Get the average as float to later
        #                              subtract and not have issues with < 0
        frameDA = xr.DataArray(frame, dims=('px', 'py'),
                               coords = {'px': self.exp_dat['px'],
                                         'py': self.exp_dat['py']})
        #dummy = \
        #    (self.exp_dat['frames'].values.astype(float) - frame[..., None])
        dummy = self.exp_dat['frames'].astype(float) - frameDA
        dummy.values[dummy.values < 0] = 0.0  # Clean the negative values
        self.exp_dat['frames'].values = dummy.astype(original_dtype)

        logger.info('-... -.-- . / -... -.-- .')
        return frame.astype(original_dtype)

    def filter_frames(self, method: str = 'median', options: dict = {},
                      flag_copy: bool = False):
        """
        Filter the camera frames

        :param  method: method to be used:
            -# jrr: neutron method of the extra package (not recommended,
                extremelly slow)
            -# median: median filter from the scipy.ndimage package
            -# gaussian: gaussian filter from the scipy.ndimage package
        :param  options: options for the desired filter (dictionary), defaults:
            -# jrr:
                nsigma: 3 Number of sigmas to consider a pixel as neutron
            -# median:
                size: 4, number of pixels considered
        :param  flag_copy: flag to copy or not the original frames

        :Example:
        >>> # Load a video from a diagnostic
        >>> import Lib as ss
        >>> vid = ss.vid.INPAVideo(shot=41090)
        >>> vid.read_frame()  # To load all the video
        >>> # Average the frames between 0.1 and 0.2 and use them as noise frame
        >>> vid.subtract_noise(0.1, 0.2)
        >>> # Filter the frames
        >>> vid.filter_frames(method='median', options={'size': 2})
        """
        logger.info('Filtering frames')
        # default options:
        jrr_options = {
            'nsigma': 3
        }
        median_options = {
            'size': 2
        }
        gaussian_options = {
            'sigma': 1
        }
        if ('original_frames' not in self.exp_dat) and flag_copy:
            self.exp_dat['original_frames'] = self.exp_dat['frames'].copy()
        else:
            logger.info('Not making a copy')
        # Filter frames
        nx, ny, nt = self.exp_dat['frames'].shape
        if method == 'jrr':
            logger.info('Removing pixels affected by neutrons')
            jrr_options.update(options)
            for i in tqdm(range(nt)):
                self.exp_dat['frames'][:, :, i] = \
                    ssutilities.neutron_filter(self.exp_dat['frames'].values[:, :, i],
                                               **jrr_options)
        elif method == 'median':
            logger.info('Median filter selected!')
            # if footprint is present in the options given by user, delete size
            # from the default options, to avoid issues in the median filter
            if 'footprint' in options:
                median_options['size'] = None
            # Now update the options
            median_options.update(options)
            for i in tqdm(range(nt)):
                self.exp_dat['frames'][:, :, i] = \
                    ndimage.median_filter(self.exp_dat['frames'].values[:, :, i],
                                          **median_options)
        elif method == 'gaussian':
            logger.info('Gaussian filter selected!')
            gaussian_options.update(options)
            for i in tqdm(range(nt)):
                self.exp_dat['frames'][:, :, i] = \
                    ndimage.gaussian_filter(self.exp_dat['frames'].values[:, :, i],
                                            **gaussian_options)
        logger.info('\\n-... -.-- . / -... -.-- .')
        return

    def average_frames(self, window):
        """
        Average the frames on a given time window

        Averaged frames will be saved in a Dataset in the attribute: 'avg_dat'
        of the video object

        Jose Rueda: jrrueda@us.es

        The window must be generated by the method 'generate_average_window'

        :param  window: window generated by 'generate_average_window'
        """
        # --- Get the shape and allocate the variables
        nw, dummy = window.shape
        nx, ny, nt = self.exp_dat['frames'].shape
        frames = np.zeros((nx, ny, nw))
        time = np.zeros(nw)
        # --- average the frames
        for i in range(nw):
            flags = (self.exp_dat['t'].values >= window[i, 0])\
                * (self.exp_dat['t'].values < window[i, 1])
            frames[..., i] = self.exp_dat['frames'][..., flags].mean(axis=-1)
            time[i] = 0.5 * (window[i, 0] + window[i, 1])
        # --- Save the data in the dataset
        self.avg_dat = xr.Dataset()  # Initialise the dataset
        # Prepare the axis
        px = np.arange(nx)
        py = np.arange(ny)
        # Save the frames
        self.avg_dat['frames'] = \
            xr.DataArray(frames, dims=('px', 'py', 't'),
                         coords={'t': time.squeeze(), 'px': px, 'py': py})
        self.avg_dat['nframes'] = \
            xr.DataArray(np.arange(nw) + 1, dims=('t'))

    def generate_average_window(self, step: float = None, trace: float = None):
        """
        Generate the windows to average the frame

        Jose Rueda Rueda: jrrueda@us.es

        :param  step: width of the average window
        :param  trace: xr.DataArray containing the timetrace to plot and use to
            create the windows (see below). It should contain 't', as a
            coordinate and be 1D

        Note:
            - If step is not None, the windows will have a width of 'step',
            ranging from the first time point loaded from the video to the
            last time point loaded on it
            - If step is None and trace is not none, the timetrace contained
            in the dictionary will be plotted and the user will be able to
            select as many points as wanted. The windows will be created
            between the point t_i and t_[i+1]. Notice that the first window
            will always be between the first point loaded of the video and the
            first point of the database. The last window between the last point
            of the database and the last of the video
        """
        if step is not None:
            dummy = np.arange(self.exp_dat['t'].values[0],
                              self.exp_dat['t'].values[-1] + step, step)
            window = np.zeros((dummy.size-1, 2))
            window[:, 0] = dummy[:-1]
            window[:, 1] = dummy[1:]
        else:
            # Plot the trace to select the desired time points
            fig, ax = plt.subplots()
            ax.plot(trace['t'].values, trace.values)
            plt.axvline(x=self.exp_dat['t'].values[0], color='k')
            plt.axvline(x=self.exp_dat['t'].values[-1], color='k')
            ax.set_lim(self.exp_dat['t'].values[0]*0.95,
                       self.exp_dat['t'].values[-1]*1.05)
            points = plt.ginput(-1)
            points = np.array(points)[:, 0]
            # Now fill the windows
            window = np.zeros((points.size + 1, 2))
            window[0, 0] = self.exp_dat['t'].values[0]
            window[1:, 0] = points
            window[-1, 1] = self.exp_dat['t'].values[-1]
            window[:-1, 1] = points
        return window

    def return_to_original_frames(self):
        """
        Place in self.exp_dat['frames'] the real experimental frames

        Jose Rueda: jrrueda@us.es

        Useful if some operation was performed and we want to place
        again the original frames at self.exp_dat['frames']
        """
        if 'original_frames' not in self.exp_dat:
            raise Exception('A copy of the original frames was not found!')
        else:
            self.exp_dat['frames'] = self.exp_dat['original_frames'].copy()
        return

    # --------------------------------------------------------------------------
    # --- Plotting and GUIs
    # --------------------------------------------------------------------------
    def plot_number_saturated_counts(self, ax_params: dict = {},
                                     line_params: dict = {},
                                     threshold=None,
                                     ax=None):
        """
        Plot the nuber of camera pixels larger than a given threshold.

        Jose Rueda: jrrueda@us.es

        :param  ax_params: ax param for the axis_beauty
        :param  line_params: line parameters
        :param  threshold: If none, it will plot the data calculated when
        reading the camera frames (by the function self.read_frames) if it is
        a value [0,1] it willrecalculate this number
        :param  ax: axis where to plot, if none, a new figure will pop-up
        """
        # Default plot parameters:
        ax_options = {
            'grid': 'both',
            'xlabel': 'Time [s]',
            'ylabel': '# saturated pixels',
            'yscale': 'log'
        }
        ax_options.update(ax_params)
        line_options = {
            'linewidth': 1.0
        }
        line_options.update(line_params)
        # Select x,y data
        x = self.exp_dat['t'].values
        if threshold is None:
            y = self.exp_dat['n_pixels_gt_threshold']
            print('Threshold was set to: ',
                  self.exp_dat['threshold_for_counts'] * 100, '%')
        else:
            max_scale_frames = 2 ** self.settings['RealBPP'] - 1
            thres = threshold * max_scale_frames
            print('Counting "saturated" pixels')
            print('The threshold is set to: ', thres, ' counts')
            n_pixels_saturated = \
                np.sum(self.exp_dat['frames'] >= thres, axis=(0, 1))
            y = n_pixels_saturated.astype('int32')
        if ax is None:
            fig, ax = plt.subplots()
        ax.plot(x, y, **line_options)  # Plot the data
        # Plot the maximum posible (the number of pixels)
        npixels = self.imageheader['biWidth'] * self.imageheader['biHeight']
        ax.plot([x[0], x[-1]], [npixels, npixels], '--',
                **line_options)
        ax = ssplt.axis_beauty(ax, ax_options)
        return ax

    def plot_frame(self, frame_number: int=None, ax=None, ccmap=None,
                   t: float = None,
                   verbose: bool = True,
                   vmin: int = 0, vmax: int = None,
                   xlim: float = None, ylim: float = None,
                   scale: str = 'linear',
                   alpha: float = 1.0, IncludeColorbar: bool = True,
                   RemoveAxisTicksLabels: bool = False,
                   flagAverage: bool = False, normalise=None, extent: float=None):
        """
        Plot a frame from the loaded frames

        Jose Rueda Rueda: jrrueda@us.es
        Hannah Lindl: hannah.lindl@ipp.mpg.de

        Notice, you can plot a given frame giving its frame number or giving
        its time

        :param frame_number: Number of the frame to plot (option 1).
               If array: will average over the given frame frange
        :param ax: Axes where to plot, is none, just a new axes will be created
        :param ccmap: colormap to be used, if none, Gamma_II from IDL
        :param t: time point to select the frame (option 2)
                  If array: will average over the given frame frange
        :param verbose: If true, info of the theta and phi used will be printed
        :param vmin: Minimum value for the color scale to plot
        :param vmax: Maximum value for the color scale to plot
        :param xlim: tuple with the x-axis limits
        :param ylim: tuple with the y-axis limits
        :param scale: Scale for the plot: 'linear', 'sqrt', or 'log'
        :param alpha: transparency factor, 0.0 is 100 % transparent
        :param IncludeColorbar: flag to include a colorbar
        :param RemoveAxisTicksLabels: boolean flag to remove the numbers in the
            axis
        :param  flagAverage: flag to pick the axis from the experimental or the
            averaged frames
        :param  normalise: parameter to normalise the frame when plotting:
            if normalise == 1 it would be normalised to the maximum
            if normalise == <number> it would be normalised to this value
            if normalise == None, nothing will be done

        :return ax: the axes where the frame has been drawn
        """
        # --- Check inputs:
        if (frame_number is not None) and (t is not None):
            raise Exception('Do not give frame number and time!')
        if (frame_number is None) and (t is None):
            raise Exception("Didn't you want to plot something?")

        # --- Load the frames
        # If we use the frame number explicitly
        if frame_number is not None:
            flag_time_range = False
            try:
                _ = len(frame_number)
            except TypeError:
                frame_index = self.getFrameIndex(frame_number=frame_number,
                                                 flagAverage=flagAverage)
                tf = self.getTime(frame_index, flagAverage)
                dummy = self.getFrame(tf, flagAverage)
            else:
                if len(frame_number) == 1:
                    frame_number = frame_number[0]
                    frame_index = self.getFrameIndex(frame_number=frame_number,
                                                     flagAverage=flagAverage)
                    tf = self.getTime(frame_index, flagAverage)
                    dummy = self.getFrame(tf, flagAverage)
                elif len(frame_number) == 2:
                    flag_time_range = True
                    frames = self.exp_dat['frames'].isel(t = slice(frame_number[0], frame_number[1]))
                    dummy = frames.mean(dim = 't')
                    t = np.zeros(2)
                    t[0] = self.getTime(self.getFrameIndex(frame_number = frame_number[0]))
                    t[1] = self.getTime(self.getFrameIndex(frame_number = frame_number[1]))
                else:
                    raise ValueError('wrong shape of framenumber. Should not be larger than two')
        # If we give the time:
        if t is not None:
            flag_time_range = False
            try:
                _ = len(t)
            except TypeError:
                frame_index = self.getFrameIndex(t, flagAverage)
                tf = self.getTime(frame_index, flagAverage)
                dummy = self.getFrame(t, flagAverage)
            else:
                if len(t) ==1:
                    frame_index = self.getFrameIndex(t, flagAverage)
                    tf = self.getTime(frame_index, flagAverage)
                    dummy = self.getFrame(t, flagAverage)
                elif len(t)==2:
                    logger.debug('Plotting averaged frames')
                    flag_time_range =True
                    frames = self.exp_dat['frames'].where((self.exp_dat['t']>t[0]) & \
                                                          (self.exp_dat['t']<t[1]),
                                                          drop = True)
                    t[0] = min(frames.t)
                    t[1] = max(frames.t)
                    dummy = frames.mean(dim = 't')
                else:
                    raise ValueError('wrong shape of time. Should not be larger than two')

        if normalise is not None:
            if normalise == 1:
                dummy = dummy.astype('float64') / dummy.max()
            else:
                dummy = dummy.astype('float64') / normalise
        if vmax is None:
            if normalise is not None:
                vmax = 1.0
            else:
                vmax = dummy.max()
        # --- Prepare the scale:
        if scale == 'sqrt':
            extra_options = {'norm': colors.PowerNorm(0.5, vmax=vmax,
                                                      vmin=vmin)}
        elif scale == 'log':
            extra_options = {'norm': colors.LogNorm(clip=True, vmax=vmax,
                                                    vmin=vmin)}
        else:
            extra_options = {'vmin': vmin, 'vmax': vmax}
        # --- Check the colormap
        if ccmap is None:
            cmap = ssplt.Gamma_II()
        else:
            cmap = ccmap

        # --- Check the axes to plot
        if ax is None:
            fig, ax = plt.subplots()
            created = True
        else:
            created = False

        if scale == 'log':  # If we use log scale, just avoid zeros
            # we are here mixing a bit integers and float... but python3 will
            # provide
            dummy[dummy < 1.0] = 1.0e-5

        if extent is not None:
            extra_options['extent'] = extent

        img = ax.imshow(dummy, origin='lower', cmap=cmap,
                        alpha=alpha, **extra_options)
        # Set the axis limit
        if xlim is not None:
            ax.set_xlim(xlim)
        if ylim is not None:
            ax.set_ylim(ylim)

        if flag_time_range == False:
            tf = str(round(tf, 3))
        else:
            tf = '(%.3f, %.3f)' %(t[0],t[1])

        if IncludeColorbar:
            divider = make_axes_locatable(ax)
            cax = divider.append_axes("right", size="5%", pad=0.05)
            plt.colorbar(img, label='Counts', cax=cax)
        ax.text(0.05, 0.9, '#' + str(self.shot),
                horizontalalignment='left',
                color='w', verticalalignment='bottom',
                transform=ax.transAxes)
        ax.text(0.95, 0.9, 't = ' + tf + (' s'),
                 horizontalalignment='right',
                 color='w', verticalalignment='bottom',
                 transform=ax.transAxes)
        if RemoveAxisTicksLabels:
            ax.axes.xaxis.set_ticklabels([])
            ax.axes.yaxis.set_ticklabels([])
        else:
            ax.set_xlabel('Pixel')
            ax.set_ylabel('Pixel')
        # Shot the figure
        if created:
            fig.show()
            plt.tight_layout()
        return ax

    def GUI_frames(self, flagAverage: bool = False):
        """
        Small GUI to explore camera frames

        :param  flagAverage: flag to decide if we need to use the averaged frames
            of the experimental ones in the GUI
        """
        text = 'Press TAB until the time slider is highlighted in red.'\
            + ' Once that happend, you can move the time with the arrows'\
            + ' of the keyboard, frame by frame'
        logger.info('--. ..- ..')
        logger.info(text)
        logger.info('-... . ..- - -.--')
        root = tk.Tk()
        root.resizable(height=None, width=None)
        if flagAverage:
            ssGUI.ApplicationShowVid(root, self.avg_dat, self.remap_dat,
                                     self.geometryID,
                                     self.CameraCalibration,
                                     shot=self.shot)
        else:
            ssGUI.ApplicationShowVid(root, self.exp_dat, self.remap_dat,
                                     GeomID=self.geometryID,
                                     calibration=self.CameraCalibration,
                                     scintillator=self.scintillator,
                                     shot=self.shot)
        root.mainloop()
        root.destroy()
        gc.collect()

    def GUI_frames_simple(self, flagAverage: bool = False, **kwargs):
        """
        Small GUI to explore camera frames using matplotlib widgets.

        Pablo Oyola - poyola@us.es

        :param flagAverage: flag to decide if we need to use the averaged frames
            of the experimental ones in the GUI
        """
        text = 'Press TAB until the time slider is highlighted in red.'\
            + ' Once that happend, you can move the time with the arrows'\
            + ' of the keyboard, frame by frame'
        logger.info('--. ..- ..')
        logger.info(text)
        logger.info('-... . ..- - -.--')

        # Generating the figure.
        fig, ax = plt.subplots(1)
        div = make_axes_locatable(ax)
        cax = div.append_axes('right', '5%', '5%')
        slider_ax = div.append_axes('bottom', pad='15%', size='3%')

        # Generating the slider.
        if flagAverage:
            tframes = self.avg_dat['t']
            frames  = self.avg_dat['frames']
        else:
            tframes = self.exp_dat['t']
            frames  = self.exp_dat['frames']

        # Plotting the initial frame (t=0)
        extent = [frames.py.min(), frames.py.max(), frames.px.min(), frames.px.max()]
        im = ax.imshow(frames.sel(t=0, method='nearest'), origin='lower',
                       extent=extent, **kwargs)
        slider = Slider(slider_ax, 'Time', tframes.values[0], tframes.values[-1],
                        valinit=tframes.sel(t=0, method='nearest').values,
                        valstep=tframes.values, orientation='horizontal',
                        initcolor='red')

        # Drawing the scintillator.
        if self.scintillator is not None:
            self.scintillator.plot_pix(ax=ax)

        # Setting up the colorbar.
        fig.colorbar(im, cax=cax, label='Counts')

        def update(val):
            im.set_data(frames.sel(t=val, method='nearest'))
            fig.canvas.draw_idle()

        slider.on_changed(update)
        plt.show()
        gc.collect()
        return ax, slider


    # --------------------------------------------------------------------------
    # --- Properties
    # --------------------------------------------------------------------------
    @property
    def size(self):
        """Get the size of the loaded frames."""
        return self.exp_dat['frames'].size

    @property
    def shape(self):
        """Shape of the loaded frames"""
        return self.exp_dat['frames'].shape

    # --------------------------------------------------------------------------
    # --- Others
    # --------------------------------------------------------------------------
    def getFrameIndex(self, t: float = None, frame_number: int = None,
                      flagAverage: bool = False):
        """
        Return the index of the frame inside the loaded frames

        Jose Rueda Rueda: jrrueda@us.es

        :param  t: desired time (in the same units of the video database)
        :param  frame_index: frame index to load, relative to the camera,
            ignored if time is present
        :param  flagAverage: flag to look at the average o raw frames

        :return it: index of the frame in the loaded array
        """
        it = None
        if t is not None:
            if not flagAverage:
                it = np.argmin(np.abs(self.exp_dat['t'].values - t))
            else:
                it = np.argmin(np.abs(self.exp_dat['t'].values - t))
        else:
            if not flagAverage:
                it = np.where(self.exp_dat['nframes'] == frame_number)[0]
            else:
                it = np.where(self.avg_dat['nframes'] == frame_number)[0]
        return it

    def getFrame(self, t: float, flagAverage: bool = False):
        """
        Return the frame of the closest in time to the desired time

        Jose Rueda Rueda: jrrueda@us.es

        :param  t: desired time (in the same units of the video database)
        :param  flagAverage: flag to look at the average or raw frames

        :return it: index of the frame in the loaded array
        """
        it = self.getFrameIndex(t)
        if not flagAverage:
            frame = self.exp_dat['frames'][..., it].squeeze()
        else:
            frame = self.avg_dat['frames'][..., it].squeeze()

        return frame.copy()

    def getTime(self, it: int, flagAverage: bool = False):
        """
        Get the time corresponding to a loaded frame number

        Jose Rueda: jrrueda@us.es

        :param  it: frame number (relative to the loaded frames)
        :param  flagAverage: flag to look at the averaged or raw frames
        """
        if not flagAverage:
            t = float(self.exp_dat['t'].values[it])
        else:
            t = float(self.avg_dat['tframes'][it])
        return t

    def getTimeTrace(self, t: float = None, mask=None, ROIname: str =None):
        """
        Calculate the timeTrace of the video

        Jose Rueda Rueda: jrrueda@us.es

        :param  t: time of the frame to be plotted for the selection of the roi
        :param  mask: bolean mask of the ROI

        If mask is present, the t argument will be ignored

        :returns timetrace: a timetrace object
        """
        if mask is None:
            # - Plot the frame
            ax_ref = self.plot_frame(t=t)
            fig_ref = plt.gcf()
            # - Define roi
            roi = sstt.roipoly(fig_ref, ax_ref)
            # Create the mask
            mask = roi.getMask(self.exp_dat['frames'][:, :, 0].squeeze())

        return sstt.TimeTrace(self, mask, ROIname=ROIname), mask

    def getCameraData(self, file: str = ''):
        """
        Read the camera data.

        Jose Rueda Rueda

        :param file: if empty, we will load the camera datafile from the Data
            folder taing into account the camera name from the calibration
            database.
        """
        if file=='':
            file = os.path.join(Path().ScintSuite, 'Data',
                                'CameraGeneralParameters',
                                self.CameraCalibration.camera + '.txt')
        logger.info('Reading camera data: %s', file)
        self.CameraData = f90nml.read(file)['camera']

    # --------------------------------------------------------------------------
    # --- Export
    # --------------------------------------------------------------------------
    def exportVideo(self, filename: str = None, flagAverage: bool = False):
        """
        Export video file

        Notice: This will create a netcdf with the exp_dat xarray, this is not
        intended as a replacement of the database, as camera settings and
        metadata will not be exported. But allows to quickly export the video
        to netCDF format to be easily shared among computers

        :param  file: Path to the file where to save the results, if none, a
            GUI will appear to select the results
        :param  flagAverage: flag to indicate if we want to save the averaged
            frames

        :Example:
        >>> # Load a video from a diagnostic
        >>> import Lib as ss
        >>> vid = ss.vid.INPAVideo(shot=41090)
        >>> vid.read_frame()  # To load all the video
        >>> # Export the video
        >>> vid.exportVideo()
        """
        if filename is None:
            filename = _ssio.ask_to_save(ext='*.nc')
            if filename == '' or filename == ():
                print('You canceled the export')
                return
        print('Saving video in: ', filename)
        # Write the data:
        if not flagAverage:
            self.exp_dat.to_netcdf(filename)
        else:
            self.avg_dat.to_netcdf(filename)

    def save(self, fn: str, t0: float=None, t1: float=None,
             flagAverage: bool=False, mode: str=None):
        """
        Writes to a video file the data in exp_dat / avg_dat. The type of video
        is decided upon the filename extension or from the mode parameter.

        Pablo Oyola - poyola@us.es

        :param fn: filename of the video. If an extension is detected, the
        corresponding ? is used.
        :param t0: initial time to save the video. If None, the video is written
        starting from the starting available data.
        :param t1: final time to save the video. If None, the video is written
        unitl the end available data.
        :param flagAverage: use the averaged data instead.
        :param mode: if an extension is not detected in the input filename, the
        user is required to say which kind of video file is to used.
        """

        if not fn.endswith('mp4') and (mode != 'mp4'):
            raise NotImplementedError('Only MP4 writing is supported.')

        # Saving to file.
        if not fn.endswith('mp4'):
            fn = fn + '.mp4'


        if flagAverage:
            data = self.avg_dat.frames.values
        else:
            data = self.exp_dat.frames.values

        # Retrieving the properties of the video.
        try:
            bits_size = self.properties['bits_size']
        except KeyError:
            bits_size = 16

        # Setting the enconding.
        if data.ndim > 3:
            encoding = 'rgb'
        else:
            encoding = 'grey'

        # Getting the FPS.
        dt = self.exp_dat.t.values[1] - self.exp_dat.t.values[0]
        fps = int(1/dt)

        # Saving
        logger.debug(f'Saving to file {fn}')
        mp4.write_file(fn=fn, video=data, bit_size=bits_size,
                       encoding=encoding, fps=fps)<|MERGE_RESOLUTION|>--- conflicted
+++ resolved
@@ -177,45 +177,6 @@
                         self.exp_dat['frames'].transpose('px', 'py', 't')
                     self.type_of_file = '.mp4'
                 elif file.endswith('.mat'):
-<<<<<<< HEAD
-                    #if not 'properties' in self.__dict__:
-                    #    self.properties = {}
-                    dummy = mat.read_file(file)#, **self.properties)
-
-                    ## Time array
-                    ##TODO check that the timebase is correctly defined AJVV
-                    #Suggetsion from POLEY:
-
-                    t0 = dummy['/b/secs'][0][1] - dummy['/b/secs'][0][0] + (dummy['/b/usecs'][0][1] - dummy['/b/usecs'][0][0])*1e-6
-                    self.timebase = t0 + dummy['/b/secs'][0] - dummy['/b/secs'][0][0] + (dummy['/b/usecs'][0] - dummy['/b/usecs'][0][0])*1e-6
-
-                    #import IPython
-                    #IPython.embed()
-                    frames = dummy.pop('/dat') #frames are stored in "/dat"
-                    frames = frames[:,:,::-1]  #flip the image in the y direction.
-                    #self.properties.update(dummy)
-                    self.exp_dat = xr.Dataset()
-                    nt, nx, ny = frames.shape
-
-                    # Matplotlib imshow considers the first index to be the rox index. So we relable to axis to fit this convention
-                    py = np.arange(nx)
-                    px = np.arange(ny)
-
-                    #import IPython
-                    #IPython.embed()
-                    
-                    self.exp_dat['frames'] = \
-                        xr.DataArray(np.transpose(frames, axes = [2, 1, 0]), dims=('px', 'py', 't'),
-                                     coords={'t': self.timebase.squeeze(),
-                                             'px': px,
-                                             'py': py})
-                    
-                    self.exp_dat['nframes'] = xr.DataArray(np.arange(nt), dims=('t'))
-                   
-                    self.type_of_file = '.mat'     
-
-                    self.settings = {'RealBPP': 10}             
-=======
                     ##TCV saves videos as MATLAB files
                     ##Check if the video is from the XIMEA or APD
                     if not 'APD' in file:
@@ -266,7 +227,6 @@
                         self.type_of_file = '.mat'     
                         self.settings = {'RealBPP': 10} 
             
->>>>>>> 0229cce6
                 else:
                     raise Exception('Not recognised file extension')
             else:
