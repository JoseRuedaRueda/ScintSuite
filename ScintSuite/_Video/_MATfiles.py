--- conflicted
+++ resolved
@@ -11,14 +11,10 @@
     :param  filename: full path pointing to the .mat file
     '''
     #filename = '/videodata/pcfild002/data/fild002/74718.mat'
-<<<<<<< HEAD
-    def get_ds_dictionaries(name, node): ###Method for reading older .mat files into a structure
-=======
     
 
     ###Method for reading TCV .mat files into a 
     def get_ds_dictionaries(name, node):
->>>>>>> 9bb5a236
         fullname = node.name
         if isinstance(node, h5py.Dataset):
         # node is a dataset
