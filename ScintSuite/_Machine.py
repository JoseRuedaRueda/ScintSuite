--- conflicted
+++ resolved
@@ -17,24 +17,21 @@
         detectedMachines.append('AUG')
         machine = 'AUG'
     except ModuleNotFoundError:
-<<<<<<< HEAD
         machine = 'Generic'
-elif os.path.isdir('/NoTivoli'):
+if os.path.isdir('/NoTivoli'):
     machine = 'TCV'
-=======
-        pass
+    detectedMachines.append('TCV')
 # ---- Check if we are at D3D
 if os.path.isdir('/fusion/projects/xpsi'):
     # We are in D3D
     detectedMachines.append('D3D')
     machine = 'D3D'
     # Add the path to the s3-pure library, this is to download FILD data
-sys.path.append('/fusion/usc/src/s3-pure')
+    sys.path.append('/fusion/usc/src/s3-pure')
 # ---- Check if we are in MU
 if os.path.isdir('/common/uda-scratch') or os.path.isdir('/home/muadmin/package'):
     detectedMachines.append('MU')
     machine = 'MU'
->>>>>>> 45c6beed
 else:
     try:
         import pyEquilibrium
