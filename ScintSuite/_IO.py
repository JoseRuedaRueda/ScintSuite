"""
Input/output library

Contains a miscellany of routines related with the different diagnostics, for
example the routine to read the scintillator efficiency files, common for all
"""
import os
import time
import pickle
import f90nml
import logging
import tarfile
import json
import numpy as np
import xarray as xr
import tkinter as tk                       # To open UI windows
import ScintSuite._TimeTrace as sstt
import ScintSuite._Parameters as sspar
import ScintSuite.errors as errors
import ScintSuite.version_suite as ver
from scipy.io import netcdf
from ScintSuite._Mapping._Calibration import CalParams
from ScintSuite.version_suite import version
from ScintSuite._Paths import Path
from ScintSuite.decorators import deprecated
from ScintSuite._Video._FILDVideoObject import FILDVideo
from ScintSuite._Video._INPAVideoObject import INPAVideo
from typing import Union

# Initialise the objects
logger = logging.getLogger('ScintSuite.IO')
paths = Path()


# -----------------------------------------------------------------------------
# --- Checking and asking for files
# -----------------------------------------------------------------------------
def check_save_file(file) -> str:
    """
    Check if the file exist, if yes, open a window to select a new filename

    Jose Rueda: jrrueda@us.es

    :param  file: the filename to test if exist

    :return out: if file does not exist, return the same filename, if exist,
    open a window for the user to select the filename he wants
    """
    if not os.path.isfile(file):
        out = file
    else:
        logger.warning('13: The file exist!!! you can choose the new name')
        dir, name = os.path.split(file)
        dummy, ext = os.path.splitext(name)
        out = ask_to_save(dir, ext)
    return out


def check_open_file(file) -> str:
    """
    Check if the file exist, if no, open a window to select a new filename

    Jose Rueda: jrrueda@us.es

    :param  file: the filename to test if exist

    :return out: fir file exists, return the same filename, if does not,
    open a window for the user to select the filename he wants
    """
    if os.path.isfile(file):
        out = file
    else:
        text = '4: The file does not exist!!! you can choose the new name'
        logger.warning(text)
        dir, name = os.path.split(file)
        dummy, ext = os.path.splitext(name)
        out = ask_to_open(dir, ext)
    return out


def ask_to_save(dir=None, ext=None) -> str:
    """
    Open a dialogue to choose the file to be saved

    Jose Rueda: jrrueda@us.es

    :param  dir: Initial directory to direct the GUI to open the file, if none,
    just the current directory will be opened
    :param  ext: extension for filter the possible options, if none, no filter
    will be applied

    :return out: the filename selected by the user
    """
    root = tk.Tk()
    root.withdraw()   # To close the window after the selection
    out = tk.filedialog.asksaveasfilename(initialdir=dir, defaultextension=ext,
                                          filetypes=sspar.filetypes)
    return out


def ask_to_open(dir: str = None, ext: str = None, filetype=None) -> str:
    """
    Open a dialogue to choose the file to be opened

    Jose Rueda: jrrueda@us.es

    :param  dir: Initial directory to direct the GUI to open the file, if none,
    just the current directory will be opened
    :param  ext: extension for filter the possible options, if none, no filter
    will be applied
    @filetype: filetype to search for in the folder. If None, only internal
    recognized filetypes will be opened. @see{ScintSuite._Parameters.filetypes}

    :return out: the filename selected by the user
    """
    if filetype is None:
        filetype = sspar.filetypes

    root = tk.Tk()
    root.withdraw()   # To close the window after the selection
    out = tk.filedialog.askopenfilename(initialdir=dir, defaultextension=ext,
                                        filetypes=filetype)
    return out


def ask_to_open_dir(path: str = None) -> str:
    """
    Open a dialogue to choose the directory to be opened

    Jose Rueda: jrrueda@us.es

    :param  dir: Initial directory to direct the GUI to open the directory,
    if none, just the current directory will be opened

    :return out: the filename selected by the user
    """
    root = tk.Tk()
    root.withdraw()   # To close the window after the selection
    out = tk.filedialog.askdirectory(initialdir=path)
    return out


# -----------------------------------------------------------------------------
# --- General reading
# -----------------------------------------------------------------------------
def read_variable_ncdf(file: str, varNames, human=True, verbose=True) -> list:
    """
    Read a variable from a  netCDF file

    Jose Rueda Rueda: jrrueda@us.es

    :param  file: path to the .CDF file to be opened
    :param  varNames: list with the variable names
    :param  human: this is just a flag, if true, if the file is not found, it
    open a window for the user to select the proper file, if False, we assume
    that this functions used inside some kind of automatic way by some script
    so just give an exception
    :param  verbose: deprecated, no longer use
    :return data: values of the variable
    :return units: physical units
    :return long_name: name of the variable
    """
    # Try to locate the filename
    if human:
        file = check_open_file(file)
    # see if the inputs is a list/tupple or not
    if isinstance(varNames, (list, tuple)):
        listNames = varNames
    else:
        listNames = []
        listNames.append(varNames)
    out = []
    varfile = netcdf.netcdf_file(file, 'r', mmap=False).variables
    for ivar in range(len(listNames)):
        logger.info('Reading: %s' % listNames[ivar])
        try:
            dummy = varfile[listNames[ivar]]
            out.append(dummy)
            del dummy
        except KeyError:
            logger.warning('Var %s not found' % listNames[ivar])
            out.append(None)
    return out


def print_netCDF_content(file: str, long_name=False, search_string: str = None) -> None:
    """
    Print the list of variables in a netcdf file

    Jose Rueda Rueda: jrrueda@us.es

    :param  file: full path to the netCDF file
    """
    varfile = netcdf.netcdf_file(file, 'r', mmap=False).variables
    if long_name:
        print('%20s' % ('Var name'),  '|  Description  | Dimensions')
        for key in sorted(varfile.keys()):
            if search_string is not None:
                if not search_string in key:
                    continue
            print('%20s' % (key), varfile[key].long_name,
                  varfile[key].dimensions)
    else:
        print('%20s' % ('Var name'),  '| Dimensions')
        for key in sorted(varfile.keys()):
            if search_string is not None:
                if not search_string in key:
                    continue
            print('%20s' % (key), varfile[key].dimensions)


# -----------------------------------------------------------------------------
# --- ROIs
# -----------------------------------------------------------------------------
def save_mask(mask, filename=None, nframe=None, shot=None, frame=None) -> str:
    """
    Save the mask used in timetraces and remap calculations

    Jose Rueda: jrrueda@us.es

    :param  mask: Bynary mask to be saved
    :param  filename: Name of the file
    :param  nframe: the frame number used to define the roi (optional)
    :param  shot: Shot number of the video used to define the roi (optional)
    :param  frame: Frame used to define the roi

    :return filename: (str) the filename used to save the mask
    """
    # --- Check if the file exist
    if filename is None:    # If no file is given, just take the 'standard'
        # name = 'mask.nc'
        # filename = os.path.join(paths.Results, name)
        filename = ask_to_save()
        if filename == '' or filename == ():
            print('You canceled the export')
            return
    else:  # Check if the file is there, to avoid overwriting
        filename = check_save_file(filename)

    nnx, nny = mask.shape
    print('Saving results in: ', filename)
    with netcdf.netcdf_file(filename, 'w') as f:
        f.history = 'Done with version ' + version

        f.createDimension('number', 1)
        f.createDimension('nx', nnx)
        f.createDimension('ny', nny)
        nx = f.createVariable('nx', 'i', ('number', ))
        nx[:] = nnx
        nx.units = ' '
        nx.long_name = 'Number of pixels in the first dimension'

        ny = f.createVariable('ny', 'i', ('number', ))
        ny[:] = nny
        ny.units = ' '
        ny.long_name = 'Number of pixels in the second dimension'

        if shot is not None:
            shott = f.createVariable('shot', 'i', ('number', ))
            shott[:] = int(shot)
            shott.units = ' '
            shott.long_name = 'shot number'

        if nframe is not None:
            nnframe = f.createVariable('nframe', 'i', ('number', ))
            nnframe[:] = nframe
            nnframe.units = ' '
            nnframe.long_name = 'Frame number used to define the mask'

        if frame is not None:
            frames = f.createVariable('frame', 'i', ('nx', 'ny'))
            frames[:] = frame.squeeze()
            frames.units = ' '
            frames.long_name = 'Counts'

        m = f.createVariable('mask', 'i', ('nx', 'ny'))
        m[:] = mask
        m.units = ' '
        m.long_name = 'Binary mask'
    return filename


def load_mask(filename: str) -> dict:
    """
    Load a binary mask to use in timetraces, remaps or VRT images

    Javier Hidalgo-Salaverri: jhsalaverri@us.es

    :param  filename: Name of the netcdf file
    """
    frame = None
    mask = None
    nx = None
    ny = None
    shot = None
    file = netcdf.NetCDFFile(filename, 'r', mmap=False)
    if 'frame' in file.variables.keys():
        frame = file.variables['frame'][:]
    if 'mask' in file.variables.keys():
        mask = file.variables['mask'][:]
        mask = mask.astype(bool)
    if 'nx' in file.variables.keys():
        nx = file.variables['nx'][:]
    if 'ny' in file.variables.keys():
        ny = file.variables['ny'][:]
    if 'shot' in file.variables.keys():
        shot = file.variables['shot'][:]
    file.close()

    return {'frame': frame, 'mask': mask, 'nx': nx, 'ny': ny, 'shot': shot}


# -----------------------------------------------------------------------------
# --- TimeTraces
# -----------------------------------------------------------------------------
def read_timetrace(file: str = None) -> None:
    """
    Read a timetrace created with the suite

    Jose Rueda: jrrueda@us.es
    """
    raise Exception('Deprecated function, use ss.tt.TimeTrace() instead')


# -----------------------------------------------------------------------------
# --- Calibration
# -----------------------------------------------------------------------------
def read_calibration(file: str = None, verbose: bool = False) -> CalParams:
    """
    Read the used calibration from a remap netCDF file

    Jose Rueda: jrrueda@us.es

    :param  filename: full path to the file to load, if none, a window will
    pop-up to do this selection
    """
    if file is None:
        file = ' '
        file = check_open_file(file)
        if file == '':
            raise Exception('You must select a file!!!')
    logger.info('-.-. .- .-.. .. -... .-. .- - .. --- -.')
    cal = CalParams()
    list = ['xshift', 'yshift', 'xscale', 'yscale', 'deg', 'xcenter', 'ycenter',
            'c1', 'c2', 'nxpix', 'nypix', 'camera']
    var = read_variable_ncdf(file, list, human=False, verbose=False)
    cal.xshift = var[0].data[:]
    cal.yshift = var[1].data[:]
    cal.xscale = var[2].data[:]
    cal.yscale = var[3].data[:]
    cal.deg = var[4].data[:]
    # Load the optional parameters
    if var[5] is not None:
        cal.xcenter = var[5].data[:]
        cal.ycenter = var[6].data[:]
        cal.c1 = var[7].data[:]
        cal.c2 = var[8].data[:]
    if var[9] is not None:
        cal.nxpix = var[9].data[:]
        cal.nypix = var[10].data[:]
    if var[11] is not None:
        cal.camera = var[11].data[:]
    return cal


# -----------------------------------------------------------------------------
# --- Figures
# -----------------------------------------------------------------------------
def save_object_pickle(file, obj) -> str:
    """
    Just a wrapper to the pickle library to write files

    Jose Rueda: jrrueda@us.es
    :param  file: full path to the file to write the object
    :param  obj: object to be saved, can be a list if you want to save several
    ones

    :param file: full path to the file to write the object
    """
    file = check_save_file(file)
    if file == '':
        print('You cancelled the export')
        return
    print('Saving object in: ', file)
    with open(file, 'wb') as f:
        pickle.dump(obj, f, protocol=4)
    return file


def load_object_pickle(file):
    """
    Just a wrapper to the pickle library to load files

    Jose Rueda: jrrueda@us.es
    :param  file: full path to the file to load the object

    :return: object saved in the file
    """
    file = check_open_file(file)
    print('Reading object from: ', file)
    with open(file, 'rb') as f:
        obj = pickle.load(f)
    return obj


# -----------------------------------------------------------------------------
# --- Camera properties
# -----------------------------------------------------------------------------
def read_camera_properties(file: str) -> dict:
    """
    Read namelist with the camera properties

    Jose Rueda Rueda: jrrueda@us.es

    :param  file: full path to the file to be loaded, or the name of the camera
    we want to load

    :return out: dictionary containing camera properties
    """
    if os.path.isfile(file):
        filename = file
    else:
        filename = os.path.join(paths.ScintSuite, 'Data',
                                'CameraGeneralParameters', file + '.txt')
    if not os.path.isfile(filename):
        print('Looking for: ', filename)
        raise Exception('File not found, revise camera name')

    nml = f90nml.read(filename)

    return nml['camera'].todict()


# -----------------------------------------------------------------------------
# --- Tomography
# -----------------------------------------------------------------------------
# @deprecated('Use the export option from the strike map!!!')
def save_FILD_W(W4D, grid_p, grid_s, W2D=None, filename: str = None,
                efficiency: bool = False):
    """
    Save the FILD_W to a .netcdf file

    Jose rueda: jrrueda@us.es

    @todo: include the units of W

    :param  W4D: 4D Weight matrix to be saved
    :param  grid_p: grid at the pinhole
    :param  grid_s: grid at the scintillator
    :param  W2D: optional, 2D contraction of W4D
    :param  filename: Optional filename to use, if none, it will be saved at the
    results file with the name W_FILD_<date, time>.nc
    :param  efficiency: bool to save at the file, to indicate if the efficiency
    was used in the calculation of W
    """
    print('.... . .-.. .-.. ---')
    if filename is None:
        a = time.localtime()
        name = 'W_FILD_' + str(a.tm_year) + '_' + str(a.tm_mon) + '_' +\
            str(a.tm_mday) + '_' + str(a.tm_hour) + '_' + str(a.tm_min) +\
            '.nc'
        filename = os.path.join(paths.Results, name)
    else:
        filename = check_save_file(filename)
    print('Saving results in: ', filename)
    with netcdf.netcdf_file(filename, 'w') as f:
        f.history = 'Done with version ' + version

        # --- Save the pinhole grid
        f.createDimension('number', 1)
        nr_pin = f.createVariable('nr_pin', 'i', ('number', ))
        nr_pin[:] = grid_p['nr']
        nr_pin.units = ' '
        nr_pin.long_name = 'Number of points in r, pinhole'

        np_pin = f.createVariable('np_pin', 'i', ('number', ))
        np_pin[:] = grid_p['np']
        np_pin.units = ' '
        np_pin.long_name = 'Number of points in pitch, pinhole'

        f.createDimension('np_pin', grid_p['np'])
        p_pin = f.createVariable('p_pin', 'float64', ('np_pin', ))
        p_pin[:] = grid_p['p']
        p_pin.units = 'degrees'
        p_pin.long_name = 'Pitch values, pinhole'

        f.createDimension('nr_pin', grid_p['nr'])
        r_pin = f.createVariable('r_pin', 'float64', ('nr_pin', ))
        r_pin[:] = grid_p['r']
        r_pin.units = 'cm'
        r_pin.long_name = 'Gyroradius values, pinhole'

        # --- Save the scintillator grid
        nr_scint = f.createVariable('nr_scint', 'i', ('number', ))
        nr_scint[:] = grid_s['nr']
        nr_scint.units = ' '
        nr_scint.long_name = 'Number of points in r, scint'

        np_scint = f.createVariable('np_scint', 'i', ('number', ))
        np_scint[:] = grid_s['np']
        np_scint.units = ' '
        np_scint.long_name = 'Number of points in pitch, scint'

        f.createDimension('np_scint', grid_s['np'])
        p_scint = f.createVariable('p_scint', 'float64', ('np_scint', ))
        p_scint[:] = grid_s['p']
        p_scint.units = 'degrees'
        p_scint.long_name = 'Pitch values, scint'

        f.createDimension('nr_scint', grid_s['nr'])
        r_scint = f.createVariable('r_scint', 'float64', ('nr_scint', ))
        r_scint[:] = grid_s['r']
        r_scint.units = 'cm'
        r_scint.long_name = 'Gyroradius values, scint'

        # Save the 4D W
        W = f.createVariable('W4D', 'float64',
                             ('nr_scint', 'np_scint', 'nr_pin', 'np_pin'))
        W[:, :, :, :] = W4D
        W.units = 'a.u.'
        W.long_name = 'Intrument function'

        if W2D is not None:
            f.createDimension('n_scint', grid_s['nr'] * grid_s['np'])
            f.createDimension('n_pin', grid_p['nr'] * grid_p['np'])
            W2 = f.createVariable('W2D', 'float64', ('n_scint', 'n_pin'))
            W2[:, :] = W2D
            W2.units = 'a.u.'
            W2.long_name = 'Instrument function ordered in 2D'

        print('Make sure you are setting the efficiency flag properly!!!')
        if efficiency:
            eff = f.createVariable('efficiency', 'i', ('number',))
            eff[:] = int(efficiency)
            eff.units = ' '
            eff.long_name = '1 Means efficiency was activated to calculate W'
    print('-... -.-- . / -... -.-- .')


# -----------------------------------------------------------------------------
# --- Remaped videos
# -----------------------------------------------------------------------------
def load_remap(filename, diag='FILD') -> Union[FILDVideo, INPAVideo]:
    """
    Load a tar remap file into a video object

    :param filename: path to the .tar file or the folder containing the files
    """
    if not os.path.isdir(filename):
        if filename is None:
            filename = ' '
            filename = check_open_file(filename)
        if filename == '' or filename == ():
            raise Exception('You must select a file!!!')

        # decompress the file
        dummyFolder = os.path.join(paths.Results, 'tmp')
        os.makedirs(dummyFolder, exist_ok=True)
        # extract the file
        tar = tarfile.open(filename)
        tar.extractall(path=dummyFolder)
        tar.close()
    else:
        dummyFolder = filename
    if diag.lower() == 'fild':
        vid = FILDVideo(empty=True)  # Open the empty Object
    elif diag.lower() == 'inpa':
        vid = INPAVideo(empty=True)
    else:
        raise errors.NotValidInput('Not suported diagnostic')
    vid.remap_dat = xr.load_dataset(os.path.join(dummyFolder, 'remap.nc'))
<<<<<<< HEAD
    vid.BField = xr.load_dataset(os.path.join(dummyFolder, 'Bfield.nc'))
    vid.Bangles = xr.load_dataset(os.path.join(dummyFolder, 'BfieldAngles.nc'))
    try:
        vid.strikemap = xr.load_dataset(os.path.join(dummyFolder, 'strikeMaps.nc'))
    except FileNotFoundError:
        vid.strikemap = xr.Dataset()
        vid.strikemap['exist'] = vid.remap_dat['existing_smaps']
        vid.strikemap['exist'].attrs['long_name'] = 'Existing strikemaps'
        vid.strikemap.attrs['smap_folder'] = vid.remap_dat['frames'].attrs['smap_folder']
        vid.strikemap.attrs['CodeUsed'] = vid.remap_dat['frames'].attrs['CodeUsed']
=======
    try:
        vid.BField = xr.load_dataset(os.path.join(dummyFolder, 'Bfield.nc'))
        vid.Bangles = xr.load_dataset(os.path.join(dummyFolder, 'BfieldAngles.nc'))
    except FileNotFoundError:
        logger.warning('Bfield not found, not loaded')
        # This happens if the remap was done with a single smap
>>>>>>> 167104eb
    vid.CameraCalibration = \
        read_calibration(os.path.join(dummyFolder, 'CameraCalibration.nc'))
    v = ver.readVersion(os.path.join(dummyFolder, 'version.txt'))
    noise_frame = os.path.join(dummyFolder, 'noiseFrame.nc')
    position = os.path.join(dummyFolder, 'position.json')
    orientation = os.path.join(dummyFolder, 'orientation.json')
    CameraData = os.path.join(dummyFolder, 'CameraData.json')
    if os.path.isfile(noise_frame):
        vid.exp_dat = xr.Dataset()
        vid.exp_dat['frame_noise'] = xr.load_dataarray(noise_frame)
    if os.path.isfile(CameraData):
        vid.CameraData = json.load(open(CameraData))
    with open(os.path.join(dummyFolder, 'metadata.txt'), 'r') as f:
        vid.shot = int(f.readline().split(':')[-1])
        vid.diag_ID = int(f.readline().split(':')[-1])
        vid.diag = diag.upper()
        vid.geometryID = f.readline().split(':')[-1].split('\n')[0].strip()
        vid.settings = {}
        # sometimes, the data is save like [8] instead of 8, so let's use a try
        numberline = f.readline()  
        try:
            vid.settings['RealBPP'] = int(numberline.split(':')[-1])
        except ValueError:
            vid.settings['RealBPP'] = numberline.split(':')[-1].split('[')[1]
    fid = open(position)
    vid.position = json.load(fid)
    fid.close()
    fid = open(orientation)
    vid.orientation = \
        {k: np.array(v) for k, v in json.load(fid).items()}
    fid.close()
    logger.info('Remap generated with version %i.%i.%i' % (v[0], v[1], v[2]))
    if diag.lower() == 'inpa':
        try:
            vid._getNBIpower()
            vid._getNe()
        except TypeError:
            pass
    return vid


def load_remap_and_video(filename, diag='FILD') -> Union[FILDVideo, INPAVideo]:
    """
    Load a video & its tar remap file into a video object
    The noise subtraction will be performed using the NoiseFrame stored in the tar file

    :param filename: path to the .tar file or the folder containing the files
    """
    if not os.path.isdir(filename):
        if filename is None:
            filename = ' '
            filename = check_open_file(filename)
        if filename == '' or filename == ():
            raise Exception('You must select a file!!!')

        # decompress the file
        dummyFolder = os.path.join(paths.Results, 'tmp')
        os.makedirs(dummyFolder, exist_ok=True)
        # extract the file
        tar = tarfile.open(filename)
        tar.extractall(path=dummyFolder)
        tar.close()
    else:
        dummyFolder = filename
    # Read metadata to get shot number
    with open(os.path.join(dummyFolder, 'metadata.txt'), 'r') as f:
        shot = int(f.readline().split(':')[-1])
        diag_ID = int(f.readline().split(':')[-1])
    if diag.lower() == 'fild':
        vid = FILDVideo(shot=shot, diag_ID=diag_ID) 
    else:
        raise errors.NotValidInput('Not suported diagnostic')
    # Load rest of data in the tar file
    vid.remap_dat = xr.load_dataset(os.path.join(dummyFolder, 'remap.nc'))
<<<<<<< HEAD
    vid.BField = xr.load_dataset(os.path.join(dummyFolder, 'Bfield.nc'))
    vid.Bangles = xr.load_dataset(os.path.join(dummyFolder, 'BfieldAngles.nc'))
    try:
        vid.strikemap = xr.load_dataset(os.path.join(dummyFolder, 'strikeMaps.nc'))
    except FileNotFoundError:
        vid.strikemap = xr.Dataset()
        vid.strikemap['exist'] = vid.remap_dat['existing_smaps']
        vid.strikemap['exist'].attrs['long_name'] = 'Existing strikemaps'
        vid.strikemap.attrs['smap_folder'] = vid.remap_dat['frames'].attrs['smap_folder']
        vid.strikemap.attrs['CodeUsed'] = vid.remap_dat['frames'].attrs['CodeUsed']
=======
    try:
        vid.BField = xr.load_dataset(os.path.join(dummyFolder, 'Bfield.nc'))
        vid.Bangles = xr.load_dataset(os.path.join(dummyFolder, 'BfieldAngles.nc'))
    except FileNotFoundError:
        logger.warning('Bfield not found, not loaded')
>>>>>>> 167104eb
    vid.CameraCalibration = \
        read_calibration(os.path.join(dummyFolder, 'CameraCalibration.nc'))
    v = ver.readVersion(os.path.join(dummyFolder, 'version.txt'))
    noise_frame = os.path.join(dummyFolder, 'noiseFrame.nc')
    position = os.path.join(dummyFolder, 'position.json')
    orientation = os.path.join(dummyFolder, 'orientation.json')
    CameraData = os.path.join(dummyFolder, 'CameraData.json')
    if os.path.isfile(CameraData):
        vid.CameraData = json.load(open(CameraData))
    with open(os.path.join(dummyFolder, 'metadata.txt'), 'r') as f:
        vid.shot = int(f.readline().split(':')[-1])
        vid.diag_ID = int(f.readline().split(':')[-1])
        vid.diag = diag.upper()
        vid.geometryID = f.readline().split(':')[-1].split('\n')[0].strip()
    fid = open(position)
    vid.position = json.load(fid)
    fid.close()
    fid = open(orientation)
    vid.orientation = \
        {k: np.array(v) for k, v in json.load(fid).items()}
    fid.close()
    logger.info('Remap generated with version %i.%i.%i' % (v[0], v[1], v[2]))
    if diag.lower() == 'inpa':
        try:
            vid._getNBIpower()
            vid._getNe()
        except TypeError:
            pass
    vid.read_frame(t1=vid.remap_dat.t[0].values,t2=vid.remap_dat.t[-1].values)
    if os.path.isfile(noise_frame):
        # vid.exp_dat = xr.Dataset()
        vid.exp_dat['frame_noise'] = xr.load_dataarray(noise_frame)
    vid.subtract_noise(frame=vid.exp_dat['frame_noise'])
    return vid


@deprecated("Only for old FILD files, use load_remap for new ones instead")
def load_FILD_remap(filename: str = None, verbose=True,
                    encoding: str = 'utf-8'):
    """
    Load all the data in a remap file into a video object.

    Jose Rueda Rueda: jrrueda@us.es

    :param  filename: netCDF file to read
    :param  verbose: flag to print information in the console
    :param  encoding: encode to decode the strings

    :return vid: FILDvideoObject with the remap loaded

    Notice: Only the modulus of the field is saved, not the complete field, so
    the dictionary vid.Bfield will not be initialised, call yoursef getBfield
    if you need it
    """
    if filename is None:
        filename = ' '
        filename = check_open_file(filename)
        if filename == '' or filename == ():
            raise Exception('You must select a file!!!')
    vid = FILDVideo(empty=True)  # Open the empty file

    with netcdf.netcdf_file(filename, 'r', mmap=False,) as f:
        var = f.variables.keys()  # list of all available variables
        history = f.history.decode(encoding)   # Version used for the remap
        # Get the version numbers
        if 'versionIDa' in var:  # @Todo: else reading it from history
            va = f.variables['versionIDa'][:]
            vb = f.variables['versionIDb'][:]
            vc = f.variables['versionIDc'][:]
        # Initialise the dictionaries for saving the data
        vid.remap_dat = {'options': {}}
        vid.exp_dat = {}
        vid.Bangles = {}
        vid.BField = {}
        vid.orientation = {}
        vid.position = {}
        vid.settings = {}
        # Read and save the 'standard' data
        vid.shot = f.variables['shot'][0]  # Shot number

        if 'avg_flag' in var:  # this is a don with version 0.8.0 or greater
            vid.remap_dat['options']['use_average'] = \
                bool(f.variables['use_average'][0])
        else:  # This is done with old suite, only exp_remap was possible
            vid.remap_dat['options']['use_average'] = False

        if 'geom_ID' in var:
            vid.geometryID = f.variables['geom_ID'][:]

        vid.remap_dat['tframes'] = f.variables['tframes'][:]

        vid.remap_dat['xaxis'] = f.variables['xaxis'][:]
        vid.remap_dat['xunits'] = f.variables['xaxis'].units.decode(encoding)
        vid.remap_dat['xlabel'] = \
            f.variables['xaxis'].long_name.decode(encoding)

        vid.remap_dat['yaxis'] = f.variables['yaxis'][:]
        vid.remap_dat['yunits'] = f.variables['yaxis'].units.decode(encoding)
        vid.remap_dat['ylabel'] = \
            f.variables['yaxis'].long_name.decode(encoding)

        vid.remap_dat['frames'] = f.variables['frames'][:]

        vid.remap_dat['sprofx'] = f.variables['sprofx'][:]
        vid.remap_dat['sprofxlabel'] = \
            f.variables['sprofx'].long_name.decode(encoding)

        vid.remap_dat['sprofy'] = f.variables['sprofy'][:]
        vid.remap_dat['sprofylabel'] = \
            f.variables['sprofy'].long_name.decode(encoding)

        vid.CameraCalibration = CalParams()
        vid.CameraCalibration.xshift = f.variables['xshift'][:]
        vid.CameraCalibration.yshift = f.variables['yshift'][:]
        vid.CameraCalibration.xscale = f.variables['xscale'][:]
        vid.CameraCalibration.yscale = f.variables['yscale'][:]
        vid.CameraCalibration.deg = f.variables['deg'][:]

        if 't1_noise' in var:
            vid.exp_dat['t1_noise'] = f.variables['t1_noise'][0]
            vid.exp_dat['t2_noise'] = f.variables['t2_noise'][0]
        if 'frame_noise' in var:
            vid.exp_dat['frame_noise'] = f.variables['frame_noise'][:]

        vid.exp_dat['n_pixels_gt_threshold'] = \
            f.variables['n_pixels_gt_threshold'][:]
        vid.exp_dat['threshold_for_counts'] = \
            f.variables['threshold_for_counts'][:]

        vid.Bangles['theta'] = f.variables['theta'][:]
        vid.Bangles['phi'] = f.variables['phi'][:]

        vid.BField['B'] = f.variables['bfield'][:]

        vid.remap_dat['theta'] = f.variables['theta'][:]
        vid.remap_dat['phi'] = f.variables['phi'][:]
        if 'theta_used' in var:
            vid.remap_dat['theta_used'] = f.variables['theta'][:]
            vid.remap_dat['phi_used'] = f.variables['phi'][:]

        vid.remap_dat['options']['rmax'] = f.variables['rmax'][0]
        vid.remap_dat['options']['rmin'] = f.variables['rmin'][0]
        vid.remap_dat['options']['dr'] = f.variables['dr'][0]

        vid.remap_dat['options']['pmax'] = f.variables['pmax'][0]
        vid.remap_dat['options']['pmin'] = f.variables['pmin'][0]
        vid.remap_dat['options']['dp'] = f.variables['dp'][0]

        vid.remap_dat['options']['pprofmax'] = f.variables['pprofmax'][0]
        vid.remap_dat['options']['pprofmin'] = f.variables['pprofmin'][0]
        vid.remap_dat['options']['rprofmin'] = f.variables['rprofmin'][0]
        vid.remap_dat['options']['rprofmax'] = f.variables['rprofmax'][0]

        vid.position['R'] = f.variables['rfild'][0]
        vid.position['z'] = f.variables['zfild'][0]
        if 'phifild' in var:
            vid.position['phi'] = f.variables['phifild'][0]
        else:  # if phi is not present, old remap file, tokamak. Phi irrelevant
            vid.position['phi'] = 0.0

        vid.orientation['alpha'] = f.variables['alpha'][0]
        vid.orientation['beta'] = f.variables['beta'][0]
        if 'gamma' in var:
            vid.orientation['gamma'] = f.variables['gamma'][0]
        else:  # if phi is not present, old remap file, tokamak. Phi irrelevant
            vid.orientation['gamma'] = 0.0

        if 'bits' in var:
            vid.settings['RealBPP'] = f.variables['RealBPP'][0]
        vid.diag = 'FILD'
        if 'diag_ID' in var:
            vid.diag_ID = f.variables['diag_ID'][0]
        else:
            print('Assuming FILD1')
            vid.diag_ID = 1

    if verbose:
        print(history)
        print('Shot: ', vid.shot)
    return vid<|MERGE_RESOLUTION|>--- conflicted
+++ resolved
@@ -569,9 +569,12 @@
     else:
         raise errors.NotValidInput('Not suported diagnostic')
     vid.remap_dat = xr.load_dataset(os.path.join(dummyFolder, 'remap.nc'))
-<<<<<<< HEAD
-    vid.BField = xr.load_dataset(os.path.join(dummyFolder, 'Bfield.nc'))
-    vid.Bangles = xr.load_dataset(os.path.join(dummyFolder, 'BfieldAngles.nc'))
+    try:
+        vid.BField = xr.load_dataset(os.path.join(dummyFolder, 'Bfield.nc'))
+        vid.Bangles = xr.load_dataset(os.path.join(dummyFolder, 'BfieldAngles.nc'))
+    except FileNotFoundError:
+        logger.warning('Bfield not found, not loaded')
+        # This happens if the remap was done with a single smap
     try:
         vid.strikemap = xr.load_dataset(os.path.join(dummyFolder, 'strikeMaps.nc'))
     except FileNotFoundError:
@@ -580,14 +583,6 @@
         vid.strikemap['exist'].attrs['long_name'] = 'Existing strikemaps'
         vid.strikemap.attrs['smap_folder'] = vid.remap_dat['frames'].attrs['smap_folder']
         vid.strikemap.attrs['CodeUsed'] = vid.remap_dat['frames'].attrs['CodeUsed']
-=======
-    try:
-        vid.BField = xr.load_dataset(os.path.join(dummyFolder, 'Bfield.nc'))
-        vid.Bangles = xr.load_dataset(os.path.join(dummyFolder, 'BfieldAngles.nc'))
-    except FileNotFoundError:
-        logger.warning('Bfield not found, not loaded')
-        # This happens if the remap was done with a single smap
->>>>>>> 167104eb
     vid.CameraCalibration = \
         read_calibration(os.path.join(dummyFolder, 'CameraCalibration.nc'))
     v = ver.readVersion(os.path.join(dummyFolder, 'version.txt'))
@@ -662,24 +657,8 @@
         raise errors.NotValidInput('Not suported diagnostic')
     # Load rest of data in the tar file
     vid.remap_dat = xr.load_dataset(os.path.join(dummyFolder, 'remap.nc'))
-<<<<<<< HEAD
     vid.BField = xr.load_dataset(os.path.join(dummyFolder, 'Bfield.nc'))
     vid.Bangles = xr.load_dataset(os.path.join(dummyFolder, 'BfieldAngles.nc'))
-    try:
-        vid.strikemap = xr.load_dataset(os.path.join(dummyFolder, 'strikeMaps.nc'))
-    except FileNotFoundError:
-        vid.strikemap = xr.Dataset()
-        vid.strikemap['exist'] = vid.remap_dat['existing_smaps']
-        vid.strikemap['exist'].attrs['long_name'] = 'Existing strikemaps'
-        vid.strikemap.attrs['smap_folder'] = vid.remap_dat['frames'].attrs['smap_folder']
-        vid.strikemap.attrs['CodeUsed'] = vid.remap_dat['frames'].attrs['CodeUsed']
-=======
-    try:
-        vid.BField = xr.load_dataset(os.path.join(dummyFolder, 'Bfield.nc'))
-        vid.Bangles = xr.load_dataset(os.path.join(dummyFolder, 'BfieldAngles.nc'))
-    except FileNotFoundError:
-        logger.warning('Bfield not found, not loaded')
->>>>>>> 167104eb
     vid.CameraCalibration = \
         read_calibration(os.path.join(dummyFolder, 'CameraCalibration.nc'))
     v = ver.readVersion(os.path.join(dummyFolder, 'version.txt'))
