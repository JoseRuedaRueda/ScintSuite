"""
Class to calculate the analytical mode frecuencies.

Jose Rueda Rueda: jrrueda@us.es
"""
import logging
import numpy as np
import xarray as xr
import ScintSuite.errors as errors
import matplotlib.pyplot as plt
import ScintSuite.LibData as ssdat
import scipy.constants as cnt
from typing import Optional
from tqdm import tqdm
# --- Initilise the objects
logger = logging.getLogger('ScintSuite.MHD')

# -----------------------------------------------------------------------------
# %% SAW continum
# -----------------------------------------------------------------------------
class SAWc():
    """
    Shear Alfven Wave continum object 
    """
    def __init__(self, q, R0, ahor, va0,
                 ntor: int, t: Optional[tuple]= None, mpol = np.arange(257),
                 rotation: Optional[xr.DataArray] = None, 
                 correct_by_plasma_rotation: bool = True):
        # Save the data
        self._q = q
        self._R0 = R0
        self._ahor = ahor
        self._va0 = va0
        self._rotation = rotation
        #
        self.ntor = ntor
        self.t = t
        self.mpol = mpol
        self.corrections = {
            'plasma_rotation': correct_by_plasma_rotation
        }
        # Calculate the things
        self._calcSAW()

    def _calcSAW(self):
        """
        Obtain SAW continuum in its simpler form from the analytical equation.

        The expression is obtained from:
        Fu, G. Y., & Van Dam, J. W. (1989).
        Physics of Fluids B, 1(10), 1949?1952.

        Pablo Oyola - pablo.oyola@ipp.mpg.de
        Adapted to the object by Jose Rueda-Rueda: jrrueda@us.es

        @param rpsi: radial magnetic coordinate.
        @param qpsi: q-profile evaluated in 'rpsi'.
        @param ntor: list of toroidal mode numbers.
        @param mpol: list of poloidal mode numbers.
        @param aminor: value of the minor radius.
        @param Rmajor: value of the major radius.
        """
        if self.t is None:
            Qpsi = np.abs(self._q.data)
            RMajor = self._R0['data']
            Aminor = self._ahor['data']
            VA = self._va0['data']
        else:
            Qpsi = np.abs(self._q.data.sel(t=slice(self.t[0], self.t[1])))
            RMajor = self._R0['data'].sel(t=slice(self.t[0], self.t[1]))
            Aminor = self._ahor['data'].sel(t=slice(self.t[0], self.t[1]))
            VA = self._va0['data'].sel(t=slice(self.t[0], self.t[1]))
        rpsi = self._q.data.rho.values
        for jt, t in enumerate(tqdm(VA.t)):
            # --- Get inputs
            qpsi = Qpsi.isel(t=jt).values
            Rmajor = RMajor.isel(t=jt).values
            aminor = Aminor.isel(t=jt).values
            vA = VA.isel(t=jt).values

            inv_asp_rat = 3.0/2.0 * aminor/Rmajor
            invAspRat2 = inv_asp_rat**2.0

            # --- Transforming the inputs into vectors:
            ntor = np.atleast_1d(self.ntor)
            mpol = np.atleast_1d(self.mpol)

            # --- Generating output:
            gqq, gmm = np.meshgrid(qpsi, mpol)
            grr, gmm = np.meshgrid(rpsi, mpol)

            # omega_max = np.zeros([len(rpsi), len(mpol)-1, len(ntor)])
            # omega_min = np.zeros([len(rpsi), len(ntor)])
            if jt == 0:
                f_max = np.zeros([len(rpsi), len(mpol)-1, len(ntor), Qpsi.t.size])
                f_min = np.zeros([len(rpsi), len(ntor), Qpsi.t.size])

            for jn, intor in enumerate(ntor):
                kpara = (gmm - intor*gqq)/(Rmajor*gqq)
                kpara2 = kpara**2.0
                diffe2 = (kpara2[1:, :] - kpara2[:-1, :])**2.0 + \
                        4.0 * kpara2[:-1, :] * kpara2[1:, :] * invAspRat2 *\
                            rpsi**2.0

                diffe2 = np.sqrt(diffe2)

                omega1 = kpara2[:-1, :] + kpara2[1:, :] + diffe2
                omega2 = kpara2[:-1, :] + kpara2[1:, :] - diffe2

                omega1 /= 2.0*(1.0 - invAspRat2*rpsi**2.0)
                omega2 /= 2.0*(1.0 - invAspRat2*rpsi**2.0)

                omega1 = np.sqrt(omega1)
                omega2 = np.sqrt(omega2)
                omega2 = np.nanmin(omega2, axis=0)

                f_max[:, :, jn, jt] = (omega1 * vA/(2.0*np.pi)).T
                f_min[:, jn, jt] = omega2 * vA/(2.0*np.pi)
        output = xr.Dataset()
        output['fMax'] = xr.DataArray(f_max.squeeze(), dims=('rho', 'm', 't'),
                                      coords={'rho': self._q.rho, 
                                              'm': mpol[:-1],
                                              't': Qpsi.t})
        output['fMax'].attrs['desc'] = 'Max gap frequency'
        output['fMax'].attrs['long_name'] = 'Freq.'
        output['fMax'].attrs['units'] = 'Hz'

        output['fMin'] = xr.DataArray(f_min.squeeze(), dims=('rho','t'))
        output['fMin'].attrs['desc'] = 'Min gap frequency'
        output['fMin'].attrs['long_name'] = 'Freq.'
        output['fMin'].attrs['units'] = 'Hz'

        output['n'] = ntor

        if 'plasma_rotation' in self.corrections:
            if self.corrections['plasma_rotation']:
                if self.t is None:
                    correction = self._rotation.data.copy()
                else: 
                    correction = \
                        self._rotation.data.sel(
                            t=slice(self.t[0], self.t[1])).copy()
                if self._rotation.attrs['units'] == 'rad/s':
                    correction /= 2.0*np.pi
                correction *= self.ntor
                output['fMinRotationCorrected'] = output['fMin'] + correction
                output['fMaxRotationCorrected'] = output['fMax'] + correction
                output['fMinRotationCorrected'].attrs['desc'] ='Plasma rotation applied'
                output['fMaxRotationCorrected'].attrs['desc'] ='Plasma rotation applied'
            
        self.data = output
    
    def plot(self, t: float, ax: Optional[plt.Axes] = None, 
             line_params: dict={}, 
             units: str = 'kHz', rotationCorrected=True,)-> plt.Axes:
        """
        Plot the SAW on the given axis
        """
        # Prepare the line params
        plot_options = {
            'lw': '0.75',
            'color': 'k',
            'ls': '--',
            'label': '__no_name__'
        }
        plot_options.update(line_params)
        # Prepare the scale factor
        factors = {'Hz': 1.0, 'rad/s': 2.0*np.pi,
                   'kHz': 0.001, 'krad/s': 0.002*np.pi,
                   '1/h': 3600.0}
        # Open the axis
        if ax is None:
            fig, ax = plt.subplots()
            created = True
        else:
            fig = ax.get_figure()
            created = False
            oldXlim = ax.get_xlim()
            oldYlim = ax.get_ylim()
        # select the key
        if rotationCorrected:
            keyToPlot = 'RotationCorrected'
            corrected = True
        else:
            keyToPlot = ''
            corrected = False
        # Plot
        ax.plot(self.data.rho, 
                self.data['fMin%s'%keyToPlot].sel(t=t, method='nearest')
                *factors[units],
                **plot_options)
        ax.plot(self.data.rho, 
                self.data['fMax%s'%keyToPlot].sel(t=t, method='nearest')
                *factors[units],
                **plot_options)
        if corrected:
            color = plot_options.pop('color')
            colors = ['r', 'g', 'y', 'k']
            for c in colors:
                if c != color:
                    plot_options['color'] = c
                    break
            ax.plot(self.data.rho, 
                    self.data['fMin%s'%keyToPlot].sel(t=t, method='nearest')
                    *factors[units] - self.data['fMin'].sel(t=t, method='nearest')
                    *factors[units],
                    **plot_options)
        
        # Ax beauty
        if created:
            ax.set_ylabel('Freq. [%s]'%units)
            ax.set_xlabel(self.data.rho.long_name)
            ax.set_ylim(0, 1.75*self.data.fMin.mean()*factors[units])
        else:
            ax.set_xlim(oldXlim)
            ax.set_ylim(oldYlim)
        fig.show()
        return ax


# -----------------------------------------------------------------------------
# --- Main class
# -----------------------------------------------------------------------------
class MHDmode():
    """
    Read plasma profile and calculate analytical frequencies.

    :param shot: (int) shot number
    :param mi: (float) background ion mass, SI,
    :param loadTi: (bool) to load the ion temperature, if not, Te=Ti assumed
    :param Zimp: (float) charge of the impurities, to calculate ni

    :Example of use:

    >>> import Lib as ss
    >>> modes = ss.mhd.MHDmode(41090)
    """

    def __init__(self, shot: int = 41091, mi=2.013*cnt.m_u,
                 loadTi: bool = True, calcNi: bool = True,
                 Zimp: float = 6.0):

        
        # --- Densities
        self._ne = ssdat.get_ne(shot, xArrayOutput=True)
        # See if there is Zeff information
        if calcNi:
            try:
                self._zeff = ssdat.get_Zeff(shot)
                self._zeff = self._zeff.interp(t=self._ne['t'], rho=self._ne['rho'])
                self._ni = self._ne.copy()
                self._ni['data'] = self._ne['data'] * (1.0 - (self._zeff['data'] - 1.0)/(Zimp - 1.0))
                try: # Try to get the uncertainty
                    self._ni['uncertainty'] = self._ni['data'] * (
                        self._ne['uncertainty']/self._ne['data'] +
                        1.0/(Zimp - 1.0)/(1.0 - (self._zeff['data'] - 1.0)/(Zimp - 1.0))*self._zeff['uncertainty'])
                except KeyError:
                    pass
            except errors.DatabaseError:
                logger.warning('Using ni=ne, no Zeff found in database')
                self._ni = self._ne.copy()
        else: 
            self._ni = self._ne.copy()

        # --- Temperatures:
        self._te = ssdat.get_Te(shot, xArrayOutput=True)
        if loadTi:
            try:
                self._ti = ssdat.get_Ti(shot,
                                        xArrayOutput=True)
            except:
                logger.warning('XX: Not func Ti, using Te=Ti')
                self._ti = self._te.copy()
        else:
            self._ti = self._te.copy()
        # --- q-profile:
        self._q = ssdat.get_q_profile(shot, rho=self._ne.rho.values, xArrayOutput=True,)
        # --- Other data:
        self._basic = ssdat.get_shot_basics(shot)
        self._R0 = xr.Dataset()
        self._R0['data'] = xr.DataArray(
            self._basic['Rmag'], dims='t',
            coords={'t': self._basic['time']})
        self._ahor = xr.Dataset()
        self._ahor['data'] = xr.DataArray(
            self._basic['ahor'], dims='t',
            coords={'t': self._basic['time']})
        self._kappa = xr.Dataset()
        self._kappa['data'] = xr.DataArray(
            self._basic['k'], dims='t',
            coords={'t': self._basic['time']})
        self._B0 = xr.Dataset()
        self._B0['data'] = xr.DataArray(
            self._basic['bt0'], dims='t',
            coords={'t': self._basic['bttime']})
        # ---- Plasma rotation
        try:
            self._rotation = ssdat.get_tor_rotation(shot, xArrayOutput=True)
<<<<<<< HEAD
        except:
            self._rotation = None
=======
        except errors.DatabaseError:
            self.rotation = None
>>>>>>> 45c6beed
            logger.warning('Not found toroidal rotation, no doppler shift')
        # --- Now interpolate everything in the time/rho basis of ne
        # self._ni = self._ni.interp(t=self._ne['t'], rho=self._ne['rho'],
        #                            method="linear")
        self._te = self._te.interp(t=self._ne['t'], rho=self._ne['rho'],
                                   method="linear")

        self._ti = self._ti.interp(t=self._ne['t'], rho=self._ne['rho'],
                                   method="linear")
        # Put the temperatures in ev
        if self._te.attrs['units'] == 'keV':
            self._te['data'] *= 1.0e3
            self._te.attrs['units'] = 'eV'
        if self._ti.attrs['units'] == 'keV':
            self._ti['data'] *= 1.0e3
            self._ti.attrs['units'] = 'eV'

<<<<<<< HEAD
        #AJVV sometimes there are nans when trying to interpolate q profile 
        #on ne timebase. So first try a linear interpolation, then check again
        #for any nans
        if not np.isnan(self._q.interp(t=self._ne['t'], rho=self._ne['rho'],        
                                    method="cubic")).any().data:
            self._q = self._q.interp(t=self._ne['t'], rho=self._ne['rho'],        
                                    method="cubic")
        else:
            self._q = self._q.interp(t=self._ne['t'], rho=self._ne['rho'],        
                                    method="linear")        
        if np.isnan(self._q.data).any().data:
            self._q = self._q.dropna(dim='rho')
            
        self._R0 = self._R0.interp(t=self._ne['t'], method="cubic")
        self._ahor = self._ahor.interp(t=self._ne['t'], method="cubic")
        self._B0 = self._B0.interp(t=self._ne['t'], method="cubic")
        self._kappa = self._kappa.interp(t=self._ne['t'], method="cubic")
=======
        self._q = self._q.interp(t=self._ne['t'], rho=self._ne['rho'],
                                 method="linear")
        self._R0 = self._R0.interp(t=self._ne['t'], method="linear")
        self._ahor = self._ahor.interp(t=self._ne['t'], method="linear")
        self._B0 = self._B0.interp(t=self._ne['t'], method="linear")
        self._kappa = self._kappa.interp(t=self._ne['t'], method="linear")
>>>>>>> 45c6beed
        if self._rotation is not None:
            self._rotation = self._rotation.interp(t=self._ne['t'],
                                                   rho=self._ne['rho'],
                                                   method="linear",
                                                   kwargs={'fill_value': 0.0})

        # --- Precalculate some stuff:
        if self._B0.data.mean() < 0.0:
            factor = -1.0
        else:
            factor = 1.0
        self._va0 = factor*self._B0 / np.sqrt(cnt.mu_0 * mi * self._ni*1.0e19)

        # --- Alocate space for the frequencies
        self.freq = xr.Dataset()

        # --- Save the mass info
        self._mi = mi

        # --- Calculate the frequencies
        self._calcGAMfreq()
        self._calcTAEfreq()
        self._calcEAEfreq()

    def _calcGAMfreq(self) -> None:
        """
        Evaluate the GAM frequency.

        Following expresion (1) of W.W. Heidbrink Nucl. Fusion 61 (2021)
        """
        self.freq['GAM'] = np.sqrt(
            1.0 / 2.0 / cnt.pi**2 / self._mi / self._R0['data']**2
            * (self._te['data'] + 7.0/4.0 * self._ti['data'])
            * (1.0 + 1.0/2.0/self._q['data']**2)
            * 2.0 / (self._kappa['data']**2 + 1)*cnt.eV)
        self.freq['GAM'].attrs['long_name'] = '$f_{GAM}$'
        self.freq['GAM'].attrs['units'] = 'Hz'

    def _calcTAEfreq(self) -> None:
        """
        Evaluate the central frequency of the TAE gap

        Following eq (1) of W.W. Heidbrink PRL 71 1993
        """
        self.freq['TAE'] = \
            self._va0['data']/4.0/cnt.pi/self._q['data']/self._R0['data']
        if self.freq['TAE'].mean() < 0.0:
            self.freq['TAE'] *= -1.0  # the q profile was defined as negative

    def _calcEAEfreq(self) -> None:
        """
        Evaluate the central frequency of the EAE gap

        Following eq (8) of L. VILLARD NUCLEAR FUSION, Vo1.32,N0.10 (1992)
        """
        self.freq['EAE'] = \
            self._va0['data']/2.0/cnt.pi/self._q['data']/self._R0['data']

    def _calcRSAEfreq(self, n: int, m: int) -> None:
        """
        Evaluate the central frequency of the RSAE in the zero pressure limit

        Following eq from M. A. Van Zeeland, et al. Phys. Plasmas 14, 2007

        Warning, it does not check that the q profile is actually sheared, just
        take the minimum value
        """
        qmin = self._q.data.where(self._q.data>0, 1e6).min(dim='rho')
        self.freq['RSAE'] = (m - n * qmin) *\
            self._va0['data']/2.0/cnt.pi/qmin/self._R0['data']

    def getSAWcontinuum(self, ntor: int, t: Optional[list]=None,
                        mpol = np.arange(257),
                        correct_by_plasma_rotation: bool = True)-> SAWc:
        """
        Obtain SAW continuum in its simpler form from the analytical equation.
        """

        return SAWc(self._q, self._R0, self._ahor, self._va0, ntor, t, mpol,
                    rotation=self._rotation,
                    correct_by_plasma_rotation=correct_by_plasma_rotation)

    def plot(self, var: str = 'GAM', rho: float = 0.0, ax=None, line_params={},
             units: str = 'kHz', t: tuple = None, smooth: int = 0,
             n: float=None)->plt.Axes:
        """
        Plot the mode frequency.

        Jore Rueda: jrrueda@us.es

        :param  var: Mode to be plotted
        :param  rho: list with the desired values of rho where to plot
        :param  ax: axes where to plot
        :param  line_params: Line parameters for matplotlib.pyplot.plot
        :param  units: units for the frequency: accpted: Hz, kHz, rad
        """
        factor = {
            'kHz': 0.001,
            'rad': 1.0/2.0/cnt.pi,
            'Hz': 1.0
        }
        # --- Initialise plotting settings
        line_opitons = {
            'color': 'w',
            'linestyle': '--',
            'alpha': 0.35
        }
        if ax is None:
            line_opitons['color'] = 'k'
        line_opitons.update(line_params)
        if ax is None:
            fig, ax = plt.subplots()
            ax.set_ylabel('$f_{%s}$ [%s]' % (var, units))
            ax.set_xlabel('Time [s]')
        # --- Check the rho
        if not type(rho) == xr.core.dataarray.DataArray:
            try:
                len(rho)
            except TypeError:
                rho = np.array([rho])
            # --- Plot the line
            for r in rho:
                if r < self.freq[var]['rho'][0] or r < self.freq[var]['rho'][1]:
                    text = 'Requested point outise the rho interval, skipping'
                    logger.warning('XX: %s', text)
                data = self.freq[var].sel(rho=r, method='nearest')
                if t is None:
                    flags = np.ones(data.t.size, dtype=bool)
                else:
                    flags = (data.t > t[0]) * (data.t < t[1])
                dataToPlot = data[flags].copy()
                # Now smooth if needed
                if smooth > 0:
                    dataToPlot = dataToPlot.rolling(t=smooth, center=True).mean()
                if n is not None:
                    if self._rotation is None:
                        raise Exception('You want Doppler shift but there is no f')
                    else:
                        correction = self._rotation.data.sel(rho=r,
                                                            method='nearest').copy()
                        if self._rotation.attrs['units'] == 'rad/s':
                            correction /= 2*np.pi
                        correction = correction[flags]
                        correction *= n
                else:
                    correction = np.zeros(dataToPlot.shape)

                ax.plot(dataToPlot.t, (dataToPlot + correction) * factor[units],
                        **line_opitons)
        else:
            dataToPlot = np.zeros(self.freq[var].t.size)
            correction = self._rotation.data*n
            if self._rotation.attrs['units'] == 'rad/s':
                correction /= 2*np.pi
            for jt, t in enumerate(self.freq[var].t):
                r = rho.interp(t=t).values
                if np.isnan(r):
                    continue
                if r < self.freq[var]['rho'][0] or r < self.freq[var]['rho'][1]:
                    text = 'Requested point outise the rho interval, skipping'
                    logger.warning('XX: %s', text)
                dataToPlot[jt] = (self.freq[var].sel(rho=r, t=t, method='nearest')+\
                    correction.sel(rho=r, t=t, method='nearest')).values
                print(r,dataToPlot[jt])
            ax.plot(self.freq[var].t, dataToPlot* factor[units], **line_opitons)


        
        plt.draw()
        plt.show()
        return ax

<|MERGE_RESOLUTION|>--- conflicted
+++ resolved
@@ -296,13 +296,10 @@
         # ---- Plasma rotation
         try:
             self._rotation = ssdat.get_tor_rotation(shot, xArrayOutput=True)
-<<<<<<< HEAD
-        except:
+        except errors.DatabaseError:
             self._rotation = None
-=======
-        except errors.DatabaseError:
-            self.rotation = None
->>>>>>> 45c6beed
+        else:
+            self._rotation = None
             logger.warning('Not found toroidal rotation, no doppler shift')
         # --- Now interpolate everything in the time/rho basis of ne
         # self._ni = self._ni.interp(t=self._ne['t'], rho=self._ne['rho'],
@@ -320,32 +317,12 @@
             self._ti['data'] *= 1.0e3
             self._ti.attrs['units'] = 'eV'
 
-<<<<<<< HEAD
-        #AJVV sometimes there are nans when trying to interpolate q profile 
-        #on ne timebase. So first try a linear interpolation, then check again
-        #for any nans
-        if not np.isnan(self._q.interp(t=self._ne['t'], rho=self._ne['rho'],        
-                                    method="cubic")).any().data:
-            self._q = self._q.interp(t=self._ne['t'], rho=self._ne['rho'],        
-                                    method="cubic")
-        else:
-            self._q = self._q.interp(t=self._ne['t'], rho=self._ne['rho'],        
-                                    method="linear")        
-        if np.isnan(self._q.data).any().data:
-            self._q = self._q.dropna(dim='rho')
-            
-        self._R0 = self._R0.interp(t=self._ne['t'], method="cubic")
-        self._ahor = self._ahor.interp(t=self._ne['t'], method="cubic")
-        self._B0 = self._B0.interp(t=self._ne['t'], method="cubic")
-        self._kappa = self._kappa.interp(t=self._ne['t'], method="cubic")
-=======
         self._q = self._q.interp(t=self._ne['t'], rho=self._ne['rho'],
                                  method="linear")
         self._R0 = self._R0.interp(t=self._ne['t'], method="linear")
         self._ahor = self._ahor.interp(t=self._ne['t'], method="linear")
         self._B0 = self._B0.interp(t=self._ne['t'], method="linear")
         self._kappa = self._kappa.interp(t=self._ne['t'], method="linear")
->>>>>>> 45c6beed
         if self._rotation is not None:
             self._rotation = self._rotation.interp(t=self._ne['t'],
                                                    rho=self._ne['rho'],
