"""
Class to calculate the analytical mode frecuencies.

Jose Rueda Rueda: jrrueda@us.es
"""
import logging
import numpy as np
import xarray as xr
import ScintSuite.errors as errors
import matplotlib.pyplot as plt
import ScintSuite.LibData as ssdat
import scipy.constants as cnt
from typing import Optional
from tqdm import tqdm
# --- Initilise the objects
logger = logging.getLogger('ScintSuite.MHD')

# -----------------------------------------------------------------------------
# %% SAW continum
# -----------------------------------------------------------------------------
class SAWc():
    """
    Shear Alfven Wave continum object 
    """
    def __init__(self, q, R0, ahor, va0,
                 ntor: int, t: Optional[tuple]= None, mpol = np.arange(257),
                 rotation: Optional[xr.DataArray] = None, 
                 correct_by_plasma_rotation: bool = True):
        # Save the data
        self._q = q
        self._R0 = R0
        self._ahor = ahor
        self._va0 = va0
        self._rotation = rotation
        #
        self.ntor = ntor
        self.t = t
        self.mpol = mpol
        self.corrections = {
            'plasma_rotation': correct_by_plasma_rotation
        }
        # Calculate the things
        self._calcSAW()

    def _calcSAW(self):
        """
        Obtain SAW continuum in its simpler form from the analytical equation.

        The expression is obtained from:
        Fu, G. Y., & Van Dam, J. W. (1989).
        Physics of Fluids B, 1(10), 1949?1952.

        Pablo Oyola - pablo.oyola@ipp.mpg.de
        Adapted to the object by Jose Rueda-Rueda: jrrueda@us.es

        @param rpsi: radial magnetic coordinate.
        @param qpsi: q-profile evaluated in 'rpsi'.
        @param ntor: list of toroidal mode numbers.
        @param mpol: list of poloidal mode numbers.
        @param aminor: value of the minor radius.
        @param Rmajor: value of the major radius.
        """
        if self.t is None:
            Qpsi = np.abs(self._q.data)
            RMajor = self._R0['data']
            Aminor = self._ahor['data']
            VA = self._va0['data']
        else:
            Qpsi = np.abs(self._q.data.sel(t=slice(self.t[0], self.t[1])))
            RMajor = self._R0['data'].sel(t=slice(self.t[0], self.t[1]))
            Aminor = self._ahor['data'].sel(t=slice(self.t[0], self.t[1]))
            VA = self._va0['data'].sel(t=slice(self.t[0], self.t[1]))
        rpsi = self._q.data.rho.values
        for jt, t in enumerate(tqdm(VA.t)):
            # --- Get inputs
            qpsi = Qpsi.isel(t=jt).values
            Rmajor = RMajor.isel(t=jt).values
            aminor = Aminor.isel(t=jt).values
            vA = VA.isel(t=jt).values

            inv_asp_rat = 3.0/2.0 * aminor/Rmajor
            invAspRat2 = inv_asp_rat**2.0

            # --- Transforming the inputs into vectors:
            ntor = np.abs(np.atleast_1d(self.ntor))
            mpol = np.atleast_1d(self.mpol)

            # --- Generating output:
            gqq, gmm = np.meshgrid(qpsi, mpol)
            grr, gmm = np.meshgrid(rpsi, mpol)
            # Print some info
            logger.debug('gqq shape: %s', gqq.shape)
            logger.debug('gmm shape: %s', gmm.shape)
            logger.debug('grr shape: %s', grr.shape)
            logger.debug('gmm shape: %s', gmm.shape)
            logger.debug('Rmajor shape: %s', Rmajor.shape)
            
            # omega_max = np.zeros([len(rpsi), len(mpol)-1, len(ntor)])
            # omega_min = np.zeros([len(rpsi), len(ntor)])
            if jt == 0:
                f_max = np.zeros([len(rpsi), len(mpol)-1, len(ntor), Qpsi.t.size])
                f_min = np.zeros([len(rpsi), len(ntor), Qpsi.t.size])

            for jn, intor in enumerate(ntor):
                kpara = (gmm - intor*gqq)/(Rmajor*gqq)
                kpara2 = kpara**2.0
                diffe2 = (kpara2[1:, :] - kpara2[:-1, :])**2.0 + \
                        4.0 * kpara2[:-1, :] * kpara2[1:, :] * invAspRat2 *\
                            rpsi**2.0

                diffe2 = np.sqrt(diffe2)

                omega1 = kpara2[:-1, :] + kpara2[1:, :] + diffe2
                omega2 = kpara2[:-1, :] + kpara2[1:, :] - diffe2

                omega1 /= 2.0*(1.0 - invAspRat2*rpsi**2.0)
                omega2 /= 2.0*(1.0 - invAspRat2*rpsi**2.0)

                omega1 = np.sqrt(omega1)
                omega2 = np.sqrt(omega2)
                omega2 = np.nanmin(omega2, axis=0)

                f_max[:, :, jn, jt] = (omega1 * vA/(2.0*np.pi)).T
                f_min[:, jn, jt] = omega2 * vA/(2.0*np.pi)
        output = xr.Dataset()
        output['fMax'] = xr.DataArray(f_max.squeeze(), dims=('rho', 'm', 't'),
                                      coords={'rho': self._q.rho, 
                                              'm': mpol[:-1],
                                              't': Qpsi.t})
        output['fMax'].attrs['desc'] = 'Max gap frequency'
        output['fMax'].attrs['long_name'] = 'Freq.'
        output['fMax'].attrs['units'] = 'Hz'

        output['fMin'] = xr.DataArray(f_min.squeeze(), dims=('rho','t'))
        output['fMin'].attrs['desc'] = 'Min gap frequency'
        output['fMin'].attrs['long_name'] = 'Freq.'
        output['fMin'].attrs['units'] = 'Hz'

        output['n'] = ntor

        if 'plasma_rotation' in self.corrections:
            if self.corrections['plasma_rotation']:
                if self.t is None:
                    correction = self._rotation.data.copy()
                else: 
                    correction = \
                        self._rotation.data.sel(
                            t=slice(self.t[0], self.t[1])).copy()
                if self._rotation.attrs['units'] == 'rad/s':
                    correction /= 2.0*np.pi
                correction *= self.ntor
                output['fMinRotationCorrected'] = output['fMin'] + correction
                output['fMaxRotationCorrected'] = output['fMax'] + correction
                output['fMinRotationCorrected'].attrs['desc'] ='Plasma rotation applied'
                output['fMaxRotationCorrected'].attrs['desc'] ='Plasma rotation applied'
            
        self.data = output
    
    def plot(self, t: float, ax: Optional[plt.Axes] = None, 
             line_params: dict={}, 
             units: str = 'kHz', rotationCorrected=True,)-> plt.Axes:
        """
        Plot the SAW on the given axis
        """
        # Prepare the line params
        plot_options = {
            'lw': '0.75',
            'color': 'k',
            'ls': '--',
            'label': '__no_name__'
        }
        plot_options.update(line_params)
        # Prepare the scale factor
        factors = {'Hz': 1.0, 'rad/s': 2.0*np.pi,
                   'kHz': 0.001, 'krad/s': 0.002*np.pi,
                   '1/h': 3600.0}
        # Open the axis
        if ax is None:
            fig, ax = plt.subplots()
            created = True
        else:
            fig = ax.get_figure()
            created = False
            oldXlim = ax.get_xlim()
            oldYlim = ax.get_ylim()
        # select the key
        if rotationCorrected:
            keyToPlot = 'RotationCorrected'
            corrected = True
        else:
            keyToPlot = ''
            corrected = False
        # Plot
        ax.plot(self.data.rho, 
                self.data['fMin%s'%keyToPlot].sel(t=t, method='nearest')
                *factors[units],
                **plot_options)
        ax.plot(self.data.rho, 
                self.data['fMax%s'%keyToPlot].sel(t=t, method='nearest')
                *factors[units],
                **plot_options)
        if corrected:
            color = plot_options.pop('color')
            colors = ['r', 'g', 'y', 'k']
            for c in colors:
                if c != color:
                    plot_options['color'] = c
                    break
            ax.plot(self.data.rho, 
                    self.data['fMin%s'%keyToPlot].sel(t=t, method='nearest')
                    *factors[units] - self.data['fMin'].sel(t=t, method='nearest')
                    *factors[units],
                    **plot_options)
        
        # Ax beauty
        if created:
            ax.set_ylabel('Freq. [%s]'%units)
            try:
                ax.set_xlabel(self.data.rho.long_name)
            except AttributeError:
                ax.set_xlabel(r'$\rho$')
            ax.set_ylim(0, 1.75*self.data.fMin.max()*factors[units])
        else:
            ax.set_xlim(oldXlim)
            ax.set_ylim(oldYlim)
        fig.show()
        return ax


# -----------------------------------------------------------------------------
# --- Main class
# -----------------------------------------------------------------------------
class MHDmode():
    """
    Read plasma profile and calculate analytical frequencies.

    :param shot: (int) shot number
    :param mi: (float) background ion mass, SI,
    :param loadTi: (bool) to load the ion temperature, if not, Te=Ti assumed
    :param Zimp: (float) charge of the impurities, to calculate ni

    :Example of use:

    >>> import Lib as ss
    >>> modes = ss.mhd.MHDmode(41090)
    """

    def __init__(self, shot: int = 41091, mi=2.013*cnt.m_u,
                 loadTi: bool = True, calcNi: bool = True,
                 Zimp: float = 6.0, 
                 profiles: Optional[xr.Dataset] = None,
                 omfitFile: Optional[str] = None,
                 q_prof_options: dict = {}):
        """
        """
        self.shot = shot
        self.mi = mi
        self.loadTi = loadTi
        self.calcNi = calcNi
        self.Zimp = Zimp
        
        if profiles is not None and omfitFile is not None:
            raise ValueError('Only one of profiles or omfitFile can be used')
        
        if profiles is not None:
            self._read_from_database(q_prof_options=q_prof_options) # Read first eveything from the database
            # Then overwrite the profiles
            logger.debug('Using profiles: %s', profiles)
            self._read_profiles(profiles)
        elif omfitFile is not None:
            logger.debug('Using omfitFile: %s', omfitFile)
            self._read_from_database(q_prof_options=q_prof_options) # Read first eveything from the database
            self._read_omfit(omfitFile)
        else:
            self._read_from_database()
        # Interpolate all in the density base
        self._ni = self._ni.interp(t=self._ne['t'], rho=self._ne['rho'],
                                  method="linear")
        self._te = self._te.interp(t=self._ne['t'], rho=self._ne['rho'],
                                      method="linear")
        self._ti = self._ti.interp(t=self._ne['t'], rho=self._ne['rho'],
                                    method="linear")
        q_attrs = self._q.attrs.copy()
        self._q = self._q.interp(t=self._ne['t'], rho=self._ne['rho'],
                                    method="linear")
        self._q.attrs.update(q_attrs)
        
        if self._rotation is not None:
            self._rotation = self._rotation.interp(t=self._ne['t'], rho=self._ne['rho'],
                                               method="linear",
                                                   kwargs={'fill_value': 0.0})
        self._R0 = self._R0.interp(t=self._ne['t'], method="linear")
        self._ahor = self._ahor.interp(t=self._ne['t'], method="linear")
        self._B0 = self._B0.interp(t=self._ne['t'], method="linear")
        self._kappa = self._kappa.interp(t=self._ne['t'], method="linear")
        # --- Precalculate some stuff:
        if self._B0.data.mean() < 0.0:
            factor = -1.0
        else:
            factor = 1.0
        self._va0 = factor*self._B0 / np.sqrt(cnt.mu_0 * self.mi * self._ni*1.0e19)

        self._va0 = self._va0.interp(t=self._ne['t'], method="linear",
                                     rho=self._ne['rho'],)
        # --- Alocate space for the frequencies
        self.freq = xr.Dataset()
        # --- Calculate the frequencies
        self._calcGAMfreq()
        self._calcTAEfreq()
        self._calcEAEfreq()
        
    def _read_profiles(self, profiles):
        if 'ne' in profiles:
            logger.debug('Using ne from profiles')
            self._ne['data'] = profiles['ne']
            try:
                self._ne['uncertainty'] = profiles['ne_uncertainty']
            except KeyError:
                self._ne['uncertainty'] = None
                pass
        if 'zeff' in profiles:
            logger.debug('Using zeff from profiles')
            self._zeff['data'] = profiles['zeff']
            try: # Try to get the uncertainty
                self._zeff['uncertainty'] = profiles['zeff_uncertainty']
            except KeyError:
                self._zeff['uncertainty'] = None
                pass
            
            if self.calcNi:
                self._ni = self._ne.copy()
                self._ni['data'] = self._ne['data'] * (1.0 - (self._zeff['data'] - 1.0)/(self.Zimp - 1.0))
                try: # Try to get the uncertainty
                    self._ni['uncertainty'] = self._ni['data'] * (
                        self._ne['uncertainty']/self._ne['data'] +
                        1.0/(self.Zimp - 1.0)/(1.0 - (self._zeff['data'] - 1.0)/(self.Zimp - 1.0))*self._zeff['uncertainty'])
                except KeyError:
                    self._ni['uncertainty'] = None
                    pass
                
        if 'Te' in profiles:
            logger.debug('Using Te from profiles')
            self._te['data'] = profiles['Te']
            try:
                self._te['uncertainty'] = profiles['Te_uncertainty']
            except KeyError:
                self._te['uncertainty'] = None
                pass
                
        if 'Ti' in profiles and self.loadTi:
            logger.debug('Using Ti from profiles')
            self._ti['data'] = profiles['Ti']
            try:
                self._ti['uncertainty'] = profiles['Ti_uncertainty']
            except KeyError:
                self._ti['uncertainty'] = None
                pass
        if 'q' in profiles:
            logger.debug('Using q from profiles')
            self._q['data'] = profiles['q']
            try:
                self._q['uncertainty'] = profiles['q_uncertainty']
            except KeyError:
                self._q['uncertainty'] = None
                pass
            
        if 'rotation' in profiles:
            logger.debug('Using rotation from profiles')
            self._rotation = profiles['rotation']
            try:
                self._rotation['uncertainty'] = profiles['rotation_uncertainty']
            except KeyError:
                self._rotation['uncertainty'] = None
                pass
            
    def _read_from_database(self, q_prof_options={}):
        # --- Densities
        self._ne = ssdat.get_ne(self.shot, xArrayOutput=True)
        # See if there is Zeff information
        if self.calcNi:
            try:
                self._zeff = ssdat.get_Zeff(self.shot)
                self._zeff = self._zeff.interp(t=self._ne['t'], rho=self._ne['rho'])
                self._ni = self._ne.copy()
                self._ni['data'] = self._ne['data'] * (1.0 - (self._zeff['data'] - 1.0)/(self.Zimp - 1.0))
                try: # Try to get the uncertainty
                    self._ni['uncertainty'] = self._ni['data'] * (
                        self._ne['uncertainty']/self._ne['data'] +
                        1.0/(self.Zimp - 1.0)/(1.0 - (self._zeff['data'] - 1.0)/(self.Zimp - 1.0))*self._zeff['uncertainty'])
                except KeyError:
                    pass
            except errors.DatabaseError:
                logger.warning('Using ni=ne, no Zeff found in database')
                self._zeff = None
                self._ni = self._ne.copy()
        else: 
            self._ni = self._ne.copy()

        # --- Temperatures:
        self._te = ssdat.get_Te(self.shot, xArrayOutput=True)
        if self.loadTi:
            try:
                self._ti = ssdat.get_Ti(self.shot,
                                        xArrayOutput=True)
            except:
                logger.warning('XX: Not func Ti, using Te=Ti')
                self._ti = self._te.copy()
        else:
            self._ti = self._te.copy()
        # --- q-profile:
        if 'shot' not in q_prof_options:
            self._q = ssdat.get_q_profile(self.shot, rho=self._ne.rho.values, xArrayOutput=True,input_coords='rho_tor', **q_prof_options)
        else:
            self._q = ssdat.get_q_profile(rho=self._ne.rho.values, xArrayOutput=True,input_coords='rho_tor', **q_prof_options)
        self._q['data'].values[np.isnan(self._q['data'].values)] = 0.0
        # --- Other data:
        self._basic = ssdat.get_shot_basics(self.shot)
        self._R0 = xr.Dataset()
        self._R0['data'] = xr.DataArray(
            self._basic['Rmag'], dims='t',
            coords={'t': self._basic['time']})
        self._ahor = xr.Dataset()
        self._ahor['data'] = xr.DataArray(
            self._basic['ahor'], dims='t',
            coords={'t': self._basic['time']})
        self._kappa = xr.Dataset()
        self._kappa['data'] = xr.DataArray(
            self._basic['k'], dims='t',
            coords={'t': self._basic['time']})
        self._B0 = xr.Dataset()
        self._B0['data'] = xr.DataArray(
            self._basic['bt0'], dims='t',
            coords={'t': self._basic['bttime']})
        # ---- Plasma rotation
        try:
            self._rotation = ssdat.get_tor_rotation(self.shot, xArrayOutput=True)
        except errors.DatabaseError:
            self._rotation = None
<<<<<<< HEAD
=======
        else:
            self._rotation = None
>>>>>>> 8294267e
            logger.warning('Not found toroidal rotation, no doppler shift')
        # --- Now interpolate everything in the time/rho basis of ne
        # self._ni = self._ni.interp(t=self._ne['t'], rho=self._ne['rho'],
        #                            method="linear")
        # Put the temperatures in ev
        if self._te.attrs['units'] == 'keV':
            self._te['data'] *= 1.0e3
            self._te.attrs['units'] = 'eV'
        if self._ti.attrs['units'] == 'keV':
            self._ti['data'] *= 1.0e3
            self._ti.attrs['units'] = 'eV'




        # --- Save the mass info
        self._mi = self.mi

    def _read_omfit(self, omfitFile: str):
        """
        Read from an omfit file
        """
        data = xr.load_dataset(omfitFile)
        data = data.rename({'time':'t'})
        data['t'].values[:] /= 1.0e3
        # --- Densities
        if 'n_e' in data:
            logger.debug('Using n_e from omfit file')
            self._ne = xr.Dataset()
            self._ne['data'] = data['n_e']/1e19
            self._ne.attrs['units'] = '1e19m^-3'
            try:
                self._ne['uncertainty'] = data['n_e__uncertainty']/1e19
            except KeyError:
                self._ne['uncertainty'] = None
                pass
        if 'Zeff' in data:
            logger.debug('Using Zeff from omfit file')
            self._zeff = xr.Dataset()
            self._zeff['data'] = data['Zeff']
            self._zeff.attrs['units'] = '1'
            try:
                self._zeff['uncertainty'] = data['Zeff__uncertainty']
            except KeyError:
                self._zeff['uncertainty'] = None
                pass
        if 'n_12C6' in data:
            logger.debug('Using n_12C6 from omfit file')
            self._ni = xr.Dataset()
            self._ni = self._ne.copy()
            if self.calcNi:
                self._ni['data'] = self._ne['data'] - 6.0 * data['n_12C6'] / 1e19
                self._ni.attrs['units'] = '1e19m^-3'
                try:
                    self._ni['uncertainty'] = self._ne['uncertainty'] + 6.0*data['n_12C6__uncertainty']
                except KeyError:
                    self._ni['uncertainty'] = None
                    pass
        else:
            self._ni = self._ne.copy()
            if self.calcNi:
                self._ni['data'] = self._ne['data'] * (1.0 - (self._zeff['data'] - 1.0)/(self.Zimp - 1.0))
                try: # Try to get the uncertainty
                    self._ni['uncertainty'] = self._ni['data'] * (
                        self._ne['uncertainty']/self._ne['data'] +
                        1.0/(self.Zimp - 1.0)/(1.0 - (self._zeff['data'] - 1.0)/(self.Zimp - 1.0))*self._zeff['uncertainty'])
                except KeyError:
                    self._ni['uncertainty'] = None
                    pass
        # Temperatures
        if 'T_e' in data:
            self._te = xr.Dataset()
            self._te['data'] = data['T_e']
            self._te.attrs['units'] = 'eV'
            try:
                self._te['uncertainty'] = data['T_e__uncertainty']
            except KeyError:
                self._te['uncertainty'] = None
                pass
        if 'T_12C6' in data and self.loadTi:
            self._ti = xr.Dataset()
            self._ti['data'] = data['T_12C6']
            self._ti.attrs['units'] = 'eV'
            try:
                self._ti['uncertainty'] = data['T_12C6__uncertainty']
            except KeyError:
                self._ti['uncertainty'] = None
                pass
        # Rotation
        if 'omega_tor_12C6' in data:
            self._rotation = xr.Dataset()
            self._rotation['data'] = data['omega_tor_12C6']
            self._rotation.attrs['units'] = 'rad/s'
            try:
                self._rotation['uncertainty'] = data['omegator__uncertainty']
            except KeyError:
                self._rotation['uncertainty'] = None
                pass
        

    def _calcGAMfreq(self) -> None:
        """
        Evaluate the GAM frequency.

        Following expresion (1) of W.W. Heidbrink Nucl. Fusion 61 (2021)
        """
        self.freq['GAM'] = np.sqrt(
            1.0 / 2.0 / cnt.pi**2 / self._mi / self._R0['data']**2
            * (self._te['data'] + 7.0/4.0 * self._ti['data'])
            * (1.0 + 1.0/2.0/self._q['data']**2)
            * 2.0 / (self._kappa['data']**2 + 1)*cnt.eV)
        self.freq['GAM'].attrs['long_name'] = '$f_{GAM}$'
        self.freq['GAM'].attrs['units'] = 'Hz'

    def _calcTAEfreq(self) -> None:
        """
        Evaluate the central frequency of the TAE gap

        Following eq (1) of W.W. Heidbrink PRL 71 1993
        """
        self.freq['TAE'] = \
            self._va0['data']/4.0/cnt.pi/self._q['data']/self._R0['data']
        if self.freq['TAE'].mean() < 0.0:
            self.freq['TAE'] *= -1.0  # the q profile was defined as negative

    def _calcEAEfreq(self) -> None:
        """
        Evaluate the central frequency of the EAE gap

        Following eq (8) of L. VILLARD NUCLEAR FUSION, Vo1.32,N0.10 (1992)
        """
        self.freq['EAE'] = \
            self._va0['data']/2.0/cnt.pi/self._q['data']/self._R0['data']

    def _calcRSAEfreq(self, n: int, m: int) -> None:
        """
        Evaluate the central frequency of the RSAE in the zero pressure limit

        Following eq from M. A. Van Zeeland, et al. Phys. Plasmas 14, 2007

        Warning, it does not check that the q profile is actually sheared, just
        take the minimum value
        """
        qmin = self._q.data.where(self._q.data>0, 1e6).min(dim='rho')
        self.freq['RSAE'] = (m - n * qmin) *\
            self._va0['data']/2.0/cnt.pi/qmin/self._R0['data']

    def getSAWcontinuum(self, ntor: int, t: Optional[list]=None,
                        mpol = np.arange(257),
                        correct_by_plasma_rotation: bool = True)-> SAWc:
        """
        Obtain SAW continuum in its simpler form from the analytical equation.
        """

        return SAWc(self._q, self._R0, self._ahor, self._va0, ntor, t, mpol,
                    rotation=self._rotation,
                    correct_by_plasma_rotation=correct_by_plasma_rotation)

    def plot(self, var: str = 'GAM', rho: float = 0.45, ax=None, line_params={},
             units: str = 'kHz', t: tuple = None, smooth: int = 0,
             n: float=None)->plt.Axes:
        """
        Plot the mode frequency.

        Jore Rueda: jrrueda@us.es

        :param  var: Mode to be plotted
        :param  rho: list with the desired values of rho where to plot
        :param  ax: axes where to plot
        :param  line_params: Line parameters for matplotlib.pyplot.plot
        :param  units: units for the frequency: accpted: Hz, kHz, rad
        """
        factor = {
            'kHz': 0.001,
            'rad': 1.0/2.0/cnt.pi,
            'Hz': 1.0
        }
        # --- Initialise plotting settings
        line_opitons = {
            'color': 'w',
            'linestyle': '--',
            'alpha': 0.35
        }
        if ax is None:
            line_opitons['color'] = 'k'
        line_opitons.update(line_params)
        if ax is None:
            fig, ax = plt.subplots()
            ax.set_ylabel('$f_{%s}$ [%s]' % (var, units))
            ax.set_xlabel('Time [s]')
        # --- Check the rho
        if not type(rho) == xr.core.dataarray.DataArray:
            try:
                len(rho)
            except TypeError:
                rho = np.array([rho])
            # --- Plot the line
            for r in rho:
                if r < self.freq[var]['rho'][0] or r < self.freq[var]['rho'][1]:
                    text = 'Requested point outise the rho interval, skipping'
                    logger.warning('XX: %s', text)
                data = self.freq[var].sel(rho=r, method='nearest')
                if t is None:
                    flags = np.ones(data.t.size, dtype=bool)
                else:
                    flags = (data.t > t[0]) * (data.t < t[1])
                dataToPlot = data[flags].copy()
                # Now smooth if needed
                if smooth > 0:
                    dataToPlot = dataToPlot.rolling(t=smooth, center=True).mean()
                if n is not None:
                    if self._rotation is None:
                        raise Exception('You want Doppler shift but there is no f')
                    else:
                        correction = self._rotation.data.sel(rho=r,
                                                            method='nearest').copy()
                        if self._rotation.attrs['units'] == 'rad/s':
                            correction /= 2*np.pi
                        correction = correction[flags]
                        correction *= n
                else:
                    correction = np.zeros(dataToPlot.shape)

                ax.plot(dataToPlot.t, (dataToPlot + correction) * factor[units],
                        **line_opitons)
        else:
            dataToPlot = np.zeros(self.freq[var].t.size)
            correction = self._rotation.data*n
            if self._rotation.attrs['units'] == 'rad/s':
                correction /= 2*np.pi
            for jt, t in enumerate(self.freq[var].t):
                r = rho.interp(t=t).values
                if np.isnan(r):
                    continue
                if r < self.freq[var]['rho'][0] or r < self.freq[var]['rho'][1]:
                    text = 'Requested point outise the rho interval, skipping'
                    logger.warning('XX: %s', text)
                dataToPlot[jt] = (self.freq[var].sel(rho=r, t=t, method='nearest')+\
                    correction.sel(rho=r, t=t, method='nearest')).values
                print(r,dataToPlot[jt])
            ax.plot(self.freq[var].t, dataToPlot* factor[units], **line_opitons)


        
        plt.draw()
        plt.show()
        return ax
    
    def plotPlasmaProfiles(self) -> plt.Axes:
        """
        Plot the plasma profiles used to calculate everythin
        """
        fig, ax = plt.subplots(10, sharex=True)
        self._ne.data.plot(ax=ax[0], label='ne')
        self._ni.data.plot(ax=ax[1], label='ni')
        self._te.data.plot(ax=ax[2], label='Te')
        self._ti.data.plot(ax=ax[3], label='Ti')
        self._q.data.plot(ax=ax[4], label='q')
        self._R0.data.plot(ax=ax[5], label='R0')
        self._ahor.data.plot(ax=ax[6], label='ahor')
        self._kappa.data.plot(ax=ax[7], label='kappa')
        self._B0.data.plot(ax=ax[8], label='B0')
        if self._rotation is not None:
            self._rotation.data.plot(ax=ax[9], label='rotation')
        # Remove all x labels
        for a in ax:
            a.set_xlabel('')
            
        ax[-1].set_xlabel('Time [s]')
        plt.tight_layout()
        return ax

<|MERGE_RESOLUTION|>--- conflicted
+++ resolved
@@ -436,11 +436,6 @@
             self._rotation = ssdat.get_tor_rotation(self.shot, xArrayOutput=True)
         except errors.DatabaseError:
             self._rotation = None
-<<<<<<< HEAD
-=======
-        else:
-            self._rotation = None
->>>>>>> 8294267e
             logger.warning('Not found toroidal rotation, no doppler shift')
         # --- Now interpolate everything in the time/rho basis of ne
         # self._ni = self._ni.interp(t=self._ne['t'], rho=self._ne['rho'],
