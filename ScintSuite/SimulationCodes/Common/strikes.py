"""
Strike object for SINPA and FILDSIM codes.

Maintaned by Jose Rueda: jrrueda@us.es

Contains the Strike object, which stores the information of the strike points
calculated by the code and plot the different information on it
"""
import os
import math
import f90nml
import logging
import numpy as np
import xarray as xr
import ScintSuite.errors as errors
import ScintSuite._Plotting as ssplt
import matplotlib.pyplot as plt
from tqdm import tqdm
from ScintSuite.version_suite import exportVersion
from copy import deepcopy
from typing import Union, List, Tuple, Dict, Any, Optional
from ScintSuite._Paths import Path
from ScintSuite._Machine import machine
from mpl_toolkits.mplot3d import Axes3D
from ScintSuite._SideFunctions import createGrid
from ScintSuite._Mapping._Common import transform_to_pixel, remap
from ScintSuite.SimulationCodes.Common.strikeHeader import orderStrikes as order
from ScintSuite._Plotting import axisEqual3D, clean3Daxis


# -----------------------------------------------------------------------------
# --- Prepare auxiliary objects
# ----------------------------------------------------------------------------
logger = logging.getLogger('ScintSuite.SimCod')
paths = Path(machine)


# ----------------------------------------------------------------------------
# --- Reading routines
# ----------------------------------------------------------------------------
def readSINPAstrikes(filename: str, verbose: bool = False):
    """
    Read the strike points from a SINPA simulation

    Jose Rueda: jrrueda@us.es

    :param  filename: filename of the file
    :param  verbose: Not used anymore (kept for retrocompatibility)

    Note: in order to load the proper header (with information on which
    variables are stored in the file), the code will guess which kind of file
    it is by the name of the file. Therefore, official name of the SINPA files
    should not be changed, if not, this routine does no longer work
    """
    # --- Identify which can of file we are dealing with:
    if filename.endswith('spmap'):
        plate = 'scintillator'
    elif filename.endswith('spcmap'):
        plate = 'collimator'
    elif filename.endswith('spsignal'):
        plate = 'signalscintillator'
    elif filename.endswith('spcsignal'):
        plate = 'collimator'
    elif filename.endswith('wmmap'):
        plate = 'wrong'
    else:
        raise Exception('File not understood. Has you changed the ext???')

    # --- Open the file and read
    with open(filename, 'rb') as fid:
        header = {
            'versionID1': np.fromfile(fid, 'int32', 1)[0],
            'versionID2': np.fromfile(fid, 'int32', 1)[0],
        }
<<<<<<< HEAD
        logger.info('File %s'%filename)
        logger.info('SINPA version: %i.%i'%(header['versionID1'],
=======
        logger.info('SINPA version: %i,%i'%(header['versionID1'],
>>>>>>> aaf3a58d
                                            header['versionID2']))
        if header['versionID1'] <= 4:
            # Keys of what we have in the file:
            header['runID'] = np.fromfile(fid, 'S50', 1)[:]
            header['ngyr'] = np.fromfile(fid, 'int32', 1)[0]
            header['gyroradius'] = np.fromfile(fid, 'float64', header['ngyr'])
            header['nXI'] = np.fromfile(fid, 'int32', 1)[0]
            header['XI'] = np.fromfile(fid, 'float64', header['nXI'])
            header['FILDSIMmode'] = \
                np.fromfile(fid, 'int32', 1)[0].astype(bool)
            header['ncolumns'] = np.fromfile(fid, 'int32', 1)[0]
<<<<<<< HEAD
            # print some debug information
            logger.debug('RunID: %s'%header['runID'])
            logger.debug('ngyr: %i'%header['ngyr'])
            printlog = [str(g) for g in header['gyroradius']]
            logger.debug('gyroradius: %s'% ', '.join(printlog))
            logger.debug('nXI: %s'%header['nXI'])
            printlog = [str(g) for g in header['XI']]
            logger.debug('XI: %s'% ', '.join(printlog))
            logger.debug('FILDSIMmose: %s'%header['FILDSIMmode'])
            logger.debug('Number of stored columns: %i'%header['ncolumns'])
            if header['versionID1'] >= 4 and plate.lower()!='collimator':
=======
            if header['versionID1'] >= 4 and plate.lower() != 'collimator': 
>>>>>>> aaf3a58d
                header['kindOfFile'] = np.fromfile(fid, 'int32', 1)[0]
            header['counters'] = \
                np.zeros((header['nXI'], header['ngyr']), int)
            data = np.empty((header['nXI'], header['ngyr']),
                            dtype=np.ndarray)
            header['scint_limits'] = {
                'xmin': 300.,
                'xmax': -300.,
                'ymin': 300.,
                'ymax': -300.
            }
            # get the information. Notice that from one SINPA version to the
            # following, it could happen that the strikes files was unchanged,
            # So there is no a different strike header, therefore, we need to
            # try backwards until we find the proper one
            found_header = False
            id_version = header['versionID1']
            if header['FILDSIMmode']:
                key_to_look = 'sinpa_FILD'
            else:
                key_to_look = 'sinpa_INPA'
            while not found_header:

                if header['versionID1'] < 4:
                    try:
                        header['info'] = deepcopy(
                            order[key_to_look][id_version][plate.lower()])
                        found_header = True
                    except KeyError:
                        id_version -= 1
                    # if the id_version is already -1, just stop, something
                    # went wrong
                    if id_version < 0:
                        raise Exception('Not undestood SINPA version')
                else:
<<<<<<< HEAD
                    if plate.lower() != 'collimator':
                        try:
                            header['info'] = deepcopy(
                                order[key_to_look][id_version][plate.lower()][header['kindOfFile']])
                            found_header = True
                        except KeyError:
                            id_version -= 1
                    else:
                        try:
                            header['info'] = deepcopy(
                                order[key_to_look][id_version][plate.lower()])
                            found_header = True
                        except KeyError:
                            id_version -= 1
=======
                    try:
                        if plate.lower() != 'collimator':
                            header['info'] = deepcopy(
                                order[key_to_look][id_version][plate.lower()][header['kindOfFile']])
                            found_header = True
                        else:
                            header['info'] = deepcopy(
                                order[key_to_look][id_version][plate.lower()])
                            found_header = True
                    except KeyError:
                        id_version -= 1
>>>>>>> aaf3a58d
                    # if the id_version is already -1, just stop, something
                    # went wrong
                    if id_version < 0:
                        raise Exception('Not undestood SINPA version')
            # Load the data from each gyroradius and xi values. If the loaded
            # plate is scintillator, get the edge of the markers distribution,
            # for the latter histogram calculation
            scints = ['scintillator',  'signalscintillator']
            if plate.lower() in scints:
                ycolum = header['info']['x1']['i']
                zcolum = header['info']['x2']['i']
            logger.info('Reading strike points:')
            for ig in range(header['ngyr']):
                for ia in range(header['nXI']):
                    header['counters'][ia, ig] = \
                        np.fromfile(fid, 'int32', 1)[0]
                    if header['counters'][ia, ig] > 0:
                        data[ia, ig] = np.reshape(
                            np.fromfile(fid, 'float64',
                                        header['ncolumns']
                                        * header['counters'][ia, ig]),
                            (header['counters'][ia, ig],
                             header['ncolumns']), order='F')
                        if plate.lower() in scints:
                            header['scint_limits']['xmin'] = \
                                min(header['scint_limits']['xmin'],
                                    data[ia, ig][:, ycolum].min())
                            header['scint_limits']['xmax'] = \
                                max(header['scint_limits']['xmax'],
                                    data[ia, ig][:, ycolum].max())
                            header['scint_limits']['ymin'] = \
                                min(header['scint_limits']['ymin'],
                                    data[ia, ig][:, zcolum].min())
                            header['scint_limits']['ymax'] = \
                                max(header['scint_limits']['ymax'],
                                    data[ia, ig][:, zcolum].max())
            # Read the time
            if plate.lower() == 'signalscintillator':
                header['time'] = float(np.fromfile(fid, 'float32', 1)[0])
                header['shot'] = int(np.fromfile(fid, 'int32', 1)[0])
        # Read the extra information included in version 2
        if header['versionID1'] >= 2 and plate.lower() != 'collimator':
            header['FoilElossModel'] = np.fromfile(fid, 'int32', 1)[0]
            if header['FoilElossModel'] == 1:
                header['FoilElossParameters'] = np.fromfile(fid, 'float64', 2)
            elif header['FoilElossModel'] == 2:
                header['FoilElossParameters'] = np.fromfile(fid, 'float64', 3) 
            elif header['FoilElossModel'] == 5:
                header['FoilElossParameters'] = np.fromfile(fid, 'float64', 3)
            header['FoilYieldModel'] = np.fromfile(fid, 'int32', 1)[0]
            if header['FoilYieldModel'] == 1:
                header['FoilYieldParameters'] = np.fromfile(fid, 'float64', 1)
            elif header['FoilYieldModel'] == 2:
                header['FoilYieldParameters'] = np.fromfile(fid, 'float64', 4)
            header['ScintillatorYieldModel'] = np.fromfile(fid, 'int32', 1)[0]
            if header['ScintillatorYieldModel'] == 1:
                header['ScintillatorYieldParameters'] = \
                    np.fromfile(fid, 'float64', 1)
            elif header['ScintillatorYieldModel'] == 2:
                header['ScintillatorYieldParameters'] = \
                    np.fromfile(fid, 'float64', 2)
        # Calculate the radial position if it is a INPA simulation
        if not header['FILDSIMmode'] and plate.lower() != 'collimator':
            iix = header['info']['x0']['i']
            iiy = header['info']['y0']['i']
            for ig in range(header['ngyr']):
                for ia in range(header['nXI']):
                    if header['counters'][ia, ig] > 0:
                        R = np.atleast_2d(np.sqrt(data[ia, ig][:, iix]**2
                                                  + data[ia, ig][:, iiy]**2)).T
                        data[ia, ig] = np.append(data[ia, ig], R, axis=1)
            # Update the headers.
            Old_number_colums = len(header['info'])
            extra_column = {
                'R0': {
                    'i': Old_number_colums,  # Column index in the file
                    'units': 'm',  # Units
                    'longName': 'Radial position of the CX event',
                    'shortName': '$R$',
                },
            }
            # Update the header
            header['info'].update(extra_column)
        # See if we have some rl or some XI for which any markers have arrived
        counts_rl = np.sum(header['counters'], axis=0, dtype=int)
        flags_0 = counts_rl == 0
        # Now remove the unwanted gyroradius
        dummy = np.arange(header['ngyr'])
        index_to_remove = dummy[flags_0]
        header['counters'] = np.delete(header['counters'], index_to_remove,
                                       axis=1)
        data = np.delete(data, index_to_remove, axis=1)
        header['gyroradius'] = np.delete(header['gyroradius'], index_to_remove)
        # Now remove the unwanted XI
        counts_XI = np.sum(header['counters'], axis=1, dtype=int)
        flags_0 = counts_XI == 0
        dummy = np.arange(header['nXI'])
        index_to_remove = dummy[flags_0]
        header['counters'] = np.delete(header['counters'], index_to_remove,
                                       axis=0)
        data = np.delete(data, index_to_remove, axis=0)
        header['XI'] = np.delete(header['XI'], index_to_remove)
        # Update the counters
        header['nXI'], header['ngyr'] = header['counters'].shape
        # Small retrocompatibility part
        # Just for old FILDSIM user which may have their routines based on the
        # Strike map points object, make a copy of the XI values as in the old
        # notation (they are just 10 numbers, so it will not be the end of the
        # world)
        if header['FILDSIMmode']:
            header['npitch'] = header['nXI']
            header['pitch'] = header['XI']
        # ---- Get the geometry id
        # Try to get the grometry id
        try:
            resultDir, name = os.path.split(filename)
            runID = name.split('.')[0]
            mainDir, dummy = os.path.split(resultDir)
            namelistFile = os.path.join(mainDir, 'inputs', runID + '.cfg')
            nml = f90nml.read(namelistFile)
            dummy, geomDir = os.path.split(nml['config']['geomfolder'])
            header['geomID'] = geomDir
        except FileNotFoundError:
            header['geomID'] = None
            logger.warning('Not found SINPA namelist')
        logger.info('Total number of strike points: %i'%
                    np.sum(header['counters']))
        logger.info('Average number of strike points per centroid: %i'%
                  int(header['counters'].mean()))
        return header, data


def readFILDSIMstrikes(filename: str, verbose: bool = False):
    """
    Load the strike points from a FILDSIM simulation.

    Jose Rueda: ruejo@ipp.mpg.de

    :param  runID: runID of the FILDSIM simulation
    :param  plate: plate to collide with (Collimator or Scintillator)
    :param  file: if a filename is provided, data will be loaded from this
    file, ignoring the SINPA folder structure (and runID)
    :param  verbose. flag to print some info in the command line
    """
    if verbose:
        print('Reading strike points: ', filename)
    dummy = np.loadtxt(filename, skiprows=3)
    header = {
        'FILDSIMmode': True,
        'XI': np.unique(dummy[:, 1]),
        'gyroradius': np.unique(dummy[:, 0])
    }
    header['nXI'] = header['XI'].size
    header['ngyr'] = header['gyroradius'].size
    # --- Order the strike points in gyroradius and pitch angle
    data = np.empty((header['nXI'], header['ngyr']), dtype=np.ndarray)
    header['counters'] = np.zeros((header['nXI'], header['ngyr']),
                                  dtype=int)
    header['scint_limits'] = {  # for later histogram making
        'xmin': 300.,
        'xmax': -300.,
        'ymin': 300.,
        'ymax': -300.
    }
    nmarkers, ncolum = dummy.shape
    for ir in range(header['ngyr']):
        for ip in range(header['nXI']):
            data[ip, ir] = dummy[
                (dummy[:, 0] == header['gyroradius'][ir])
                * (dummy[:, 1] == header['XI'][ip]), 2:]
            header['counters'][ip, ir], ncolums = data[ip, ir].shape
            # Update the scintillator limit for the histogram
            if header['counters'][ip, ir] > 0:
                header['scint_limits']['xmin'] = \
                    min(header['scint_limits']['xmin'],
                        data[ip, ir][:, 2].min())
                header['scint_limits']['xmax'] = \
                    max(header['scint_limits']['xmax'],
                        data[ip, ir][:, 2].max())
                header['scint_limits']['ymin'] = \
                    min(header['scint_limits']['ymin'],
                        data[ip, ir][:, 3].min())
                header['scint_limits']['ymax'] = \
                    max(header['scint_limits']['ymax'],
                        data[ip, ir][:, 3].max())
    # Check with version of FILDSIM was used
    if ncolum == 9:
        print('Old FILDSIM format, initial position NOT included')
        versionID = 0
    elif ncolum == 12:
        print('New FILDSIM format, initial position included')
        versionID = 1
    else:
        print('Detected number of columns: ', ncolum)
        raise Exception('Error loading file, not recognised columns')
    # Write some help
    header['info'] = order['fildsim_FILD'][versionID]
    # Check number of markers
    total_counter = np.sum(header['counters'])
    if nmarkers != total_counter:
        print('Total number of strike points: ', nmarkers)
        print('Total number of counters: ', total_counter)
        raise Exception('Total number of markers not matching!!!')
    if verbose:
        print('Total number of strike points: ', total_counter)
        print('Average number of strike points per centroid: ',
              int(header['counters'].mean()))
    # Small retrocompatibility part
    # Just for old FILDSIM user which may have their routines based on the
    # Strike map points object, make a copy of the XI values as in the old
    # notation (they are just 10 numbers, so it will not be the end of the
    # world)
    header['npitch'] = header['nXI']
    header['pitch'] = header['XI']
    return header, data


# -----------------------------------------------------------------------------
# --- Main Object
# -----------------------------------------------------------------------------
class Strikes:
    """
    StrikePoint class.

    Jose Rueda: jrrueda@us.es

    Stores the information of the strike points calculated by the code and plot
    the different information on it
    """

    def __init__(self, 
                 runID: Optional[str] = None, 
                 type: Optional [str] = 'MapScintillator',
                 file: Optional[str] = None, 
                 verbose: Optional[bool] = True, 
                 code: Optional[str] = 'SINPA'):
        """
        Initialise the object reading data from a SINPA file.

        Jose Rueda: jrrueda@us.es

        :param  runID: runID of the simulation
        :param  type: file to load (mapcollimator, mapscintillator, mapwrong
            signalcollimator or signalscintillator).Not used if code=='FILDSIM'
        :param  file: if a filename is provided, data will be loaded from this
            file, ignoring the code folder structure (and runID)
        :param  verbose. flag to print some info in the command line
        :param  code: name of the code where the data is coming from
        """
        # --- Get the name of the file
        if file is None:
            if code.lower() == 'sinpa':
                # Guess the name of the file
                if (type.lower() == 'mapscintillator'
                        or type.lower() == 'scintillatormap'):
                    name = runID + '.spmap'
                elif (type.lower() == 'mapcollimator'
                        or type.lower() == 'collimatormap'):
                    name = runID + '.spcmap'
                elif (type.lower() == 'signalscintillator'
                        or type.lower() == 'scintillatorsignal'):
                    name = runID + '.spsignal'
                elif (type.lower() == 'signalcollimator'
                        or type.lower() == 'collimatorsignal'):
                    name = runID + '.spcsignal'
                elif type.lower() == 'mapwrong' or type.lower() == 'wrongmap':
                    name = runID + '.wmmap'
                elif (type.lower() == 'selfshadowmap'
                        or type.lower() == 'mapselfshadow'):
                    name = runID + '.spcself'
                else:
                    raise Exception('Type not understood, revise inputs')
                file = os.path.join(paths.SINPA, 'runs', runID, 'results',
                                    name)
            elif code.lower() == 'fildsim':
                name = '_strike_points.dat'
                file = os.path.join(paths.FILDSIM, 'results',
                                    runID + name)
        self.file = file
        # --- read the file
        logger.info('Reading file: %s', file)
        if code.lower() == 'sinpa':
            self.header, self.data = readSINPAstrikes(file, verbose)
        elif code.lower() == 'fildsim':
            self.header, self.data = readFILDSIMstrikes(file, verbose)
        else:
            raise Exception('Code not understood')
        # Save the size
        self._shape = self.header['counters'].shape
        # --- Initialise the rest of the object
        # ## Histogram of Scintillator strikes
        # self.ScintHistogram = None
        ## Code used
        self.code = code
        ## Rest of the histograms
        self.histograms = {}
        ## Magnetic field at the detector
        self.B = None

    # -------------------------------------------------------------------------
    # --- Histogram calculation
    # -------------------------------------------------------------------------
    def calculate_2d_histogram(self, varx: str = 'xcx', vary: str = 'yxc',
                               binsx: Optional[Union[int, np.ndarray]] = None,
                               binsy: Optional[Union[int, np.ndarray]] = None) -> None:
        """
        Calculate any 2D histogram of strike points variables

        Jose Rueda Rueda: jrrueda@us.es

        :param  varx: variable selected for the x axis
        :param  vary: variable selected for the y axis
        :param  binsx: bining for the x variable, if a number, this number of
            bins will be created between the xmin and xmax. If an array, it
            will be interpreted as bin edges. By default, 25 bins are
            considered
        :param  binsy: similar to binsx but for the y variable

        The function creates on the histogram atribute of the object 3
        dictionaries named as <varx + '_' + vary> for the counts
        <varx + '_' + vary + '_w'> for the weight into the scintillator
        and <varx + '_' + vary + '_w0'> for the weight at the detector entrance
        [These last two only present if 'weight' and 'weoght0' are inside the
        data]. Each dict will contain 0: Total histogram, i: kind separated
        histograms (for FIDASIM markers only). On each one you will have:
            'xcen': cell centers on the x axis,
            'ycen': cell centers on the y axis,
            'xedges': bin edges on the x axis,
            'yedges': bin edges on the y axis,
            'H': Histogram matrix, [nx, ny], normalised to bin area
        """
        # --- Check if the variables we need actually exist
        if (varx not in self.header['info'].keys()) or \
           (vary not in self.header['info'].keys()):
            print('Variables available: ', list(self.header['info'].keys()))
            raise Exception('Variables not found')
        # --- Check if the histogram is already there
        if (varx + '_' + vary) in self.histograms.keys():
            logger.warning('11: Histogram present, overwritting')
        # --- Find the needed colums:
        if not varx.endswith('cam'):
            jx = self.header['info'][varx]['i']
            jy = self.header['info'][vary]['i']
        else:
            # This is to avoid issues with the remap of the camera frame, as
            # latter we will adopt the IDL criteria for camera frames and all
            #  is a bit messy. Sorry
            text = 'varx and vary exchanged'
            logger.warning('a3: %s' % text)
            jx = self.header['info'][vary]['i']
            jy = self.header['info'][varx]['i']

        try:   # FILD strike points has no weight
            jw = self.header['info']['weight']['i']
        except KeyError:
            jw = None
        try:   # For 2.0 SINPA files with 2 weights
            jw0 = self.header['info']['weight0']['i']
        except KeyError:
            jw0 = None
        try:   # We can have optics in the camera, which include optical models
            jwc = self.header['info']['wcam']['i']
        except KeyError:
            jwc = None
        try:   # For 2.0 SINPA files with 2 weights
            jk = self.header['info']['kind']['i']
        except KeyError:
            jk = None
        # --- Define the grid for the histogram
        if (binsx is None) or isinstance(binsx, int):
            xmin = np.inf
            xmax = -np.inf
            for ig in range(self.header['ngyr']):
                for ia in range(self.header['nXI']):
                    if self.header['counters'][ia, ig] > 0:
                        xmin = min(self.data[ia, ig][:, jx].min(), xmin)
                        xmax = max(self.data[ia, ig][:, jx].max(), xmax)
            if binsx is None:
                edgesx = np.linspace(xmin, xmax, 25)
            else:
                edgesx = np.linspace(xmin, xmax, binsx+1)
        else:
            edgesx = binsx
        if (binsy is None) or isinstance(binsx, int):
            ymin = np.inf
            ymax = -np.inf
            for ig in range(self.header['ngyr']):
                for ia in range(self.header['nXI']):
                    if self.header['counters'][ia, ig] > 0:
                        ymin = min(self.data[ia, ig][:, jy].min(), ymin)
                        ymax = max(self.data[ia, ig][:, jy].max(), ymax)
            if binsy is None:
                edgesy = np.linspace(ymin, ymax, 25)
            else:
                edgesy = np.linspace(ymin, ymax, binsy+1)
        else:
            edgesy = binsy
        # --- Preallocate the data
        histName = varx + '_' + vary
        self.histograms[histName] = xr.Dataset()
        # kind of markers:
        supportedKinds = [0, 5, 6, 7, 8]
        if self.header['FILDSIMmode'] or jk is None:
            supportedKinds = [0,]
        nkinds = len(supportedKinds)
        # Prepare the matrices
        # Basic (counts)
        data = np.zeros((edgesx.size - 1, edgesy.size - 1, nkinds))
        # For the weight at thedetecor entrance
        if jw0 is not None:
            data0 = np.zeros((edgesx.size - 1, edgesy.size - 1, nkinds))
        # For the weight at the scintillator
        if jw is not None:
            dataS = np.zeros((edgesx.size - 1, edgesy.size - 1, nkinds))
        # For the weight of the camera
        if jwc is not None:
            dataC = np.zeros((edgesx.size - 1, edgesy.size - 1, nkinds))
        for ik, k in enumerate(supportedKinds):
            logger.debug('Histograming kind %i'%k)
            for ig in range(self.header['ngyr']):
                for ia in range(self.header['nXI']):
                    if self.header['counters'][ia, ig] > 1:
                        # Skip if there are not markers of that kind
                        if k != 0:
                            f = self.data[ia, ig][:, jk].astype(int) == k
                            if f.sum() == 0:
                                continue
                        else:
                            f = np.ones(self.data[ia, ig][:, 0].size, bool)
                        logger.debug('Matrix %i %i  flags %i'%(
                            self.data[ia, ig].shape[0],
                            self.data[ia, ig].shape[1],
                            f.size
                        ))
                        # Count histogram
                        H, xedges, yedges = \
                            np.histogram2d(self.data[ia, ig][f, jx],
                                           self.data[ia, ig][f, jy],
                                           bins=(edgesx, edgesy))
                        data[:, :, ik] += H
                        # Weight histogram
                        if jw is not None:
                            H, xedges, yedges = \
                                np.histogram2d(self.data[ia, ig][f, jx],
                                               self.data[ia, ig][f, jy],
                                               bins=(edgesx, edgesy),
                                               weights=self.data[ia, ig][f, jw])
                            dataS[:, :, ik] += H
                        # Entrance weight histogram
                        if jw0 is not None:
                            H, xedges, yedges = \
                                np.histogram2d(self.data[ia, ig][f, jx],
                                               self.data[ia, ig][f, jy],
                                               bins=(edgesx, edgesy),
                                               weights=self.data[ia, ig][f, jw0])
                            data0[:, :, ik] += H
                        if jwc is not None:
                            H, xedges, yedges = \
                                np.histogram2d(self.data[ia, ig][f, jx],
                                               self.data[ia, ig][f, jy],
                                               bins=(edgesx, edgesy),
                                               weights=self.data[ia, ig][f, jwc])
                            dataC[:, :, ik] += H
        xcen = 0.5 * (xedges[1:] + xedges[:-1])
        ycen = 0.5 * (yedges[1:] + yedges[:-1])
        deltax = xcen[1] - xcen[0]
        deltay = ycen[1] - ycen[0]
        data /= deltax * deltay
        self.histograms[histName]['markers'] = xr.DataArray(
            data, dims=('x', 'y', 'kind'),
            coords={'x': xcen, 'y': ycen, 'kind': supportedKinds}
        )

        #  Set the attributes for the particular histogram
        self.histograms[histName]['markers'].attrs['Description'] = \
            'Number of markers histogram'
        self.histograms[histName]['markers'].attrs['units'] = \
            '#/(' + self.header['info'][varx]['units'] + '$\\cdot$' +\
            self.header['info'][vary]['units'] + ')'
        self.histograms[histName]['markers'].attrs['long_name'] = 'Markers'
        if jw is not None:
            dataS /= deltax * deltay
            self.histograms[histName]['w'] = xr.DataArray(
                dataS, dims=('x', 'y', 'kind'),
                coords={'x': xcen, 'y': ycen, 'kind': supportedKinds}
            )
            self.histograms[histName]['w'].attrs['Description'] = \
                'Weight at the scintillator'
            self.histograms[histName]['w'].attrs['units'] = \
                self.header['info']['weight']['units'] +\
                '/(' + self.header['info'][varx]['units'] + '$\\cdot$' +\
                self.header['info'][vary]['units'] + ')'
            self.histograms[histName]['w'].attrs['long_name'] = '$W_{Scint}$'
        if jw0 is not None:
            data0 /= deltax * deltay
            self.histograms[histName]['w0'] = xr.DataArray(
                data0, dims=('x', 'y', 'kind'),
                coords={'x': xcen, 'y': ycen, 'kind': supportedKinds}
            )
            self.histograms[histName]['w0'].attrs['Description'] = \
                'Weight at the pinhole'
            self.histograms[histName]['w0'].attrs['units'] = \
                self.header['info']['weight0']['units'] +\
                '/(' + self.header['info'][varx]['units'] + '$\\cdot$' +\
                self.header['info'][vary]['units'] + ')'
            self.histograms[histName]['w0'].attrs['long_name'] = '$W_{Pin}$'
        if jwc is not None:
            dataC /= deltax * deltay
            self.histograms[histName]['wcam'] = xr.DataArray(
                dataC, dims=('x', 'y', 'kind'),
                coords={'x': xcen, 'y': ycen, 'kind': supportedKinds}
            )
            self.histograms[histName]['wcam'].attrs['Description'] = \
                'Weight at the camera'
            self.histograms[histName]['wcam'].attrs['units'] = '[a.u.]'
            self.histograms[histName]['wcam'].attrs['long_name'] = '$W_{cam}$'
        # Set the variables attributes
        self.histograms[histName]['x'].attrs['long_name'] = \
            self.header['info'][varx]['shortName']
        self.histograms[histName]['y'].attrs['long_name'] = \
            self.header['info'][vary]['shortName']
        self.histograms[histName]['x'].attrs['units'] = \
            self.header['info'][varx]['units']
        self.histograms[histName]['y'].attrs['units'] = \
            self.header['info'][vary]['units']
        self.histograms[histName]['kind'].attrs['long_name'] = 'Marker kind'
        # Set the attributes of the data set
        self.histograms[histName].attrs['xedges'] = xedges
        self.histograms[histName].attrs['yedges'] = yedges
        self.histograms[histName].attrs['area'] = deltax * deltay

    def calculate_1d_histogram(self, var: str = 'xcx',
                               bins: Optional[Union[int, np.ndarray]] = None) -> None:
        """
        Calculate any 1D histogram of strike points variables

        Jose Rueda Rueda: jrrueda@us.es

        :param  var: variable selected for the x axis
        :param  bins: bining for the x variable, if a number, this number of
            bins will be creaded between the xmin and xmax. If an array, it
            will be interpreted as bin edges. By default, 25 bins are
            considered

        The function creates on the histogram atribute of the object 3
        dictionaries named as <var> for the counts
        <var + '_w'> for the weight into the scintillator
        and <var + '_w0'> for the weight at the detector entrance
        [These last two only present if 'weight' and 'weoght0' are inside the
        data]. Each dict will contain 0: Total histogram, i: kind separated
        histograms (for FIDASIM markers only). On each one you will have:
            'xcen': cell centers on the x axis,
            'xedges': bin edges on the x axis,
            'H': Histogram array, [nx], normalised to bin area
        """
        # --- Check if the variables we need actually exist
        if (var not in self.header['info'].keys()):
            print('Variables available: ', list(self.header['info'].keys()))
            raise Exception('Variables not found')
        # --- Check if the histogram is already there
        if var in self.histograms.keys():
            logger.warning('11: Histogram present, overwritting')
        # --- Find the needed colums:
        dat = self(var)
        w = self('weight')
        w0 = self('weight0')
        k = self('kind')
        # --- Define the grid for the histogram
        if (bins is None) or isinstance(bins, int):
            xmin = dat.min()
            xmax = dat.max()
            if bins is None:
                edgesx = np.linspace(xmin, xmax, 25)
            else:
                edgesx = np.linspace(xmin, xmax, bins+1)
        else:
            edgesx = bins
        # --- Preallocate the data
        varw = var + '_w'
        varw0 = var + 'w_0'
        # Basic (counts)
        self.histograms[var] = \
            {0: {}, 5: {}, 6: {}, 7: {}, 8: {}}
        # For the weight at thedetecor entrance
        if w0 is not None:
            self.histograms[varw0] = \
                {0: {}, 5: {}, 6: {}, 7: {}, 8: {}}
        # For the weight at the scintillator
        if w is not None:
            self.histograms[varw] = \
                {0: {}, 5: {}, 6: {}, 7: {}, 8: {}}
        # We could calculate the complete histogram (case k = 0) as the sum of
        # the individual histogram, this will be more efficient but we would
        # have the issue that the FILD strike points does not have this kind
        # separation. So we would need to duplicate, for FILD straight
        # calculation, and for INPA signal the sum. Computationally speaking is
        # fast, so to simplify, I would perform the full calculation
        H, xedges = \
            np.histogram(dat, bins=edgesx)
        xcen = 0.5 * (xedges[1:] + xedges[:-1])
        deltax = xcen[1] - xcen[0]
        self.histograms[var][0] = {
            'xcen': xcen,
            'xedges': xedges,
            'H': H.astype(float)/deltax
        }
        if w is not None:
            H, xedges = \
                np.histogram(dat, bins=edgesx, weights=w)
            self.histograms[varw][0] = {
                'xcen': xcen,
                'xedges': xedges,
                'H': H.astype(float)/deltax
            }
        if w0 is not None:
            H, xedges = \
                np.histogram(dat, bins=edgesx, weights=w0)
            self.histograms[varw0][0] = {
                'xcen': xcen,
                'xedges': xedges,
                'H': H.astype(float)/deltax
            }
        # Now repeat the same for the different kinds
        if k is not None:
            for kind in [5, 6, 7, 8]:
                flags = k == kind
                # Count histogram
                H, xedges = np.histogram(dat[flags], bins=edgesx)
                xcen = 0.5 * (xedges[1:] + xedges[:-1])
                deltax = xcen[1] - xcen[0]
                self.histograms[var][kind] = {
                    'xcen': xcen,
                    'xedges': xedges,
                    'H': H.astype(float)/deltax
                }
                if w is not None:
                    H, xedges = \
                        np.histogram(dat[flags], bins=edgesx, weights=w[flags])
                    self.histograms[varw][kind] = {
                        'xcen': xcen,
                        'xedges': xedges,
                        'H': H.astype(float)/deltax
                    }
                if w0 is not None:
                    H, xedges = \
                        np.histogram(dat[flags], bins=edgesx,
                                     weights=w0[flags])
                    self.histograms[varw0][kind] = {
                        'xcen': xcen,
                        'xedges': xedges,
                        'H': H.astype(float)/deltax
                    }

    def calculate_3d_histogram(self, varx: str = 'xcx', vary: str = 'yxc',
                               varz: str = 'zxc',
                               binsx: Optional[Union[int, np.ndarray]] = None,
                               binsy: Optional[Union[int, np.ndarray]] = None,
                               binsz: Optional[Union[int, np.ndarray]] = None) -> None:
        """
        Calculate any 3D histogram of strike points variables

        Jose Rueda Rueda: jrrueda@us.es

        :param  varx: variable selected for the x axis
        :param  vary: variable selected for the y axis
        :param  binsx: bining for the x variable, if a number, this number of
            bins will be created between the xmin and xmax. If an array, it
            will be interpreted as bin edges. By default, 25 bins are
            considered
        :param  binsy: similar to binsx but for the y variable

        The function creates on the histogram atribute of the object 3
        dictionaries named as <varx + '_' + vary> for the counts
        <varx + '_' + vary + '_w'> for the weight into the scintillator
        and <varx + '_' + vary + '_w0'> for the weight at the detector entrance
        [These last two only present if 'weight' and 'weoght0' are inside the
        data]. Each dict will contain 0: Total histogram, i: kind separated
        histograms (for FIDASIM markers only). On each one you will have:
            'xcen': cell centers on the x axis,
            'ycen': cell centers on the y axis,
            'xedges': bin edges on the x axis,
            'yedges': bin edges on the y axis,
            'H': Histogram matrix, [nx, ny], normalised to bin area
        """
        # --- Check if the variables we need actually exist
        if (varx not in self.header['info'].keys()) or \
           (vary not in self.header['info'].keys()) or \
           (varz not in self.header['info'].keys()):
            print('Variables available: ', list(self.header['info'].keys()))
            raise Exception('Variables not found')
        # --- Check if the histogram is already there
        if (varx + '_' + vary + '_' + varz) in self.histograms.keys():
            logger.warning('11: Histogram present, overwritting')
        # --- Find the needed colums:
        if not varx.endswith('cam'):
            jx = self.header['info'][varx]['i']
            jy = self.header['info'][vary]['i']
            jz = self.header['info'][varz]['i']
        else:
            if varz.endswith('cam'):
                raise Exception('Sorry not implemented, permute variables')
            # This is to avoid issues with the remap of the camera frame, as
            # latter we will adopt the IDL criteria for camera frames and all
            #  is a bit messy. Sorry
            text = 'varx and vary exchanged'
            logger.warning('a3: %s' % text)
            jx = self.header['info'][vary]['i']
            jy = self.header['info'][varx]['i']
            jz = self.header['info'][varz]['i']

        try:   # FILD strike points has no weight
            jw = self.header['info']['weight']['i']
        except KeyError:
            jw = None
        try:   # For 2.0 SINPA files with 2 weights
            jw0 = self.header['info']['weight0']['i']
        except KeyError:
            jw0 = None
        try:   # We can have optics in the camera, which include optical models
            jwc = self.header['info']['wcam']['i']
        except KeyError:
            jwc = None
        try:   # For 2.0 SINPA files with 2 weights
            jk = self.header['info']['kind']['i']
        except KeyError:
            jk = None
        # --- Define the grid for the histogram
        if (binsx is None) or isinstance(binsx, int):
            xmin = np.inf
            xmax = -np.inf
            for ig in range(self.header['ngyr']):
                for ia in range(self.header['nXI']):
                    if self.header['counters'][ia, ig] > 0:
                        xmin = min(self.data[ia, ig][:, jx].min(), xmin)
                        xmax = max(self.data[ia, ig][:, jx].max(), xmax)
            if binsx is None:
                edgesx = np.linspace(xmin, xmax, 25)
            else:
                edgesx = np.linspace(xmin, xmax, binsx+1)
        else:
            edgesx = binsx
        if (binsy is None) or isinstance(binsy, int):
            ymin = np.inf
            ymax = -np.inf
            for ig in range(self.header['ngyr']):
                for ia in range(self.header['nXI']):
                    if self.header['counters'][ia, ig] > 0:
                        ymin = min(self.data[ia, ig][:, jy].min(), ymin)
                        ymax = max(self.data[ia, ig][:, jy].max(), ymax)
            if binsy is None:
                edgesy = np.linspace(ymin, ymax, 25)
            else:
                edgesy = np.linspace(ymin, ymax, binsy+1)
        else:
            edgesy = binsy
        if (binsz is None) or isinstance(binsz, int):
            zmin = np.inf
            zmax = -np.inf
            for ig in range(self.header['ngyr']):
                for ia in range(self.header['nXI']):
                    if self.header['counters'][ia, ig] > 0:
                        zmin = min(self.data[ia, ig][:, jz].min(), zmin)
                        zmax = max(self.data[ia, ig][:, jz].max(), zmax)
            if binsz is None:
                edgesz = np.linspace(zmin, zmax, 25)
            else:
                edgesz = np.linspace(zmin, zmax, binsz+1)
        else:
            edgesz = binsz
        # --- Preallocate the data
        histName = varx + '_' + vary + '_' + varz
        self.histograms[histName] = xr.Dataset()
        # kind of markers:
        supportedKinds = [0, 5, 6, 7, 8]
        if self.header['FILDSIMmode']:
            supportedKinds = [0,]
        nkinds = len(supportedKinds)
        # Prepare the matrices
        # Basic (counts)
        data = np.zeros((edgesx.size - 1, edgesy.size - 1, 
                         edgesz.size - 1, nkinds))

        # For the weight at the detecor entrance
        if jw0 is not None:
            data0 = np.zeros((edgesx.size - 1, edgesy.size - 1, 
                              edgesz.size - 1, nkinds))
        # For the weight at the scintillator
        if jw is not None:
            dataS = np.zeros((edgesx.size - 1, edgesy.size - 1, 
                              edgesz.size - 1, nkinds))
        # For the weight of the camera
        if jwc is not None:
            dataC = np.zeros((edgesx.size - 1, edgesy.size - 1, 
                              edgesz.size - 1, nkinds))
        for ik, k in enumerate(supportedKinds):
            for ig in range(self.header['ngyr']):
                for ia in range(self.header['nXI']):
                    if self.header['counters'][ia, ig] > 1:
                        # Skip if there are not markers of that kind
                        if k != 0:
                            f = self.data[ig, ia][:, jk].astype(int) == k
                            if f.sum() == 0:
                                continue
                        else:
                            f = np.ones(self.data[ig, ia][:, 0].size, bool)
                        # Count histogram
                        H, (xedges, yedges, zedges) = \
                            np.histogramdd((self.data[ia, ig][f, jx],
                                            self.data[ia, ig][f, jy],
                                            self.data[ia, ig][f, jz]),
                                           bins=(edgesx, edgesy, edgesz))
                        data[:, :, :, ik] += H
                        # Weight histogram
                        if jw is not None:
                            H, (xedges, yedges, zedges) = \
                                np.histogramdd((self.data[ia, ig][f, jx],
                                               self.data[ia, ig][f, jy],
                                               self.data[ia, ig][f, jz]),
                                               bins=(edgesx, edgesy, edgesz),
                                               weights=self.data[ia, ig][f, jw])
                            dataS[:, :, :, ik] += H
                        # Entrance weight histogram
                        if jw0 is not None:
                            H, (xedges, yedges, zedges) = \
                                np.histogramdd((self.data[ia, ig][f, jx],
                                               self.data[ia, ig][f, jy],
                                               self.data[ia, ig][f, jz]),
                                               bins=(edgesx, edgesy, edgesz),
                                               weights=self.data[ia, ig][f, jw0])
                            data0[:, :, :, ik] += H
                        if jwc is not None:
                            H, (xedges, yedges, zedges) = \
                                np.histogramdd((self.data[ia, ig][f, jx],
                                               self.data[ia, ig][f, jy],
                                               self.data[ia, ig][f, jz]),
                                               bins=(edgesx, edgesy, edgesz),
                                               weights=self.data[ia, ig][f, jwc])
                            dataC[:, :, :, ik] += H
        xcen = 0.5 * (xedges[1:] + xedges[:-1])
        ycen = 0.5 * (yedges[1:] + yedges[:-1])
        zcen = 0.5 * (zedges[1:] + zedges[:-1])
        deltax = xcen[1] - xcen[0]
        deltay = ycen[1] - ycen[0]
        deltaz = zcen[1] - zcen[0]
        data /= deltax * deltay * deltaz
        self.histograms[histName]['markers'] = xr.DataArray(
            data, dims=('x', 'y', 'z', 'kind'),
            coords={'x': xcen, 'y': ycen, 'z': zcen, 
                    'kind': supportedKinds}
        )

        #  Set the attributes for the particular histogram
        self.histograms[histName]['markers'].attrs['Description'] = \
            'Number of markers histogram'
        self.histograms[histName]['markers'].attrs['units'] = \
            '#/(' + self.header['info'][varx]['units'] + '$\\cdot$' +\
            self.header['info'][vary]['units'] + \
            self.header['info'][varz]['units'] + ')'
        self.histograms[histName]['markers'].attrs['long_name'] = 'Markers'
        if jw is not None:
            dataS /= deltax * deltay
            self.histograms[histName]['w'] = xr.DataArray(
                dataS, dims=('x', 'y', 'z', 'kind'),
                coords={'x': xcen, 'y': ycen, 'z': zcen, 
                        'kind': supportedKinds}
            )
            self.histograms[histName]['w'].attrs['Description'] = \
                'Weight at the scintillator'
            self.histograms[histName]['w'].attrs['units'] = \
                self.header['info']['weight']['units'] +\
                '/(' + self.header['info'][varx]['units'] + '$\\cdot$' +\
                self.header['info'][vary]['units'] + \
                self.header['info'][varz]['units'] + ')'
            self.histograms[histName]['w'].attrs['long_name'] = '$W_{Scint}$'
        if jw0 is not None:
            data0 /= deltax * deltay
            self.histograms[histName]['w0'] = xr.DataArray(
                data0, dims=('x', 'y', 'z', 'kind'),
                coords={'x': xcen, 'y': ycen, 'z': zcen, 
                        'kind': supportedKinds}
            )
            self.histograms[histName]['w0'].attrs['Description'] = \
                'Weight at the pinhole'
            self.histograms[histName]['w0'].attrs['units'] = \
                self.header['info']['weight0']['units'] +\
                '/(' + self.header['info'][varx]['units'] + '$\\cdot$' +\
                self.header['info'][vary]['units'] + \
                self.header['info'][varz]['units'] + ')'
            self.histograms[histName]['w0'].attrs['long_name'] = '$W_{Pin}$'
        if jwc is not None:
            dataC /= deltax * deltay
            self.histograms[histName]['wcam'] = xr.DataArray(
                dataC, dims=('x', 'y', 'z', 'kind'),
                coords={'x': xcen, 'y': ycen, 'z': zcen, 
                        'kind': supportedKinds}
            )
            self.histograms[histName]['wcam'].attrs['Description'] = \
                'Weight at the camera'
            self.histograms[histName]['wcam'].attrs['units'] = '[a.u.]'
            self.histograms[histName]['wcam'].attrs['long_name'] = '$W_{cam}$'
        # Set the variables attributes
        self.histograms[histName]['x'].attrs['long_name'] = \
            self.header['info'][varx]['shortName']
        self.histograms[histName]['y'].attrs['long_name'] = \
            self.header['info'][vary]['shortName']
        self.histograms[histName]['x'].attrs['units'] = \
            self.header['info'][varx]['units']
        self.histograms[histName]['y'].attrs['units'] = \
            self.header['info'][vary]['units']        
        self.histograms[histName]['z'].attrs['long_name'] = \
            self.header['info'][varz]['shortName']
        self.histograms[histName]['z'].attrs['units'] = \
            self.header['info'][varz]['units']
        self.histograms[histName]['kind'].attrs['long_name'] = 'Marker kind'
        # Set the attributes of the data set
        self.histograms[histName].attrs['xedges'] = xedges
        self.histograms[histName].attrs['yedges'] = yedges
        self.histograms[histName].attrs['zedges'] = zedges
        self.histograms[histName].attrs['area'] = deltax * deltay * deltaz
    
    def calculate_4d_histogram(self, varx1: str = 'xcx', varx2: str = 'yxc',
                               varx3: str = 'zxc', varx4: str = 'e0',
                               binsx1: Optional[Union[int, np.ndarray]] = None,
                               binsx2: Optional[Union[int, np.ndarray]] = None,
                               binsx3: Optional[Union[int, np.ndarray]] = None,
                               binsx4: Optional[Union[int, np.ndarray]] = None,
                               limitation: Optional[float] = None) -> None:
        """
        Calculate any 4D histogram of strike points variables.

        Jose Rueda Rueda: jrrueda@us.es

        :param  varx1: variable selected for the first axis
        :param  varx2: variable selected for the second axis
        :param  varx3: variable selected for the third axis
        :param  varx4: variable selected for the fourth axis
        :param  binsx1: bining for the x1 variable, if a number, this number of
            bins will be created between the x1min and x1max. If an array, it
            will be interpreted as bin edges. By default, 25 bins are
            considered
        :param  binsx2: similar to binsx but for the x2 variable
        :param  binsx3: similar to binsx but for the x3 variable
        :param  binsx4: similar to binsx but for the x4 variable
        """
        # --- Check if the variables we need actually exist
        if (varx1 not in self.header['info'].keys()) or \
           (varx2 not in self.header['info'].keys()) or \
           (varx3 not in self.header['info'].keys()) or \
           (varx4 not in self.header['info'].keys()):
            print('Variables available: ', list(self.header['info'].keys()))
            raise Exception('Variables not found')
        # --- Check if the histogram is already there
        histName = varx1 + '_' + varx2 + '_' + varx3 + '_' + varx4
        if histName in self.histograms.keys():
            logger.warning('11: Histogram present, overwritting')
        # --- Find the needed colums:
        if not varx1.endswith('cam'):
            jx = self.header['info'][varx1]['i']
            jy = self.header['info'][varx2]['i']
            jz = self.header['info'][varx3]['i']
            jt = self.header['info'][varx4]['i']
        else:
            if varx3.endswith('cam') or varx4.endswith('cam'):
                raise Exception('Sorry not implemented, permute variables')
            # This is to avoid issues with the remap of the camera frame, as
            # latter we will adopt the IDL criteria for camera frames and all
            #  is a bit messy. Sorry
            text = 'varx and vary exchanged'
            logger.warning('a3: %s' % text)
            jx = self.header['info'][varx2]['i']
            jy = self.header['info'][varx1]['i']
            jz = self.header['info'][varx3]['i']
            jt = self.header['info'][varx4]['i']

        try:   # FILD strike points has no weight
            jw = self.header['info']['weight']['i']
        except KeyError:
            jw = None
        try:   # For 2.0 SINPA files with 2 weights
            jw0 = self.header['info']['weight0']['i']
        except KeyError:
            jw0 = None
        try:   # We can have optics in the camera, which include optical models
            jwc = self.header['info']['wcam']['i']
        except KeyError:
            jwc = None
        try:   # For 2.0 SINPA files with 2 weights
            jk = self.header['info']['kind']['i']
        except KeyError:
            jk = None
        # --- Define the grid for the histogram
        if (binsx1 is None) or isinstance(binsx1, int):
            xmin = np.inf
            xmax = -np.inf
            for ig in range(self.header['ngyr']):
                for ia in range(self.header['nXI']):
                    if self.header['counters'][ia, ig] > 0:
                        xmin = min(self.data[ia, ig][:, jx].min(), xmin)
                        xmax = max(self.data[ia, ig][:, jx].max(), xmax)
            if binsx1 is None:
                edgesx = np.linspace(xmin, xmax, 25)
            else:
                edgesx = np.linspace(xmin, xmax, binsx1+1)
        else:
            edgesx = binsx1
        if (binsx2 is None) or isinstance(binsx2, int):
            ymin = np.inf
            ymax = -np.inf
            for ig in range(self.header['ngyr']):
                for ia in range(self.header['nXI']):
                    if self.header['counters'][ia, ig] > 0:
                        ymin = min(self.data[ia, ig][:, jy].min(), ymin)
                        ymax = max(self.data[ia, ig][:, jy].max(), ymax)
            if binsx2 is None:
                edgesy = np.linspace(ymin, ymax, 25)
            else:
                edgesy = np.linspace(ymin, ymax, binsx2+1)
        else:
            edgesy = binsx2
        if (binsx3 is None) or isinstance(binsx3, int):
            zmin = np.inf
            zmax = -np.inf
            for ig in range(self.header['ngyr']):
                for ia in range(self.header['nXI']):
                    if self.header['counters'][ia, ig] > 0:
                        zmin = min(self.data[ia, ig][:, jz].min(), zmin)
                        zmax = max(self.data[ia, ig][:, jz].max(), zmax)
            if binsx3 is None:
                edgesz = np.linspace(zmin, zmax, 25)
            else:
                edgesz = np.linspace(zmin, zmax, binsx3+1)
        else:
            edgesz = binsx3        
        if (binsx4 is None) or isinstance(binsx4, int):
            tmin = np.inf
            tmax = -np.inf
            for ig in range(self.header['ngyr']):
                for ia in range(self.header['nXI']):
                    if self.header['counters'][ia, ig] > 0:
                        tmin = min(self.data[ia, ig][:, jt].min(), tmin)
                        tmax = max(self.data[ia, ig][:, jt].max(), tmax)
            if binsx4 is None:
                edgest = np.linspace(tmin, tmax, 25)
            else:
                edgest = np.linspace(tmin, tmax, binsx4+1)
        else:
            edgest = binsx4
        # --- Preallocate the data
        self.histograms[histName] = xr.Dataset()
        # kind of markers:
        supportedKinds = [0, 5, 6, 7, 8]
        if self.header['FILDSIMmode']:
            supportedKinds = [0,]
        nkinds = len(supportedKinds)
        # Prepare the matrices
        # Basic (counts)
        data = np.zeros((edgesx.size - 1, edgesy.size - 1, 
                         edgesz.size - 1, edgest.size - 1, nkinds))

        # For the weight at the detecor entrance
        if jw0 is not None:
            data0 = np.zeros((edgesx.size - 1, edgesy.size - 1, 
                              edgesz.size - 1, edgest.size - 1, nkinds))
        # For the weight at the scintillator
        if jw is not None:
            dataS = np.zeros((edgesx.size - 1, edgesy.size - 1, 
                              edgesz.size - 1, edgest.size - 1, nkinds))
        # For the weight of the camera
        if jwc is not None:
            dataC = np.zeros((edgesx.size - 1, edgesy.size - 1, 
                              edgesz.size - 1, edgest.size - 1, nkinds))
        for ik, k in enumerate(supportedKinds):
            for ig in range(self.header['ngyr']):
                for ia in range(self.header['nXI']):
                    if self.header['counters'][ia, ig] > 1:
                        # Skip if there are not markers of that kind
                        if k != 0:
                            f = self.data[ig, ia][:, jk].astype(int) == k
                            if f.sum() == 0:
                                continue
                        else:
                            f = np.ones(self.data[ig, ia][:, 0].size, bool)
                        # Count histogram
                        H, (xedges, yedges, zedges, tedges) = \
                            np.histogramdd((self.data[ia, ig][f, jx],
                                            self.data[ia, ig][f, jy],
                                            self.data[ia, ig][f, jz],
                                            self.data[ia, ig][f, jt]),
                                           bins=(edgesx, edgesy, edgesz, edgest))
                        data[:, :, :, :, ik] += H
                        # Weight histogram
                        if jw is not None:
                            H, (xedges, yedges, zedges, tedges) = \
                                np.histogramdd((self.data[ia, ig][f, jx],
                                               self.data[ia, ig][f, jy],
                                               self.data[ia, ig][f, jz],
                                               self.data[ia, ig][f, jt]),
                                               bins=(edgesx, edgesy, edgesz, edgest),
                                               weights=self.data[ia, ig][f, jw])
                            dataS[:, :, :, :, ik] += H
                        # Entrance weight histogram
                        if jw0 is not None:
                            H, (xedges, yedges, zedges, tedges) = \
                                np.histogramdd((self.data[ia, ig][f, jx],
                                               self.data[ia, ig][f, jy],
                                               self.data[ia, ig][f, jz],
                                               self.data[ia, ig][f, jt]),
                                               bins=(edgesx, edgesy, edgesz, edgest),
                                               weights=self.data[ia, ig][f, jw0])
                            data0[:, :, :, :, ik] += H
                        if jwc is not None:
                            H, (xedges, yedges, zedges, tedges) = \
                                np.histogramdd((self.data[ia, ig][f, jx],
                                               self.data[ia, ig][f, jy],
                                               self.data[ia, ig][f, jz],
                                               self.data[ia, ig][f, jt]),
                                               bins=(edgesx, edgesy, edgesz, edgest),
                                               weights=self.data[ia, ig][f, jwc])
                            dataC[:, :, :, :, ik] += H
        xcen = 0.5 * (xedges[1:] + xedges[:-1])
        ycen = 0.5 * (yedges[1:] + yedges[:-1])
        zcen = 0.5 * (zedges[1:] + zedges[:-1])
        tcen = 0.5 * (tedges[1:] + tedges[:-1])
        deltax = xcen[1] - xcen[0]
        deltay = ycen[1] - ycen[0]
        deltaz = zcen[1] - zcen[0]
        deltat = tcen[1] - tcen[0]
        data /= deltax * deltay * deltaz * deltat
        self.histograms[histName]['markers'] = xr.DataArray(
            data, dims=('x1', 'x2', 'x3', 'x4', 'kind'),
            coords={'x1': xcen, 'x2': ycen, 'x3': zcen, 'x4': tcen, 
                    'kind': supportedKinds}
        )

        #  Set the attributes for the particular histogram
        self.histograms[histName]['markers'].attrs['Description'] = \
            'Number of markers histogram'
        self.histograms[histName]['markers'].attrs['units'] = \
            '#/(' + self.header['info'][varx1]['units'] + '$\\cdot$' +\
            self.header['info'][varx2]['units'] + \
            self.header['info'][varx3]['units'] + \
            self.header['info'][varx4]['units'] + ')'
        self.histograms[histName]['markers'].attrs['long_name'] = 'Markers'
        if jw is not None:
            dataS /= deltax * deltay * deltaz * deltat
            self.histograms[histName]['w'] = xr.DataArray(
                dataS, dims=('x1', 'x2', 'x3', 'x4', 'kind'),
                coords={'x1': xcen, 'x2': ycen, 'x3': zcen, 'x4': tcen, 
                        'kind': supportedKinds}
            )
            self.histograms[histName]['w'].attrs['Description'] = \
                'Weight at the scintillator'
            self.histograms[histName]['w'].attrs['units'] = \
                self.header['info']['weight']['units'] +\
                '/(' + self.header['info'][varx1]['units'] + '$\\cdot$' +\
                self.header['info'][varx2]['units'] + \
                self.header['info'][varx3]['units'] + \
                self.header['info'][varx4]['units'] + ')'
            self.histograms[histName]['w'].attrs['long_name'] = '$W_{Scint}$'
        if jw0 is not None:
            data0 /= deltax * deltay * deltaz * deltat
            self.histograms[histName]['w0'] = xr.DataArray(
                data0, dims=('x1', 'x2', 'x3', 'x4', 'kind'),
                coords={'x1': xcen, 'x2': ycen, 'x3': zcen, 'x4': tcen, 
                        'kind': supportedKinds}
            )
            self.histograms[histName]['w0'].attrs['Description'] = \
                'Weight at the pinhole'
            self.histograms[histName]['w0'].attrs['units'] = \
                self.header['info']['weight0']['units'] +\
                '/(' + self.header['info'][varx1]['units'] + '$\\cdot$' +\
                self.header['info'][varx2]['units'] + \
                self.header['info'][varx3]['units'] + \
                self.header['info'][varx4]['units'] + ')'
            self.histograms[histName]['w0'].attrs['long_name'] = '$W_{Pin}$'
        if jwc is not None:
            dataC /= deltax * deltay * deltaz * deltat
            self.histograms[histName]['wcam'] = xr.DataArray(
                dataC, dims=('x1', 'x2', 'x3', 'x4', 'kind'),
                coords={'x1': xcen, 'x2': ycen, 'x3': zcen, 'x4': tcen, 
                        'kind': supportedKinds}
            )
            self.histograms[histName]['wcam'].attrs['Description'] = \
                'Weight at the camera'
            self.histograms[histName]['wcam'].attrs['units'] = '[a.u.]'
            self.histograms[histName]['wcam'].attrs['long_name'] = '$W_{cam}$'
        # Set the variables attributes
        self.histograms[histName]['x1'].attrs['long_name'] = \
            self.header['info'][varx1]['shortName']
        self.histograms[histName]['x2'].attrs['long_name'] = \
            self.header['info'][varx2]['shortName']
        self.histograms[histName]['x1'].attrs['units'] = \
            self.header['info'][varx2]['units']
        self.histograms[histName]['x2'].attrs['units'] = \
            self.header['info'][varx3]['units']        
        self.histograms[histName]['x3'].attrs['long_name'] = \
            self.header['info'][varx3]['shortName']
        self.histograms[histName]['x3'].attrs['units'] = \
            self.header['info'][varx3]['units']
        self.histograms[histName]['kind'].attrs['long_name'] = 'Marker kind'
        # Set the attributes of the data set
        self.histograms[histName].attrs['x1edges'] = xedges
        self.histograms[histName].attrs['x2edges'] = yedges
        self.histograms[histName].attrs['x3edges'] = zedges
        self.histograms[histName].attrs['x4edges'] = tedges
        self.histograms[histName].attrs['area'] = deltax * deltay * deltaz * \
            deltat
    # -------------------------------------------------------------------------
    # --- Data handling block
    # -------------------------------------------------------------------------
    def get(self, var, gyroradius_index=None, XI_index=None)->np.ndarray:
        """
        Return an array with the values of 'var' for all strike points.

        Jose Rueda - jrrueda@us.es

        :param  var: variable to be returned
        :param  gyroradius_index: index (or indeces if given as an np.array) of
            gyroradii to plot
        :param  XI_index: index (or indeces if given as an np.array) of
            XIs (pitch or R) to plot

        :return variable: array of values, all of them will be concatenated
            in a single 1D array, indepentendly of gyroradius_index or XI_index
        """
        try:
            column_to_plot = self.header['info'][var]['i']
        except KeyError:
            print('Available variables: ')
            print(self.header['info'].keys())
            raise errors.NotFoundVariable()

        # --- get the values the markers:
        nXI, ngyr = self.header['counters'].shape

        # See which gyroradius / pitch we need
        if gyroradius_index is None:  # if None, use all gyroradii
            index_gyr = range(ngyr)
        else:
            # Test if it is a list or array
            if isinstance(gyroradius_index, (list, np.ndarray)):
                index_gyr = gyroradius_index
            else:  # it should be just a number
                index_gyr = np.array([gyroradius_index])
        if XI_index is None:  # if None, use all gyroradii
            index_XI = range(nXI)
        else:
            # Test if it is a list or array
            if isinstance(XI_index, (list, np.ndarray)):
                index_XI = XI_index
            else:  # it should be just a number
                index_XI = np.array([XI_index])
        var = []
        for ig in index_gyr:
            for ia in index_XI:
                if self.header['counters'][ia, ig] > 0:
                    var.append(self.data[ia, ig][:, column_to_plot])
        return np.array(var).flatten()

    # -------------------------------------------------------------------------
    # --- Plotting functions
    # -------------------------------------------------------------------------
    def plot3D(self, per: float = 0.1, ax: Optional[plt.Axes] = None, 
               mar_params: dict = {},
               gyroradius_index=None, XI_index=None,
               where: str = 'Head'):
        """
        Plot the strike points in a 3D axis as scatter points.

        Jose Rueda: jrrueda@us.es

        :param  per: ratio of markers to be plotted (1=all of them)
        :param  ax: axes where to plot
        :param  mar_params: Dictionary with the parameters for the markers
        :param  gyroradius_index: index (or indeces if given as an np.array) of
            gyroradii to plot
        :param  XI_index: index (or indeces if given as an np.array) of
            XIs (pitch or R) to plot
        :param  where: string indicating where to plot: 'head', 'NBI',
        'ScintillatorLocalSystem'. First two are in absolute
        coordinates, last one in the scintillator coordinates (see SINPA
        documentation) [Head will plot the strikes in the collimator or
        scintillator]. For oldFILDSIM, use just head
        """
        # --- Default markers
        mar_options = {
            'marker': '.',
            'color': 'k'
        }
        mar_options.update(mar_params)
        # --- Create the axes
        if ax is None:
            fig = plt.figure()
            ax = fig.add_subplot(projection='3d')
            created = True
        else:
            created = False
        # --- Chose the variable we want to plot
        if where.lower() == 'head':
            column_to_plot = self.header['info']['x']['i']
        elif where.lower() == 'nbi':
            column_to_plot = self.header['info']['x0']['i']
        elif where.lower() == 'scintillatorlocalsystem':
            column_to_plot = self.header['info']['x3']['i']
        else:
            raise Exception('Not understood what do you want to plot')

        # --- Plot the markers:
        nXI, ngyr = self.header['counters'].shape
        minx = +100.0  # Dummy variables to set a decent axis limit
        miny = +100.0
        minz = +100.0
        maxx = -300.0
        maxy = -300.0
        maxz = -300.0
        # See which gyroradius / pitch (R) we need
        if gyroradius_index is None:  # if None, use all gyroradii
            index_gyr = range(ngyr)
        else:
            # Test if it is a list or array
            if isinstance(gyroradius_index, (list, np.ndarray)):
                index_gyr = gyroradius_index
            else:  # it should be just a number
                index_gyr = np.array([gyroradius_index])
        if XI_index is None:  # if None, use all gyroradii
            index_XI = range(nXI)
        else:
            # Test if it is a list or array
            if isinstance(XI_index, (list, np.ndarray)):
                index_XI = XI_index
            else:  # it should be just a number
                index_XI = np.array([XI_index])
        # Proceed to plot
        for ig in index_gyr:
            for ia in index_XI:
                if self.header['counters'][ia, ig] > 0:
                    flags = np.random.rand(
                        self.header['counters'][ia, ig]) < per
                    if flags.sum() > 0:
                        x = self.data[ia, ig][flags, column_to_plot]
                        minx = min(minx, x.min())
                        maxx = max(maxx, x.max())
                        y = self.data[ia, ig][flags, column_to_plot + 1]
                        miny = min(miny, y.min())
                        maxy = max(maxy, y.max())
                        z = self.data[ia, ig][flags, column_to_plot + 2]
                        minz = min(minz, z.min())
                        maxz = max(maxz, z.max())
                        ax.scatter(x, y, z, **mar_options)
        # Set axis limits and beuty paramters
        if created:
            ax.set_xlim(minx, maxx)
            ax.set_ylim(miny, maxy)
            ax.set_zlim(minz, maxz)
            # Set the aspect ratio to equal
            axisEqual3D(ax)
            # Get rid of the colored panes
            clean3Daxis(ax)
        return ax

    def plot1D(self, var='beta', gyroradius_index=None, XI_index=None, ax=None,
               ax_params: dict = {}, nbins: int = 20, includeW: bool = False,
               normalise: bool = False, var_for_threshold: str = None,
               levels: tuple = None, line_params: dict = {}):
        """
        Plot (and calculate) the histogram of the selected variable

        Jose Rueda: jrrueda@us.es

        :param  var: variable to plot
        :param  gyroradius_index: index (or indeces if given as an np.array) of
            gyroradii to plot
        :param  XI_index: index (or indeces if given as an np.array) of
            XIs (pitch or R) to plot
        :param  ax: axes where to plot
        :param  ax_params: parameters for the axis beauty
        :param  nbins: number of bins for the 1D histogram
        :param  includeW: include weight for the histogram
        """
        # --- Get the index:
        try:
            column_to_plot = self.header['info'][var]['i']
        except KeyError:
            print('Available variables: ')
            print(self.header['info'].keys())
            raise Exception()
        if includeW:
            column_of_W = self.header['info']['weight']['i']
        if var_for_threshold is not None:
            column_of_var = self.header['info'][var_for_threshold]['i']
        # --- Default plotting options
        ax_options = {
            'grid': 'both',
            'xlabel': self.header['info'][var]['shortName']
            + self.header['info'][var]['units'],
            'ylabel': '',
        }
        ax_options.update(ax_params)
        # --- Create the axes
        if ax is None:
            fig, ax = plt.subplots()
            created = True
        else:
            created = False
        # --- Plot the markers:
        nXI, ngyr = self.header['counters'].shape

        # See which gyroradius / pitch we need
        if gyroradius_index is None:  # if None, use all gyroradii
            index_gyr = range(ngyr)
        else:
            # Test if it is a list or array
            if isinstance(gyroradius_index, (list, np.ndarray)):
                index_gyr = gyroradius_index
            else:  # it should be just a number
                index_gyr = np.array([gyroradius_index])
        if XI_index is None:  # if None, use all gyroradii
            index_XI = range(nXI)
        else:
            # Test if it is a list or array
            if isinstance(XI_index, (list, np.ndarray)):
                index_XI = XI_index
            else:  # it should be just a number
                index_XI = np.array([XI_index])
        # Proceed to plot
        for ig in index_gyr:
            for ia in index_XI:
                if self.header['counters'][ia, ig] > 0:
                    if var_for_threshold is not None:
                        var2 = self.data[ia, ig][:, column_of_var]
                        flags = (var2 > levels[0]) * (var2 < levels[1])
                        dat = self.data[ia, ig][flags, column_to_plot]
                        if includeW:
                            w = self.data[ia, ig][flags, column_of_W]
                        else:
                            w = np.ones(flags.sum())
                    else:
                        dat = self.data[ia, ig][:, column_to_plot]
                        if includeW:
                            w = self.data[ia, ig][:, column_of_W]
                        else:
                            w = np.ones(self.header['counters'][ia, ig])
                    H, xe = np.histogram(dat, weights=w, bins=nbins)
                    # Normalise H
                    H /= xe[1] - xe[0]
                    xc = 0.5 * (xe[:-1] + xe[1:])
                    if normalise:
                        H /= np.abs(H).max()
                    ax.plot(xc, H, **line_params)
        # axis beauty:
        if created:
            ax = ssplt.axis_beauty(ax, ax_options)
        return ax

    def plot_histogram(self, hist_name, ax=None, ax_params: dict = {},
                       cmap=None, kind=0, aspect='auto',
                       normalise: bool = True):
        """
        Plot the histogram of the scintillator strikes

        Jose Rueda: jrrueda@us.es
        :param  ax: axes where to plot
        :param  ax_params: parameters for the axis beauty
        :param  cmap: color map to be used, if none -> Gamma_II()
        :param  nbins: number of bins for the 1D histogram
        :param  kind: kind of markers to consider (for FILDSIM just 0, default)
        """
        # --- Check inputs
        if hist_name not in self.histograms:
            print('Available histograms: ', self.histograms.keys())
            raise Exception('You need to calculate first the histogram')
        # --- Identify if we deal with 1 or 2d data
        if 'yedges' in self.histograms[hist_name][0]:
            twoD = True
        else:
            twoD = False
        # --- Initialise potting options
        if twoD:
            # --- Get the axel levels:
            names = hist_name.split('_')
            xvar = names[0]
            yvar = names[1]
            ax_options = {
                'xlabel': '%s [%s]' % (self.header['info'][xvar]['shortName'],
                                       self.header['info'][xvar]['units']),
                'ylabel': '%s [%s]' % (self.header['info'][yvar]['shortName'],
                                       self.header['info'][yvar]['units']),
            }
        else:
            xvar = hist_name.split('_')[0]
            ax_options = {
                'xlabel': '%s [%s]' % (self.header['info'][xvar]['shortName'],
                                       self.header['info'][xvar]['units']),
            }
        ax_options.update(ax_params)
        if cmap is None:
            cmap = ssplt.Gamma_II()
        # --- Open the figure (if needed)
        if ax is None:
            fig, ax = plt.subplots()

            created = True
        else:
            created = False
        # --- Plot the matrix
        if twoD:
            # Camera histograms are without transpose to agree with the
            # creiteria of plotting the camera frames, which is from the
            # anciente IDL times
            if 'cam' in hist_name:
                dummy = self.histograms[hist_name][kind]['H']
            else:
                dummy = self.histograms[hist_name][kind]['H'].T

            if normalise:
                dummy = dummy.copy()/dummy.max()
            # @Todo: change this black for a cmap dependent background
            ax.set_facecolor((0.0, 0.0, 0.0))  # Set black bck
            if 'cam' in hist_name:
                extent = [self.histograms[hist_name][kind]['ycen'][0],
                          self.histograms[hist_name][kind]['ycen'][-1],
                          self.histograms[hist_name][kind]['xcen'][0],
                          self.histograms[hist_name][kind]['xcen'][-1]]
            else:
                extent = [self.histograms[hist_name][kind]['xcen'][0],
                          self.histograms[hist_name][kind]['xcen'][-1],
                          self.histograms[hist_name][kind]['ycen'][0],
                          self.histograms[hist_name][kind]['ycen'][-1]]

            ax.imshow(dummy,
                      extent=extent,
                      origin='lower', cmap=cmap, aspect=aspect)
        else:
            if normalise:
                factor = self.histograms[hist_name][kind]['H'].max()
            else:
                factor = 1.0
            ax.plot(self.histograms[hist_name][kind]['xcen'],
                    self.histograms[hist_name][kind]['H']/factor)
        if created:
            ax = ssplt.axis_beauty(ax, ax_options)
        return ax

    def scatter(self, varx='y', vary='z', gyroradius_index=None,
                XI_index=None, ax=None, ax_params: dict = {},
                mar_params: dict = {}, per: float = 0.5,
                includeW: bool = False, xscale=1.0, yscale=1.0):
        """
        Scatter plot of two variables of the strike points

        Jose Rueda: jrrueda@us.es

        :param  varx: variable to plot in the x axis
        :param  vary: variable to plot in the y axis
        :param  per: ratio of markers to be plotted (1=all of them)
        :param  ax: axes where to plot
        :param  mar_params: Dictionary with the parameters for the markers
        :param  gyroradius_index: index (or indexes if given as an array) of
            gyroradii to plot
        :param  XI_index: index (or indexes if given as an array) of
            XIs (so pitch or R) to plot
        :param  ax_params: parameters for the axis beauty routine. Only applied
            if the axis was created inside the routine
        :param  xscale: Scale to multiply the variable plotted in the xaxis
        :param  yscale: Scale to multiply the variable plotted in the yaxis

        Note: The units will not be updates after the scaling, so you will need
        to change manually the labels via the ax_params()
        """
        # --- Get the index:
        xcolumn_to_plot = self.header['info'][varx]['i']
        ycolumn_to_plot = self.header['info'][vary]['i']
        if includeW:
            column_of_W = self.header['info']['weight']['i']
        # --- Default plotting options
        ax_options = {
            'grid': 'both',
            'xlabel': self.header['info'][varx]['shortName']
            + ' [' + self.header['info'][varx]['units'] + ']',
            'ylabel': self.header['info'][vary]['shortName']
            + ' [' + self.header['info'][vary]['units'] + ']'
        }
        ax_options.update(ax_params)
        mar_options = {
            'marker': '.',
            'color': 'k'
        }
        mar_options.update(mar_params)
        # --- Create the axes
        if ax is None:
            fig, ax = plt.subplots()
            created = True
        else:
            created = False
        # --- Plot the markers:
        nXI, ngyr = self.header['counters'].shape

        # See which gyroradius / pitch we need
        if gyroradius_index is None:  # if None, use all gyroradii
            index_gyr = range(ngyr)
        else:
            # Test if it is a list or array
            if isinstance(gyroradius_index, (list, np.ndarray)):
                index_gyr = gyroradius_index
            else:  # it should be just a number
                index_gyr = np.array([gyroradius_index])
        if XI_index is None:  # if None, use all gyroradii
            index_XI = range(nXI)
        else:
            # Test if it is a list or array
            if isinstance(XI_index, (list, np.ndarray)):
                index_XI = XI_index
            else:  # it should be just a number
                index_XI = np.array([XI_index])
        # Proceed to plot
        for ig in index_gyr:
            for ia in index_XI:
                if self.header['counters'][ia, ig] > 0:
                    if isinstance(per, np.ndarray):
                        flags = per
                    else:
                        flags = np.random.rand(
                                self.header['counters'][ia, ig]) < per
                    x = self.data[ia, ig][flags, xcolumn_to_plot]
                    y = self.data[ia, ig][flags, ycolumn_to_plot]
                    if includeW:
                        w = self.data[ia, ig][flags, column_of_W]
                        ax.scatter(x * xscale, y * yscale, w, **mar_options)
                    else:
                        ax.scatter(x * xscale, y * yscale, **mar_options)
        # axis beauty:
        if created:
            ax = ssplt.axis_beauty(ax, ax_options)
        plt.draw()
        return ax

    # -------------------------------------------------------------------------
    # --- Optics modeling
    # -------------------------------------------------------------------------
    def calculate_pixel_coordinates(self, calibration,):
        """
        Get the position of the markers in the camera sensor.

        Jose Rueda: jrrueda@us.es

        :param s calibration: object with the calibration parameters of the
            mapping class

        include in the data of the object the columns corresponding to the xcam
        and ycam, the position in the camera sensor of the strike points

        warning: Only fully tested for SINPA strike points
        """
        if self.header['FILDSIMmode']:
            logger.warning('20: Only fully tested for SINPA strike points')
        # See if there is already camera positions in the data
        if 'xcam' in self.header['info'].keys():
            text = 'The camera values are there, we will overwrite them'
            logger.warning('11: %s' % text)
            overwrite = True
            iixcam = self.header['info']['xcam']['i']
            iiycam = self.header['info']['ycam']['i']
        else:
            overwrite = False
        iix = self.header['info']['x1']['i']
        iiy = self.header['info']['x2']['i']
        for ig in range(self.header['ngyr']):
            for ia in range(self.header['nXI']):
                if self.header['counters'][ia, ig] > 0:
                    xp, yp = transform_to_pixel(self.data[ia, ig][:, iix],
                                                self.data[ia, ig][:, iiy],
                                                calibration)
                    if overwrite:
                        self.data[ia, ig][:, iixcam] = xp.copy()
                        self.data[ia, ig][:, iiycam] = yp.copy()
                    else:
                        n_strikes = self.header['counters'][ia, ig]
                        cam_data = np.zeros((n_strikes, 2))
                        cam_data[:, 0] = xp.copy()
                        cam_data[:, 1] = yp.copy()
                        self.data[ia, ig] = \
                            np.append(self.data[ia, ig], cam_data, axis=1)
        if not overwrite:
            Old_number_colums = len(self.header['info'])
            extra_column = {
                'xcam': {
                    'i': Old_number_colums,  # Column index in the file
                    'units': ' [px]',  # Units
                    'longName': 'X camera position',
                    'shortName': '$x_{cam}$',
                },
                'ycam': {
                    'i': Old_number_colums + 1,  # Column index in the file
                    'units': ' [px]',  # Units
                    'longName': 'Y camera position',
                    'shortName': '$y_{cam}$',
                },
            }
            self.header['info'].update(extra_column)
        # Now save the optical calibration for latter
        self.CameraCalibration = calibration

    def applyGeometricTramission(self, F_object, cal):
        """
        Modify markers weight taking into acocount geometric tramission

        Jose Rueda: jrrueda@us.es

        :param  F_object: FnumberTransmission() class of the LibOptics
        """
        # Get the index of the involved columns and if we need to overwrite
        if 'wcam' in self.header['info'].keys():
            print('The camera weights are there, we will overwrite them')
            overwrite = True
            iiwcam = self.header['info']['wcam']['i']
        else:
            overwrite = False
        iix = self.header['info']['x1']['i']
        iiy = self.header['info']['x2']['i']
        logger.warning('Scaling W0, not W scintillator')
        iiw = self.header['info']['weight0']['i']
        # --- Get the center coordinates in the scintillator space
        alpha = cal.deg * np.pi / 180
        xc = math.cos(alpha) * (cal.xcenter - cal.xshift) / cal.xscale \
            + math.sin(alpha) * (cal.ycenter - cal.yshift) / cal.yscale
        yc = - math.sin(alpha) * (cal.xcenter - cal.xshift) / cal.xscale \
            + math.cos(alpha) * (cal.ycenter - cal.yshift) / cal.yscale
        # --- Get the distance to the optical axis on the scintillator
        for ig in range(self.header['ngyr']):
            for ia in range(self.header['nXI']):
                if self.header['counters'][ia, ig] > 0:
                    rs = np.sqrt((self.data[ia, ig][:, iix] - xc)**2
                                 + (self.data[ia, ig][:, iiy] - yc)**2)
                    F = F_object.f_number(rs)
                    T = 1.0 /2.0/ (2*F)**2
                    if overwrite:
                        self.data[ia, ig][:, iiwcam] = \
                            T * self.data[ia, ig][:, iiw]
                    else:
                        shape = self.data[ia, ig].shape
                        dummy = np.zeros((shape[0], shape[1] + 1))
                        dummy[:, :-1] = self.data[ia, ig].copy()
                        dummy[:, -1] = T * self.data[ia, ig][:, iiw]
                        self.data[ia, ig] = dummy
        # --- Update the header
        if not overwrite:
            Old_number_colums = len(self.header['info'])
            extra_column = {
                'wcam': {
                    'i': Old_number_colums,  # Column index in the file
                    'units': ' [px]',  # Units
                    'longName': 'W at camera (only geom transmission)',
                    'shortName': '$W_{cam}^{geom}$',
                },
            }
            self.header['info'].update(extra_column)

    # -------------------------------------------------------------------------
    # --- Export block
    # -------------------------------------------------------------------------
    def points_to_txt(self, per: float = 0.1,
                      gyroradius_index=None, XI_index=None,
                      where: str = 'Head',
                      units: str = 'mm',
                      file_name_save: str = 'Strikes.txt'):
        """
        Store strike points to txt file to easily load in CAD software.

        Anton van Vuen: avanvuuren@us.es

        :param  per: ratio of markers to be plotted (1=all of them)
        :param  gyroradius_index: index (or indeces if given as an np.array) of
            gyroradii to plot
        :param  XI_index: index (or indeces if given as an np.array) of
            XIs (pitch or R) to plot
        :param  where: string indicating where to plot: 'head', 'NBI',
        'ScintillatorLocalSystem'. First two are in absolute
        coordinates, last one in the scintillator coordinates (see SINPA
        documentation) [Head will plot the strikes in the collimator or
        scintillator]. For oldFILDSIM, use just head
        :param  units: Units in which to save the strike positions.
        :param  filename: name of the text file to store strikepoints in

        :return file_name_save: name of the text file to store strikepoints in
        """
        # --- Chose the variable we want to plot
        if where.lower() == 'head':
            column_to_plot = self.header['info']['x']['i']
        elif where.lower() == 'nbi':
            column_to_plot = self.header['info']['x0']['i']
        elif where.lower() == 'scintillatorlocalsystem':
            column_to_plot = self.header['info']['x3']['i']
        else:
            raise Exception('Not understood what do you want to plot')

        nXI, ngyr = self.header['counters'].shape
        # See which gyroradius / pitch (R) we need
        if gyroradius_index is None:  # if None, use all gyroradii
            index_gyr = range(ngyr)
        else:
            # Test if it is a list or array
            if isinstance(gyroradius_index, (list, np.ndarray)):
                index_gyr = gyroradius_index
            else:  # it should be just a number
                index_gyr = np.array([gyroradius_index])
        if XI_index is None:  # if None, use all gyroradii
            index_XI = range(nXI)
        else:
            # Test if it is a list or array
            if isinstance(XI_index, (list, np.ndarray)):
                index_XI = XI_index
            else:  # it should be just a number
                index_XI = np.array([XI_index])

        # --- Check the scale
        if units not in ['m', 'cm', 'mm']:
            raise Exception('Not understood units?')
        possible_factors = {'m': 1.0, 'cm': 100.0, 'mm': 1000.0}
        factor = possible_factors[units]

        with open(file_name_save, 'weight') as f:
            for ig in index_gyr:
                for ia in index_XI:
                    if self.header['counters'][ia, ig] > 0:
                        flags = np.random.rand(
                            self.header['counters'][ia, ig]) < per
                        if flags.sum() > 0:
                            x = self.data[ia, ig][flags, column_to_plot]
                            y = self.data[ia, ig][flags, column_to_plot + 1]
                            z = self.data[ia, ig][flags, column_to_plot + 2]

                            for xs, ys, zs in zip(x, y, z):
                                f.write('%f %f %f \n'
                                        % (xs * factor,
                                           ys * factor,
                                           zs * factor))
        return file_name_save


    def exportHistograms(self, folder: str = 'Remaps', 
                          overwrite: bool = False) -> str:
        """
        Export the histograms to a folder.

        Jose Rueda: jrrueda@us.es

        :param  folder: folder where to store the histograms
        :param  overwrite: if True, overwrite the files

        :return folder: folder where the histograms have been stored
        """
        # --- Check the inputs
        if not os.path.isdir(folder):
            os.mkdir(folder)
        # --- Export the histograms
        for key, histogram in self.histograms.items():
            filename = os.path.join(folder, key + '.nc')
            if os.path.isfile(filename) and not overwrite:
                logger.warning('File %s already exists! Not saving' % filename)
                continue
            histogram.to_netcdf(filename, format='NETCDF4')
        # --- Export the version of the suite
        filename = os.path.join(folder, 'version.txt')
        if os.path.isfile(filename) and not overwrite:
            logger.warning('Version File already exsits! Not saving')
        else:
            exportVersion(filename)
        return folder

    def exportVariables(self, file: str, vars: list,
                        overwrite: Optional[bool] = False):
        """
        Export a set of variable to an netCDF object
        """
        dummy = xr.Dataset()
        for var in vars:
            dummy[var] = self(var)
        if not os.path.isfile(file) or overwrite:
            logger.info('Saving into file: %s'%file)
            dummy.to_netcdf(file)
        else:
            logger.warning('File exist, doing nothing')
        return
    # -------------------------------------------------------------------------
    # --- remap
    # -------------------------------------------------------------------------
    def remap(self, smap, options, variables_to_remap: tuple = ('R0', 'e0'),
              transformationMatrixExtraOptions: dict = {}) -> None:
        """
        Remap the camera histogram as it was a camera frame.

        Jose Rueda: jrrueda@us.es

        :param  strikemap: strike map to be used
        :param  options: disctionary containing the remaping options, like the
            one used for the video
        """
        # --- Check the inputs
        if 'xcam_ycam' not in self.histograms.keys():
            raise Exception('You need to calculate the camera histogram!')
        if options['remap_method'] == 'centers':
            options['MC_number'] = 0  # Turn off the transformation matrix calc
        # chek if there are weights
        if 'xcam_ycam_w' in self.histograms.keys():
            habia_peso = True
        else:
            habia_peso = False
        if 'xcam_ycam_w0' in self.histograms.keys():
            habia_peso_0 = True
        else:
            habia_peso_0 = False
        if 'xcam_ycam_wcam' in self.histograms.keys():
            habia_peso_cam = True
        else:
            habia_peso_cam = False
        # --- Prepare the grid
        frame_shape = self.histograms['xcam_ycam'].markers.shape
        nx, ny, xedges, yedges = createGrid(
            options['xmin'], options['xmax'], options['dx'],
            options['ymin'], options['ymax'], options['dy'],
            )
        xcenter = 0.5 * (xedges[:-1] + xedges[1:])
        ycenter = 0.5 * (yedges[:-1] + yedges[1:])
        # Interpolate the strike map
        # -- 1: Check if the variables_to_remap are already the ones we want
        if not (variables_to_remap[0] == smap._remap_var_names[0]
                and variables_to_remap[1] == smap._remap_var_names[1]):
            smap.setRemapVariables(variables_to_remap, verbose=False)
            changed_remap_variables = True
        else:
            changed_remap_variables = False
        # -- 2: Check if the pixel coordiantes are there
        if smap._coord_pix['x'] is None or changed_remap_variables:
            smap.calculate_pixel_coordinates(self.CameraCalibration)
        # -- 3: Perform the grid interpolation
        grid_options = {
            'xmin': options['xmin'],
            'xmax': options['xmax'],
            'dx': options['dx'],
            'ymin': options['ymin'],
            'ymax': options['ymax'],
            'dy': options['dy'],
        }
        if changed_remap_variables or smap._grid_interp is None:
            # In this case, this is un-avoidable
            smap.interp_grid(frame_shape, method=options['method'],
                             MC_number=options['MC_number'],
                             grid_params=grid_options,
                             **transformationMatrixExtraOptions)
        else:
            calc_is_needed = 0  # By default assume not
            # If we are not going to use MC, no need of recalculate
            if options['MC_number'] != 0:
                # See if the map has already a calculated transformation matrix
                name = variables_to_remap[0] + '_' + variables_to_remap[1]
                if name not in smap._grid_interp['transformation_matrix'].keys():
                    calc_is_needed = True
                else:  # There is a transformation matrix, let's see the axis
                    tol = 1e-3
                    diff = \
                        {key: grid_options[key]
                         - smap._grid_interp['transformation_matrix']
                         [name + '_grid'].get(key, 0)
                         for key in grid_options}
                    flags = [abs(diff[key]) > tol for key in diff]
                    flags = np.array(flags)
                    if flags.sum() > 0:
                        calc_is_needed = True
                if calc_is_needed:
                    smap.interp_grid(frame_shape, method=options['method'],
                                     MC_number=options['MC_number'],
                                     grid_params=grid_options)

        name = variables_to_remap[0] + '_' + variables_to_remap[1] + '_remap'
        self.histograms[name] = xr.Dataset()
        for k in self.histograms['xcam_ycam'].keys():
            nkinds = self.histograms['xcam_ycam'].kind.size
            data = np.zeros((xedges.size-1, yedges.size-1, nkinds))
            for j in range(nkinds):
                data[:, :, j] = remap(smap, self.histograms['xcam_ycam'][k].isel(kind=j).values,
                              x_edges=xedges, y_edges=yedges, mask=None,
                              method=options['remap_method'])
            self.histograms[name][k] = xr.DataArray(data, dims=('x', 'y', 'kind'),
                                                 coords={'x': xcenter,
                                                         'y': ycenter,
                                                         'kind': self.histograms['xcam_ycam'].kind})
        self.histograms[name].attrs = {
            'xedges': xedges,
            'yedges': yedges,
            }
        # Now repeat for the finite focus
        if 'xcam_ycam_finiteFocus' in self.histograms.keys():
            name = variables_to_remap[0] + '_' + variables_to_remap[1] +\
                '_remap_finiteFocus'
            self.histograms[name] = xr.Dataset()
            for k in self.histograms['xcam_ycam_finiteFocus'].keys():
                nkinds = self.histograms['xcam_ycam_finiteFocus'].kind.size
                data = np.zeros((xedges.size-1, yedges.size-1, nkinds))
                for j in range(nkinds):
                    data[:, :, j] = remap(smap, self.histograms['xcam_ycam_finiteFocus'][k].isel(kind=j).values,
                                  x_edges=xedges, y_edges=yedges, mask=None,
                                  method=options['remap_method'])
                self.histograms[name][k] = xr.DataArray(data, dims=('x', 'y', 'kind'),
                                                     coords={'x': xcenter,
                                                             'y': ycenter,
                                                             'kind': self.histograms['xcam_ycam_finiteFocus'].kind})
            self.histograms[name].attrs = {
                'xedges': xedges,
                'yedges': yedges,
                }

    @property
    def shape(self):
        return self._shape

    def __call__(self, var: str) -> np.ndarray:
        """Call for the object"""
        try:
            out = self.get(var)
        except KeyError:
            out = None
        return out<|MERGE_RESOLUTION|>--- conflicted
+++ resolved
@@ -72,12 +72,8 @@
             'versionID1': np.fromfile(fid, 'int32', 1)[0],
             'versionID2': np.fromfile(fid, 'int32', 1)[0],
         }
-<<<<<<< HEAD
         logger.info('File %s'%filename)
         logger.info('SINPA version: %i.%i'%(header['versionID1'],
-=======
-        logger.info('SINPA version: %i,%i'%(header['versionID1'],
->>>>>>> aaf3a58d
                                             header['versionID2']))
         if header['versionID1'] <= 4:
             # Keys of what we have in the file:
@@ -88,8 +84,7 @@
             header['XI'] = np.fromfile(fid, 'float64', header['nXI'])
             header['FILDSIMmode'] = \
                 np.fromfile(fid, 'int32', 1)[0].astype(bool)
-            header['ncolumns'] = np.fromfile(fid, 'int32', 1)[0]
-<<<<<<< HEAD
+            header['ncolumns'] = np.fromfile(fid, 'int32', 1)[0
             # print some debug information
             logger.debug('RunID: %s'%header['runID'])
             logger.debug('ngyr: %i'%header['ngyr'])
@@ -101,9 +96,6 @@
             logger.debug('FILDSIMmose: %s'%header['FILDSIMmode'])
             logger.debug('Number of stored columns: %i'%header['ncolumns'])
             if header['versionID1'] >= 4 and plate.lower()!='collimator':
-=======
-            if header['versionID1'] >= 4 and plate.lower() != 'collimator': 
->>>>>>> aaf3a58d
                 header['kindOfFile'] = np.fromfile(fid, 'int32', 1)[0]
             header['counters'] = \
                 np.zeros((header['nXI'], header['ngyr']), int)
@@ -139,7 +131,6 @@
                     if id_version < 0:
                         raise Exception('Not undestood SINPA version')
                 else:
-<<<<<<< HEAD
                     if plate.lower() != 'collimator':
                         try:
                             header['info'] = deepcopy(
@@ -154,19 +145,6 @@
                             found_header = True
                         except KeyError:
                             id_version -= 1
-=======
-                    try:
-                        if plate.lower() != 'collimator':
-                            header['info'] = deepcopy(
-                                order[key_to_look][id_version][plate.lower()][header['kindOfFile']])
-                            found_header = True
-                        else:
-                            header['info'] = deepcopy(
-                                order[key_to_look][id_version][plate.lower()])
-                            found_header = True
-                    except KeyError:
-                        id_version -= 1
->>>>>>> aaf3a58d
                     # if the id_version is already -1, just stop, something
                     # went wrong
                     if id_version < 0:
