! Insert here your customs paths for the different codes and folders.
! If a path is not defined, the suite will use the default path, present in
! Lib.LibPaths.py

! Please, use only this file to define your custom paths and do not modify
! the Lib.LibPaths, to avoid merge conflicts or overwriting the paths to other
! users

! Path for the logbook, hardcoded. Needs to be changed when server is working again

&paths
<<<<<<< HEAD
  FILDPositionDatabase = '/home/jqw5960/mastu/MAST-U_FILD_logbook_v3.xlsx'
=======
  kiwi=''
>>>>>>> 62914027
/<|MERGE_RESOLUTION|>--- conflicted
+++ resolved
@@ -9,9 +9,5 @@
 ! Path for the logbook, hardcoded. Needs to be changed when server is working again
 
 &paths
-<<<<<<< HEAD
-  FILDPositionDatabase = '/home/jqw5960/mastu/MAST-U_FILD_logbook_v3.xlsx'
-=======
   kiwi=''
->>>>>>> 62914027
 /