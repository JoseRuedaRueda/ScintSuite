&Warnings
  warningsToignore = 'None' ! example 0,1,2,
/

! Meaning:
!  'None': Nothing will be hidden
!  10: Missing a non essential module, like xarray
!  11: OverWrittingData: Raised when an attribute class will try to overwrite data
!  12: Old version of a module, but things should work
!  13: Existing file, to overwrite when saving
!  14: Non-existing file to be opened
!  15: No fonts found, use matplotlib default
!  16: SideCalculation could not be computed
!  17: Calculation likely to be wrong
!  18: Not found time point, taking the closest one
!  19: Calculation requires large amount of memory
!  20: Not fully tested in general case
!  21: Not implemented
!  22: Data not present in the logbook, returning default
!  23: Tokamak environment not recognised, database calls will not work
!  24: Expected strike map already prepared
<<<<<<< HEAD
!  25: An ill-formatted input set for the iHIBP code(s)
!  26: Cannot find database entry (shotnumber, ...) so the respective option is ignored.
!  27: Interpolators not present in the strike map, calculating them with default settings
=======
!  27: Interpolators not present in the strike map, calculating them with default settings
!  28: It was not possible to initialise the plotting settings
>>>>>>> 19b2fbbc
<|MERGE_RESOLUTION|>--- conflicted
+++ resolved
@@ -19,11 +19,7 @@
 !  22: Data not present in the logbook, returning default
 !  23: Tokamak environment not recognised, database calls will not work
 !  24: Expected strike map already prepared
-<<<<<<< HEAD
 !  25: An ill-formatted input set for the iHIBP code(s)
 !  26: Cannot find database entry (shotnumber, ...) so the respective option is ignored.
 !  27: Interpolators not present in the strike map, calculating them with default settings
-=======
-!  27: Interpolators not present in the strike map, calculating them with default settings
-!  28: It was not possible to initialise the plotting settings
->>>>>>> 19b2fbbc
+!  28: It was not possible to initialise the plotting settings