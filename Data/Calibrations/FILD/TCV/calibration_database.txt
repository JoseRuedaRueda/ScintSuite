#Text file containing information about the calibration parameters
#for the strike-map alignment using FILD_overlay_pix.pro or FILD_overlay_image.pro (either calibrating via pixels or using image)
#FORMAT IS:
#ID CAMERA     PULSE1  PULSE2 XSHIFT YSHIFT XSCALE YSCALE  DEG CAL_TYPE FILD_ID

<<<<<<< HEAD
1    CCD       77470   100000   367   763  18000   18000     0.0     PIX   1
2    CCD       1   77469    100   775.6 18317  18317     0.0     PIX   1
=======
1    CCD       0   77469   101   773  18180   18180     0.0     PIX   1
1    CCD       77470   100000   367   763  18000   18000     0.0     PIX   1
>>>>>>> 9bb5a236
<|MERGE_RESOLUTION|>--- conflicted
+++ resolved
@@ -3,10 +3,5 @@
 #FORMAT IS:
 #ID CAMERA     PULSE1  PULSE2 XSHIFT YSHIFT XSCALE YSCALE  DEG CAL_TYPE FILD_ID
 
-<<<<<<< HEAD
-1    CCD       77470   100000   367   763  18000   18000     0.0     PIX   1
-2    CCD       1   77469    100   775.6 18317  18317     0.0     PIX   1
-=======
 1    CCD       0   77469   101   773  18180   18180     0.0     PIX   1
-1    CCD       77470   100000   367   763  18000   18000     0.0     PIX   1
->>>>>>> 9bb5a236
+1    CCD       77470   100000   367   763  18000   18000     0.0     PIX   1