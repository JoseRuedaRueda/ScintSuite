--- conflicted
+++ resolved
@@ -210,15 +210,9 @@
     plot_3D = False
 
     run_code = False  # Set flag to run FILDSIM
-<<<<<<< HEAD
-    run_slit = [True, False, False, False] # Run particles starting at slits set to true, starting with ur, ul, lr,ll
-    read_slit = [True, False, False, False] # Read results from diffrent slits
-    string_mod = 'test' #Choose unique run identifier, like shot number and time
-=======
     run_slit = [False, True, False, False] # Run particles starting at slits set to true, starting with ur, ul, lr,ll
     read_slit = [False, True, False, False] # Read results from diffrent slits
     string_mod = '77971@0.4' #Choose unique run identifier, like shot number and time
->>>>>>> 6dc81b6b
     run_names = [string_mod+'_ur_', string_mod + '_ul',string_mod+'_lr', string_mod + '_ll']
     read_results = not run_code # Flag to read output after run
     ###
@@ -300,19 +294,11 @@
     beta = 0.0  #Besides we use TCV coordinates, so for ow this is not needed
     #STL files
     geom_dir = os.path.join(paths.SINPA,'Geometry/')
-<<<<<<< HEAD
-    collimator_stl_files = {'collimator_upper': geom_dir+'TCV_FILD/Collimator08_FILD2022TCVCordinates_MP0mm.stl',
-                            #'collimator_lower': geom_dir+'TCV_FILD/CollimatorDOWN_08mm_TCVCordinates_MP0mm.stl',
-                            'heatshield': geom_dir+'TCV_FILD/HeatShield_FILD2022TCVCordinates_MP0mm.stl'
-                            }
-    scintillator_stl_files = {'scintillator':  geom_dir+'TCV_FILD/Scintillator_FILD2022TCVCordinates_MP0mm.stl'}
-=======
     collimator_stl_files = {'collimator_upper': geom_dir+'TCV_FILD/2023/CollimatorUP_1mm_TCVCordinates_MP0mm.stl',
                             #'collimator_lower': geom_dir+'TCV_FILD/2023/CollimatorDOWN_08mm_TCVCordinates_MP0mm.stl',
                             'heatshield': geom_dir+'TCV_FILD/2023/HeatShield_TCVCordinates_MP0mm.stl'
                             }
     scintillator_stl_files = {'scintillator':  geom_dir+'TCV_FILD/2023/ScintillatorNEW_TCVCordinates_MP0mm.stl'}
->>>>>>> 6dc81b6b
     #Pinhole coordinates in [mm]
     pinholes = [{}, {}, {}, {}]
     pinholes[0]['pinholeKind'] =1
