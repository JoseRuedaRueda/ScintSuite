#!/usr/bin/env python3
# -*- coding: utf-8 -*-
"""
Created on Thu Mar 17 10:11:34 2022

@author: ajvv
"""

import numpy as np
import os
import matplotlib.pylab as plt
import ScintSuite as ss
from ScintSuite._Machine import machine
from ScintSuite._Paths import Path
paths = Path(machine)  ##Implement later

import pickle

from matplotlib import cm
from stl import mesh 


import ScintSuite.LibData.TCV.Equilibrium as TCV_equilibrium

def get_normal_vector(p1, p2, p3):
    '''
    '''
    #https://kitchingroup.cheme.cmu.edu/blog/2015/01/18/Equation-of-a-plane-through-three-points/
    # These two vectors are in the plane
    v1 = p3 - p1
    v2 = p2 - p1
    
    # the cross product is a vector normal to the plane
    cp = np.cross(v1, v2)
    
    cp = cp/(cp**2).sum()**0.5
    
    return cp

def write_stl_geometry_files(root_dir
                              , run_name = ''
                              , collimator_stl_files = {}
                              , scintillator_stl_files = {}
                              , pinhole = []
                              ):
    '''
    Parameters
    ----------


    Returns
    -------
    None.
    '''
    run_folder = run_name + '/'
    directory = os.path.join(root_dir, run_folder)

    if not os.path.exists(directory):
        os.makedirs(directory)
        print('Making directory')

    element_nr = 1
    # Gather collimator triangles
    collimators = collimator_stl_files.keys()
    for coll in collimators:
        collimator_filename = directory + 'Element%i.txt'%element_nr
        element_nr += 1
        f = open(collimator_filename, 'w')
        f.write('Collimator file for SINPA FILDSIM\n')
        f.write('Run name is ' + run_name + '\n')
        f.write('STL collimator %s \n' %coll)
        f.write('0  ! Kind of plate\n')
        f.close()
        ss._CAD.write_file_for_fortran_numpymesh(collimator_stl_files[coll],
                                              collimator_filename, 
                                              convert_mm_2_m = True)      

    scint_norm = [1., 0., 0.] 
    ps = np.zeros(3)
    rot = np.identity(3)
    # Dummy scintillator normal vector,reference point and rotation vector
    #, in case we don't include a scintillator in the run
    #
    # Write scintillator to file
    scintillators = scintillator_stl_files.keys()
    for scint in scintillators:
        scint_filename = directory + 'Element%i.txt'%element_nr
        ##write geometory file "header"
        f = open(scint_filename, 'w')
        f.write('Scintillator file for SINPA FILDSIM\n')
        f.write('Scintilator stl file: ' + scint + '\n')
        f.write('File by '+ os.getenv('USER') + ' \n')
        f.write('2  ! Kind of plate\n')
        f.close()
        # Append triangle data from stl file
        ss._CAD.write_file_for_fortran_numpymesh(scintillator_stl_files[scint], 
                                         scint_filename, 
                                         convert_mm_2_m = True) 
        
        # --- Open and load the stil file
        mesh_obj = mesh.Mesh.from_file(scintillator_stl_files[scint])
    
        x1x2x3 = mesh_obj.x  
        y1y2y3 = mesh_obj.y  
        z1z2z3 = mesh_obj.z  
    
        itriang = 508 # choose some triangle of the Scintilator plate to calculate normal vector
        p1 = np.array((x1x2x3[itriang, 0],
                       y1y2y3[itriang, 0],
                       z1z2z3[itriang, 0]) ) * 0.001 #convert mm to m
        p2 = np.array((x1x2x3[itriang, 1],
                       y1y2y3[itriang, 1],
                       z1z2z3[itriang, 1]) ) * 0.001 #convert mm to m
        p3 = np.array((x1x2x3[itriang, 2],
                       y1y2y3[itriang, 2],
                       z1z2z3[itriang, 2]) ) * 0.001 #convert mm to m
        
        scint_norm = -get_normal_vector(p1, p2, p3)        
        
      
        ps = p2 #Arbitrarily choose the first point as the reference point
        u1_scint = p2 - p1
        u1_scint /= np.linalg.norm(u1_scint) #Only needed to align the scintilattor
        
        rot = ss.sinpa.geometry.calculate_rotation_matrix(scint_norm, u1 = -u1_scint
                                                          ,verbose=False)[0]

   
    
    ## Pinhole properties
    pinhole_points =pinhole['points']
    pinhole_points = pinhole_points * 0.001 #convert Catia points to m
    rPin = np.mean(pinhole_points, axis = 0)
    #TO do: get d1 and d2
    if pinhole['pinholeKind'] == 1:
        d1 = np.sqrt(np.sum((pinhole_points[1,:] - pinhole_points[0,:])**2) )
        u1 = (pinhole_points[1] - pinhole_points[0]) / d1
        
        d2 = np.sqrt(np.sum((pinhole_points[2,:] - pinhole_points[1,:])**2) )
        u2 = (pinhole_points[2] - pinhole_points[1])  / d2    
    else:
        d1 = pinhole['pinholeRadius']* 0.001 #convert Catia points to m
        u1 = (pinhole_points[1] - pinhole_points[0]) 
        u1 /= np.linalg.norm(u1)
        
        d2 = 0 #not needed
        u2 = (pinhole_points[2] - pinhole_points[1])   
        u2 /= np.linalg.norm(u2)
        
        rPin = pinhole['pinholeCentre']* 0.001 #convert Catia points to m
        
        
    u3 = np.cross(u1, u2)
    
    extra_filename = directory + 'ExtraGeometryParams.txt'
    nGeomElements = element_nr
    # make sure to convert all to m
    f = open(extra_filename,'w')
    f.write('&ExtraGeometryParams   ! Namelist with the extra geometric parameters\n')
    f.write('  nGeomElements = ' + (str(nGeomElements)) + '\n')
    f.write('  ! Pinhole\n')
    f.write('  rPin(1) = ' + (str(np.round(rPin[0],6))) 
            + ',        ! Position of the pinhole XYZ\n')
    f.write('  rPin(2) = ' + (str(np.round(rPin[1],6))) + ',\n')
    f.write('  rPin(3) = ' + (str(np.round(rPin[2],6))) + ',\n')
    f.write('  pinholeKind = 1     ! 0 = Circular, 1 = rectangle\n')
    f.write('  d1 = ' + (str(np.round(d1,6))) + '  ! Pinhole radius, or size along u1 (in m)\n')
    f.write('  d2 = ' + (str(np.round(d2,6))) + '   ! Size along u2, not used if we have a circular pinhole\n\n')
    f.write('  ! Unitary vectors:\n')
    f.write('  u1(1) =  %f\n' %(u1[0]))
    f.write('  u1(2) =  %f\n' %(u1[1]))
    f.write('  u1(3) =  %f\n\n' %(u1[2]))
    f.write('  u2(1) =  %f\n' %(u2[0]))
    f.write('  u2(2) =  %f\n' %(u2[1]))
    f.write('  u2(3) =  %f\n\n' %(u2[2]))
    f.write('  u3(1) =  %f   ! Normal to the pinhole plane\n' %(u3[0]))
    f.write('  u3(2) =  %f\n' %(u3[1]))
    f.write('  u3(3) =   %f\n\n' %(u3[2]))
    f.write('  ! Reference system of the Scintillator:\n')
    f.write('  ps(1) =  ' + (str(np.round(ps[0] ,6))) + '\n')
    f.write('  ps(2) =  ' + (str(np.round(ps[1] ,6))) + '\n')
    f.write('  ps(3) =  ' + (str(np.round(ps[2] ,6))) + '\n\n')
    # f.write('  ScintNormal(1) =  ' + (str(np.round(scint_norm[0],4))) + '   ! Normal to the scintillator\n')
    # f.write('  ScintNormal(2) =  ' + (str(np.round(scint_norm[1],4))) + '\n')
    # f.write('  ScintNormal(3) =  ' + (str(np.round(scint_norm[2],4))) + '\n\n')
    f.write('  rotation(1,1) = ' + (str(np.round(rot[0,0],4))) + '\n')
    f.write('  rotation(1,2) = ' + (str(np.round(rot[0,1],4))) + '\n')
    f.write('  rotation(1,3) = ' + (str(np.round(rot[0,2],4))) + '\n')
    f.write('  rotation(2,1) = ' + (str(np.round(rot[1,0],4))) + '\n')
    f.write('  rotation(2,2) = ' + (str(np.round(rot[1,1],4))) + '\n')
    f.write('  rotation(2,3) = ' + (str(np.round(rot[1,2],4))) + '\n')
    f.write('  rotation(3,1) = ' + (str(np.round(rot[2,0],4))) + '\n')
    f.write('  rotation(3,2) = ' + (str(np.round(rot[2,1],4))) + '\n')
    f.write('  rotation(3,3) = ' + (str(np.round(rot[2,2],4))) + '\n\n')
    f.write('/')
    f.close()
    
    
    return

if __name__ == '__main__':
    # -----------------------------------------------------------------------------
    # --- Options
    # -----------------------------------------------------------------------------
    plt.close('all')

    Test = False  # if true don't do run, just check the input geometry
    # test geometry
    plot_plate_geometry = True
    plot_3D = False

<<<<<<< HEAD
    shot = 78452
    time = 1.512
=======
    shot = 75620
    time = 1.005
>>>>>>> 9bb5a236

    run_code = True  # Set flag to run FILDSIM
    run_slit = [True, False] # Run particles starting at slits set to true, starting with ul, ur, ll,lr
    read_slit = [True, False] # Read results from diffrent slits
<<<<<<< HEAD
    string_mod = 'scint_2023_test1'#'%i@%.3f' %(shot, time)  #Choose unique run identifier, like shot number and time
    run_names = [string_mod+'_ur', string_mod + '_ul']
=======
    string_mod = 'scint_2022_test1'#'%i@%.3f' %(shot, time)  #Choose unique run identifier, like shot number and time
    run_names = [string_mod+'_ul', string_mod + '_ur']
>>>>>>> 9bb5a236
    read_results = not run_code # Flag to read output after run
    ###
    #Input settings
    ###
    self_shadowing = False  #Flag to remove markers that would have been shadowed, leave this on
    backtrace = False  #Do backtracing
    ###
    #Output data to save
    ###
    #Flags
    save_orbits = False # Save orbit data
    if save_orbits:
        nGyro = 36
        maxT = 0.000006 *  1
    else:
        nGyro = 360
        maxT = 0.00000006 
    
    save_self_shadowing_collimator_strike_points = False
    ###
    # Magnetic field input
    ###
    new_b_field = True  #Generate new b_field file for FILDSIM. This is slow so this flag lets you use the od
    Br, Bz, Bt = 0.0, 0.0, 1.4   #[T] just for testing for now
    Br, Bt, Bz = 0.0141, -1.1328, 0.1532 #(Br, Bphi, Bz) #75620@1.020s
    modB = np.sqrt(Br**2 + Bz**2 + Bt**2)  

    use_ascot_B = False
    use_single_B = True
    if use_single_B and run_code:
        Rin = -17 *0.001
        Br, Bz, Bt, bp =  TCV_equilibrium.get_mag_field(shot, Rin, time)
        modB = np.sqrt(Br**2 + Bz**2 + Bt**2) 
 
    print(modB)  
    ascot_bfield_File ='Fields/std_bfield.pickle' 
    ascot_boozer_File = 'Fields/std_boozer.pickle'
    dist_file = ''
    #End Magnetic field input

    ###
    # Marker inputs
    ###
    #Number of markers per pitch-gyroradius pair
    n_markers = int(1e5)   
    # Set n1 and r1 are paremeters for adjusteing # markers per gyroradius. If zero number markers is uniform
    n1 = 0.0
    r1 = 0.0
    #Grids
    #Gyroradii grid in [cm]

<<<<<<< HEAD
    #energy_arrays = np.array([3000, 7000, 11000, 15000, 19000, 23000, 27000, 31000, 35000, 39000, 43000, 47000, 51000])
    energy_arrays = np.array([5000, 8000, 11000, 14000, 17000, 20000, 23000, 26000, 29000, 32000, 38000, 45000])
=======
    energy_arrays = np.array([5000, 7000, 9000, 11000, 13000, 15000, 17000, 19000, 21000, 23000, 25000, 27000, 29000, 31000,  33000, 35000, 37000, 39000, 41000, 43000, 45000, 47000])
    #energy_arrays = np.array([13000, 15000, 17000, 25000, 27000, 29000])
>>>>>>> 9bb5a236
    g_r = ss.SimulationCodes.FILDSIM.execution.get_gyroradius(energy_arrays, modB)


    gyro_arrays = [list(np.around(g_r, decimals = 2)), #For each indivudual slit, ur->ll [2.0, 4.0],#
                   g_r]
    #pitch angle grid in [degrees]
<<<<<<< HEAD
    #p = np.array([0.32,0.36,0.4,0.4500, 0.4900, 0.5300, 0.5700, 0.6000, 0.6400, 0.6800, 0.7200, 0.7600, 0.8000, 0.8400, 0.8800, 0.9200, 0.96])
    p = np.array([0.32,0.4, 0.4800, 0.5600, 0.6400, 0.7200, 0.8000, 0.88])
=======
    p = np.array([ 0.4500, 0.4700, 0.4900, 0.5100, 0.5300, 0.5500, 0.5700, 0.5900, 0.6000, 0.6100, 0.6300, 0.6500, 0.6700, 0.6900, 0.7100, 0.7300])
    #p = np.array([0.5500, 0.6500, 0.6700])
>>>>>>> 9bb5a236

    pitch_arrays = [ list(np.around(np.rad2deg(np.arccos(p)), decimals = 2)),
                    list(np.around(np.rad2deg(np.arccos(-p)), decimals = 2))
                    ]
    #Range of gyrophase to use. Smaller range can be used, but for now allow all gyrophases
    
    gyrophase_range = [ [10.9, 11.4],  #[9.8,12.2] ,  #UR
                        [7.2,8.6]  #UL
    ]

    #gyrophase_range = np.array([np.deg2rad(0),np.deg2rad(360)])
    ###
    # FILD probe head
    ###    
    alpha = 0.0 # TCV FILD has no inclination or rotation angles.
    beta = 0.0  #Besides we use TCV coordinates, so for ow this is not needed
    #STL files
    geom_dir = os.path.join(paths.SINPA,'Geometry/')
    collimator_stl_files = {'collimator_upper': geom_dir+'TCV_FILD/2022/Collimator1_FILD2022TCVCordinates_MP0mm.stl',
                            #'collimator_lower': geom_dir+'TCV_FILD/2022/Collimator08_FILD2022TCVCordinates_MP0mm.stl',  #alternative collimator
                            'heatshield': geom_dir+'TCV_FILD/2022/HeatShield_FILD2022TCVCordinates_MP0mm.stl'
                            }
    scintillator_stl_files = {'scintillator':  geom_dir+'TCV_FILD/2022/Scintillator_FILD2022TCVCordinates_MP0mm.stl'}
    #Pinhole coordinates in [mm]
    pinholes = [{}, {}]
    
    ### 1.0mm collimator
    pinholes[0]['pinholeKind'] =1
    pinholes[0]['pinholeCentre'] = None
    pinholes[0]['pinholeRadius'] = None
    pinholes[0]['points'] = np.array([[-192.96, 1137.7, 35.4414],  #Important, the vector p1 to p2 should be one dimension, and 
                                      [-193.155, 1138.68, 35.4414], # the vector p2 to p3 the other dimension of the slit
                                      [-195.117, 1138.29, 35.4414],
                                      [-194.921, 1137.31, 35.4414]] ) #upper right, looking from plasma to FILD head

    pinholes[1]['pinholeKind'] =1
    pinholes[1]['pinholeCentre'] = None
    pinholes[1]['pinholeRadius'] = None
    pinholes[1]['points'] = np.array([[-257.103, 1124.94, 35.4414],
                                      [-257.298, 1125.92, 35.4414],
                                      [-255.337, 1126.31, 35.4414],
                                      [-255.142, 1125.33, 35.4414] ] )#upper left

    '''
    ### 0.8mm collimator

    pinholes[0]['pinholeKind'] =1
    pinholes[0]['pinholeCentre'] = None
    pinholes[0]['pinholeRadius'] = None
    pinholes[0]['points'] = np.array([[-192.96, 1137.7, 35.4414],  #Important, the vector p1 to p2 should be one dimension, and 
                                      [-193.155, 1138.68, 35.4414], # the vector p2 to p3 the other dimension of the slit
                                      [-195.117, 1138.29, 35.4414],
                                      [-194.921, 1137.31, 35.4414]] ) #upper right, looking from plasma to FILD head

    pinholes[1]['pinholeKind'] =1
    pinholes[1]['pinholeCentre'] = None
    pinholes[1]['pinholeRadius'] = None
    pinholes[1]['points'] = np.array([[-257.103, 1124.94, 35.4414],
                                      [-257.259, 1125.73, 35.4414],
                                      [-255.298, 1126.12, 35.4414],
                                      [-255.142, 1125.33, 35.4414] ] )#upper left
    '''
    # -----------------------------------------------------------------------------
    # --- Run SINPA FILDSIM
    # -----------------------------------------------------------------------------
                    
    if run_code:

        # prepare namelist
        nml_options = {
            'config':  {  # parameters
                'runid': '',
                'geomfolder': '',
                'FILDSIMmode': True,
                'nxi': 0,
                'nGyroradius': 0,
                'nMap': n_markers,
                'n1': n1,
                'r1': r1,
                'restrict_mode': False,
                'mapping': True,
                'saveOrbits': save_orbits,
                'saveRatio': 1,
                'saveOrbitLongMode': False,
                'runfolder': '',
                'verbose': True,
                'IpBt': -1,        # Sign of toroidal current vs field (for pitch), need to check
                'flag_efield_on': False,  # Add or not electric field
                'save_collimator_strike_points': False,  # Save collimator points
                'backtrace': backtrace,  # Flag to backtrace the orbits
                'save_self_shadowing_collimator_strike_points': 
                    save_self_shadowing_collimator_strike_points,
                'self_shadowing': self_shadowing
                },
            'inputParams': {
                'nGyro': nGyro,
                'minAngle': 0,
                'dAngle': 0,
                'XI': [],
                'rL': [],
                'maxT': maxT
                },
            }
        
        # prepare magnetic field
        field = ss.simcom.Fields()
        if use_single_B:    
            field.createFromSingleB(B = np.array([Br, Bz, Bt]), Rmin = 0.0,
                            Rmax = 2,
                            zmin = -1, zmax = 1,
                            nR = 100, nz = 100)
            #To do FILD is at +-97 deg, plot b-field at correct phi position
            #field.plot('bphi', phiSlice = 0 ,plot_vessel = False)

            plt.show()
        elif use_ascot_B:
            f = open(ascot_bfield_File, 'rb')
            ascot_bfield = pickle.load(f)
            f.close()
            #Field geometry saved in "boozer" structure
            f = open(ascot_boozer_File, 'rb')
            ascot_boozer = pickle.load(f)
            f.close()
            
            field.Bfield['R'] = np.asfortranarray(np.linspace(ascot_boozer['rmin'][0], 
                                    ascot_boozer['rmax'][0], 
                                    ascot_boozer['nr'][0]), dtype=np.float64 )
            field.Bfield['z'] = np.asfortranarray(np.linspace(ascot_boozer['zmin'][0], 
                                    ascot_boozer['zmax'][0], 
                                    ascot_boozer['nz'][0]), dtype=np.float64 )
            
            
            field.Bfield['nR'] = np.asfortranarray(len(field.Bfield['R']), dtype=np.int32)
            field.Bfield['nZ'] = np.asfortranarray(len(field.Bfield['z']), dtype=np.int32)
            field.Bfield['Rmin'] = np.asfortranarray(ascot_boozer['rmin'][0], dtype=np.float64)
            field.Bfield['Rmax'] = np.asfortranarray(ascot_boozer['rmax'][0], dtype=np.float64)
            field.Bfield['Zmin'] = np.asfortranarray(ascot_boozer['zmin'][0], dtype=np.float64)
            field.Bfield['Zmax'] = np.asfortranarray(ascot_boozer['zmax'][0], dtype=np.float64)            
            #Ascot stellarator fields only store data for a single period
            #bfield [idx_R, idx_phi, idx_Z], thus rrepeat along axis = 1

            nfp = int(ascot_bfield['toroidalPeriods'])
            #br = np.concatenate([ascot_bfield['br'], (ascot_bfield['br'][:,0,:])[:,None,:]], axis=1)
            br = np.tile(ascot_bfield['br'],[1,nfp,1])
            bphi = np.tile(ascot_bfield['bphi'],[1,nfp,1])
            bz = np.tile(ascot_bfield['bz'],[1,nfp,1])
            
            field.Bfield['fr'] = np.asfortranarray(br, dtype=np.float64)
            field.Bfield['fz'] = np.asfortranarray(bz, dtype=np.float64)
            field.Bfield['ft'] = np.asfortranarray(bphi, dtype=np.float64)
            
            field.Bfield['nPhi'] = np.asfortranarray(np.shape(br)[1], dtype=np.int32 )
            field.Bfield['Phimin'] = np.asfortranarray(0., dtype=np.float64)

            field.Bfield['Phimax'] = np.asfortranarray(2.*np.pi*(1-1/(np.shape(br)[1])), dtype=np.float64)#Alex
            field.bdims = 3
            
            #To do FILD is at +-97 deg, plot b-field at correct phi position
            field.plot('br', phiSlice = 0 ,plot_vessel = False)
            plt.show()

        # write geometry files
        for i in range(2):
            if run_slit[i]:                   
                write_stl_geometry_files(root_dir = geom_dir,
                                        run_name = run_names[i],
                                        collimator_stl_files = collimator_stl_files,
                                        scintillator_stl_files = scintillator_stl_files,
                                        pinhole = pinholes[i])                                    
                    
                if not Test:
                    # Create directories
                    runDir = os.path.join(paths.SINPA, 'runs', run_names[i])
                    inputsDir = os.path.join(runDir, 'inputs')
                    resultsDir = os.path.join(runDir, 'results')
                    os.makedirs(runDir, exist_ok=True)
                    os.makedirs(inputsDir, exist_ok=True)
                    os.makedirs(resultsDir, exist_ok=True)
                    
                    # Set namelist parameters
                    nml_options['config']['runid'] = run_names[i]
                    nml_options['config']['geomfolder'] = (geom_dir + '/' + run_names[i])
                    nml_options['config']['runfolder'] = runDir
                    nml_options['config']['nxi'] = len(pitch_arrays[i])
                    nml_options['config']['nGyroradius'] = len(gyro_arrays[i])
                    nml_options['inputParams']['XI'] = pitch_arrays[i]
                    nml_options['inputParams']['rL'] = gyro_arrays[i]
                    nml_options['inputParams']['minAngle'] = gyrophase_range[i][0]
                    nml_options['inputParams']['dAngle'] = (gyrophase_range[i][1]
                                                        - gyrophase_range[i][0])
            
                    #Make field
                    if new_b_field:
                        fieldFileName = os.path.join(inputsDir, 'field.bin')
                        print('Writing new B-field file!!!!!')
                        fid = open(fieldFileName, 'wb')
                        field.tofile(fid)
                        fid.close()

                    # Create namelist
                    ss.sinpa.execution.write_namelist(nml_options)
                
                    # Missing a step: create B field!!
                    # Check the files
                    ss.sinpa.execution.check_files(nml_options['config']['runid'])
                    # Launch the simulations
                    ss.sinpa.execution.executeRun(nml_options['config']['runid'], queue = False)
                
        
            if plot_plate_geometry:
                if run_slit[i]:
                    geomID = run_names[i]
                    Geometry = ss.simcom.Geometry(GeomID=geomID)
                    if plot_3D:
                        Geometry.plot3Dfilled(element_to_plot = [0,2], plot_pinhole = False)
                    #Geometry.plot2Dfilled(view = 'XY', element_to_plot = [0,2], plot_pinhole = False)
                    Geometry.plot2Dfilled(view = 'Scint', element_to_plot = [0,2], plot_pinhole = False)
                    plt.show()


    # -----------------------------------------------------------------------------
    # --- Section 2: Analyse the results
    # -----------------------------------------------------------------------------
    ###
    #Output plotting flags
    ###
    # plot outputs
    plot_strike_points = False
    plot_strikemap = True
    # strike plotting settings
    marker_params = [{'markersize':6, 'marker':'o','color':'b'},
                     {'markersize':6, 'marker':'o','color':'m'},
                     {'markersize':6, 'marker':'o','color':'m'},
                     {'markersize':6, 'marker':'o','color':'b'}]
    line_params =  [{'ls':'solid','color':'k'},
                    {'ls':'solid','color':'w'},
                    {'ls':'solid','color':'r'},
                    {'ls':'solid','color':'b'}]
    mar_params = [{'zorder':3,'color':'k'},
                  {'zorder':3,'color':'w'},
                  {'zorder':3,'color':'r'},
                  {'zorder':3,'color':'b'}]

    plot_orbits = False
    orbit_kind=(0,) # 2 colliding w. scint., 0 colliding w. coll., 9 missing all, 3 scint. markers traced backwards
    plot_self_shadowing_collimator_strike_points = False
    # Save data to txt files for ParaView inspection
    save_strike_points_txt = False
    save_strikemap_txt = False
    save_orb_txt = False  # Save orbit data to .txt file
    seperated = True      # If this flag is true, make separate txt file for each orbit, otherwise one file is written
    save_self_shadowing_collimator_strike_points = False #Flag to see where self shadowing happens
    save_self_shadowing_collimator_strike_points_txt = False
    # plot some metrics
    plot_metrics = True
    plot_resolutions = True
    plot_gyro_res= False
    plot_pitch_res= False
    plot_collimating_factor = True
    plot_synthetic_signal= False
    plot_camera_signal=False


    if read_results:

        runid = run_names
        strike_points_file = ['','','','']
        Smap = [[],[],[],[]]
        p0 = [75, 115]
        
        for i in range(2):
            if read_slit[i] :# or mixnmatch:
                runDir = os.path.join(paths.SINPA, 'runs', runid[i])
                inputsDir = os.path.join(runDir, 'inputs/')
                resultsDir = os.path.join(runDir, 'results/')
                base_name = resultsDir + runid[i]
                smap_name = base_name + '.map'
        
                # Load the strike map
                Smap[i] = ss.mapping.StrikeMap('FILD', file=smap_name)
                try:
                    Smap[i].load_strike_points()
                except:
                    print('Strike map ' + str(i+1) + ' could not be loaded')
                    continue
                
                try:
                    selfmap_name = base_name + '.spcself'
                    Smap[i].strike_points_self = ss.simcom.strikes.Strikes(code = 'SINPA', file=selfmap_name, type = 'mapcollimator')#(runid[i],type='mapcollimator')
                except:
                    print('Self shadowing points' + str(i+1) + ' could not be loaded')
                    continue

                if plot_synthetic_signal:
                    # I haven't tested this yet
                    
                    distro = pickle.load( open( dist_file, "rb" ) )


                    per = 0.05
                    flags = np.random.rand(distro['n']) < per
                    
                    distro['BR'] = distro['BR'][flags]
                    distro['n'] = len(distro['BR'])
                    distro['Bphi'] = distro['Bphi'][flags]
                    distro['Bz'] = distro['Bz'][flags]
                    distro['Anum'] =distro['Anum'][flags]
                    distro['Znum'] = distro['Znum'][flags]
                    distro['vR']=distro['vR'][flags]
                    distro['vphi'] =distro['vphi'][flags]
                    distro['vz'] =distro['vz'][flags]
                    distro['pitch'] = distro['pitch'][flags]
                    distro['energy'] =distro['energy'][flags]
    
                    distro['gyroradius'] =distro['gyroradius'][flags]
                    distro['weight'] =    distro['weight'] [flags]
                    
                    Gyro_radius=distro['gyroradius']
                    pitch = distro['pitch']
                    weight = distro['weight']
                    gridlev = 100
                    fig4, ax4 = plt.subplots(nrows=1, ncols=1, figsize=(6, 10),
                                    facecolor='w', edgecolor='k', dpi=100)
        
                    ax4.set_ylabel('Gyro radius [cm]')
                    ax4.set_xlabel('Pitch angle [$\\degree$]')
                    
                    rl = np.linspace(0, 2., gridlev)
                    p = np.linspace(-1, 1, gridlev)
                    p = np.linspace(55,105, gridlev)
                    #IPython.embed()
                    f, rl, p = np.histogram2d(Gyro_radius, pitch, bins=[rl, p],
                                                        weights=weight)
                    cmap = cm.inferno # Colormap
                    cmap._init()                    
                    im4 = ax4.imshow(f, origin='lower',
                                    extent=(p[0],
                                            p[-1],
                                            rl[0],
                                            rl[-1]),
                                    cmap = cmap,
                                    aspect='auto', interpolation='nearest')#,
                
                    
                    fig4.colorbar(im4, ax=ax4, label='fast-ions/s/keV')
                    fig4.tight_layout()
                    fig4.show()

                    output = ss.fildsim.synthetic_signal_remap(distro, Smap[i],
                                                                rmin=0.1, rmax=4.0, dr=0.01,
                                                                pmin=55.0, pmax=105.0,
                                                                dp=0.01)




                    fig, ax_syn = plt.subplots(nrows=1, ncols=1, figsize=(6, 10),
                                                facecolor='w', edgecolor='k', dpi=100)   
                    ax_syn.set_xlabel('Pitch [$\\degree$]')
                    ax_syn.set_ylabel('Gyroradius [cm]')
                    ax_syn.set_ylim([0, 2.0])
                    
                    cmap = cm.inferno # Colormap
                    cmap._init()
                    
                    ss.fildsim.plot_synthetic_signal(output['gyroradius'], output['pitch']
                                                , output['signal'], 
                                                ax=ax_syn, fig=fig, cmap = cmap)
                    if read_slit[0] and read_slit[1]:
                        fig.title('Slit #' + str(i+1))
                    fig.tight_layout()
                    fig.show()
                if plot_camera_signal:
                    """
                    Calculate FILD synthetic signal
                    """

                    # ------------------------------------------------------------------------------
                    # %% Load distribution
                    # ------------------------------------------------------------------------------
                    distro = pickle.load(open(dist_file, "rb" ))
                    prune = 100
                    flags = np.random.choice(np.arange(len(distro['BR'])),
                                                size=(prune,), replace=False)
                    distro['BR'] = distro['BR'][flags]
                    distro['n'] = len(distro['BR'])
                    distro['Bphi'] = distro['Bphi'][flags]
                    distro['Bz'] = distro['Bz'][flags]
                    distro['Anum'] = distro['Anum'][flags]
                    distro['Znum'] = distro['Znum'][flags]
                    distro['vR'] = distro['vR'][flags]
                    distro['vphi'] = distro['vphi'][flags]
                    distro['vz'] = distro['vz'][flags]
                    distro['pitch'] = distro['pitch'][flags]
                    distro['energy'] = distro['energy'][flags]
                    distro['gyroradius'] = distro['gyroradius'][flags]
                    distro['weight'] = distro['weight'][flags]
                    
                    # ------------------------------------------------------------------------------
                    # %% Settings
                    # ------------------------------------------------------------------------------
                    # ---- Geometry files
                    geomFolder = \
                        '/afs/ipp-garching.mpg.de/home/a/ajvv/pub/rueda/SINPA_test/Geom/W7X_std_v14'
                    # ---- SINPA run


                    # ---- Camera options
                    optics_parameters = {}
                    optics_parameters['beta'] = 1/37
                    optics_parameters['T'] = 0.67
                    optics_parameters['Omega'] = 4.7e-4
                    
                    camera_parameters = {}
                    camera_parameters['px_x_size'] = 9e-6
                    camera_parameters['nx'] = 229
                    camera_parameters['px_y_size'] = 9e-6
                    camera_parameters['ny'] = 240
                    camera_parameters['range'] = 12
                    camera_parameters['qe'] = 0.7
                    camera_parameters['ad_gain'] = 0.25
                    camera_parameters['dark_noise'] = 0.96
                    camera_parameters['readout_noise'] = 2.33
                    
                    exp_time = 1.
                    
                    scint_signal_options = {}
                    scint_signal_options['rmin'] = 0.0
                    scint_signal_options['rmax'] = 2.0
                    scint_signal_options['dr'] = 0.1
                    scint_signal_options['pmin'] = 55.0
                    scint_signal_options['pmax'] = 125.0
                    scint_signal_options['dp'] = 0.1
                    
                    # ---- plotting options
                    p1 = True  # Plot the signal in the remap variables
                    # ------------------------------------------------------------------------------
                    # %% Load geometry ans map
                    # ------------------------------------------------------------------------------
                    Geom = ss.simcom.Geometry(GeomID=runid[i])
                    #scintillator = ss.scint.Scintillator(os.path.join(geomFolder, 'Element2.txt'),
                    #                                     format='SINPA')
                    scintillator = ss.LibMap.Scintillator('/afs/ipp/home/a/ajvv/SINPA/Geometry/W7X_std_v14/Element2.txt', format = 'SINPA')
                    Geom.apply_movement()
                    #smap = ss.smap.Fsmap(smapFile)
                    #smap.load_strike_points()
                    smap=Smap[i]
                    # apply the calibration
                    cal = ss.mapping.CalParams()
                    xscale = optics_parameters['beta'] / camera_parameters['px_x_size']
                    yscale = optics_parameters['beta'] / camera_parameters['px_y_size']
                    # calculate the pixel position of the scintillator vertices
                    cal.xscale = xscale
                    cal.yscale = yscale
                    cal.xshift = 0
                    cal.yshift = 0
                    
                    cal.deg = 75
                    
                    smap.calculate_pixel_coordinates(cal)
                    scintillator.calculate_pixel_coordinates(cal)
                    # Aling the center of the map with the camera center
                    
                    if i == 0:
                        x_shift_smap =  camera_parameters['nx']/2.0 - smap.xpixel.mean()
                        y_shift_smap = camera_parameters['ny']/2.0 - smap.ypixel.mean()
                        
                        scintillator_x_shift = camera_parameters['nx']/2.0 - scintillator.xpixel.mean()
                        scintillator_y_shift = camera_parameters['ny']/2.0 - scintillator.ypixel.mean()
                    
                    smap.xpixel += x_shift_smap+70
                    smap.ypixel += y_shift_smap+50
                    
                    scintillator.xpixel += scintillator_x_shift
                    scintillator.ypixel += scintillator_y_shift

                    # ------------------------------------------------------------------------------
                    # %% Calculate signal in remap coordinates
                    # ------------------------------------------------------------------------------
                    signalRemapCoordinates = \
                        ss.fildsim.synthetic_signal_remap(
                            distro, smap, efficiency=None,
                            **scint_signal_options)
                    if False:
                        fig, ax = plt.subplots()
                        ax.contourf(signalRemapCoordinates['pitch'],
                                    signalRemapCoordinates['gyroradius'],
                                    signalRemapCoordinates['signal'].T,
                                    cmap=ss.plt.Gamma_II())
                        ax.set_xlabel('Pitch [º]')
                        ax.set_ylabel('Gyroradius [cm]')
                    
                    # %% Calculate transformation matrix
                    # ------------------------------------------------------------------------------
                    smap.interp_grid((camera_parameters['nx'],
                                        camera_parameters['ny']), MC_number=250,
                                        grid_params={
                                            'ymin': scint_signal_options['rmin'],
                                            'ymax': scint_signal_options['rmax'],
                                            'xmin': scint_signal_options['pmin'],
                                            'xmax': scint_signal_options['pmax'],
                                            'dx': scint_signal_options['dp'],
                                            'dy': scint_signal_options['dr'],
                                            })
                    H = np.tensordot(signalRemapCoordinates['signal'],
                                        smap.grid_interp['transformation_matrix'],
                                        2)
                    # %% Plot the frame
                    if True:
                        if i ==0:
                            fig2, ax2 = plt.subplots(figsize=(10, 8),
                            facecolor='w', edgecolor='k', dpi=100)
                        #ax2.imshow(H, cmap=ss.plt.Gamma_II())

                            fig3, ax3 = plt.subplots(figsize=(8, 6),
                            facecolor='w', edgecolor='k', dpi=100)
                        else:
                            fig4, ax4 = plt.subplots(figsize=(8, 6),
                            facecolor='w', edgecolor='k', dpi=100)
                        if i ==1:
                            lowerBound = 2
                            H =np.ma.masked_where((lowerBound > H), H)
                            
                        cal = 2000 * 1 / 4 / np.pi * optics_parameters['T'] * optics_parameters['Omega'] * camera_parameters['qe'] / camera_parameters['ad_gain'] * exp_time

                        im2 = ax2.imshow(H * cal, cmap=cm.inferno)
                        smap.plot_pix(line_params={'color': 'r', 'alpha':0.45}, 
                                        marker_params = {   'markersize': 0},
                                        ax=ax2, labels=True)
                        ax2.set_xlabel('X [pixel]')
                        ax2.set_ylabel('Y [pixel]')
                        if i ==0:
                            fig2.colorbar(im2, ax=ax2, label='Counts')
                            fig2.tight_layout()

                        if i ==0:
                            im2 = ax3.imshow(H * cal, cmap=cm.inferno)
                            smap.plot_pix(line_params={'color': 'r', 'alpha':0.45}, 
                                            marker_params = {   'markersize': 0},
                                            ax=ax3, labels=True)
                            ax3.set_xlabel('X [pixel]')
                            ax3.set_ylabel('Y [pixel]')
                            ax3.set_xlim([135, 205.])
                            ax3.set_ylim([200, 130.])
                            fig3.colorbar(im2, ax=ax3, label='Counts')
                            fig3.tight_layout()

                        if i ==1:
                            #lowerBound = np.min(H)
                            #H =np.ma.masked_where((lowerBound >= H), H)
                            im2 = ax4.imshow(H.data * cal, cmap=cm.inferno)
                            smap.plot_pix(line_params={'color': 'r', 'alpha':0.45}, 
                                            marker_params = {   'markersize': 0},
                                            ax=ax4, labels=True)
                            ax4.set_xlabel('X [pixel]')
                            ax4.set_ylabel('Y [pixel]')
                            ax4.set_xlim([85, 155.])
                            ax4.set_ylim([70, 0.])                                
                            fig4.colorbar(im2, ax=ax4, label='Counts')
                            fig4.tight_layout()
                if plot_resolutions:
                    Smap[i].calculate_resolutions(min_statistics = 1000)
                    Smap[i].plot_resolutions()
                if plot_gyro_res:
                    Smap[i].plot_resolution_fits(var='Gyroradius',
                                                    pitch=np.array([75]),
                                                    kind_of_plot='normal',
                                                    include_legend=True)
                    plt.gcf().show()
                if plot_pitch_res:
                    Smap[i].plot_resolution_fits(var='Pitch',
                                                    gyroradius=1,
                                                    kind_of_plot='normal',
                                                    include_legend=True)
                    plt.gcf().show()
                if plot_collimating_factor:
                    Smap[i].plot_collimator_factor()
                    plt.gcf().show()
                
        if plot_plate_geometry:
            fig, ax = plt.subplots()
            orb = []
                
            ax.set_xlabel('Y [cm]')
            ax.set_ylabel('Z [cm]')
            ax.set_title('Camera view (YZ plane)')
            
            # If you want to mix and match, it assumes they have the same scintillator
            if read_slit[0]:
                Geometry = ss.simcom.Geometry(GeomID=runid[0])
            else:
                Geometry = ss.simcom.Geometry(GeomID=runid[1])
                
            Geometry.plot2Dfilled(ax=ax, view = 'Scint', element_to_plot = [2],
                                    plot_pinhole = False)
                
            for i in range(2):
                if read_slit[i]:# or mixnmatch:
                    if plot_strike_points:
                        #IPython.embed()
                        Smap[i].strike_points.scatter(ax=ax, per=0.2
                                                        , xscale=100.0, yscale=100.0
                                                        ,mar_params = mar_params[i]
                                                        , varx='x1', vary='x2')
                        
                    if plot_strikemap:
                        Smap[i].plot_real(ax=ax, marker_params=marker_params[i],
                                            line_params=line_params[i], factor=100., labels=True)
                            
                    if plot_orbits:
                        orb.append(ss.sinpa.orbits(runID=runid[i]))
                        #orb[i].plot2D(ax=ax,line_params={'color': 'r'}, kind=(2,),factor=100.0)
                        #orb[i].plot2D(ax=ax,line_params={'color': 'b'}, kind=(0,),factor=100.0)
                        #orb[i].plot2D(ax=ax,line_params={'color': 'k'}, kind=(9,),factor=100.0)
                else:
                    orb.append([])
                        
            fig.show()
                
            if plot_3D:
                Geometry.plot3Dfilled(element_to_plot = [0, 2], units = 'm')
                ax3D = plt.gca()
                
                
                for i in range(4):
                    if read_slit[i]:# or mixnmatch:
                        
                        if plot_strike_points:
                            Smap[i].strike_points.plot3D(ax=ax3D)
                            if save_strike_points_txt:
                                Smap[i].strike_points.points_to_txt(file_name_save = 'Strikes_%s.txt' % (runid[i])
                                                                    , per = 0.01)
                            if plot_self_shadowing_collimator_strike_points:
                                Smap[i].strike_points_self.plot3D(ax=ax3D)  
                            if save_self_shadowing_collimator_strike_points_txt:
                                Smap[i].strike_points_self.points_to_txt(file_name_save = 'Strikes_shadow_%s.txt' % (runid[i])
                                                                            , per = 1)
                                
                        # plot in red the ones colliding with the scintillator
                        if plot_orbits:
                            orb[i].plot3D(line_params={'color': 'r'}, kind=(2,), ax=ax3D, per = 1.)
                            # plot in blue the ones colliding with the collimator
                            orb[i].plot3D(line_params={'color': 'b'}, kind=(0,), ax=ax3D, per = 1.)
                            # plot the 'wrong orbits', to be sure that the are just orbits exceeding
                            # the scintillator and nothing is wrong with the code
                            orb[i].plot3D(line_params={'color': 'k'}, kind=(9,), ax=ax3D, per = 1.)
                            
                            if save_orb_txt:
                                orb[i].save_orbits_to_txt( kind=orbit_kind, units = 'mm')#, seperated = seperated)



    plt.show()

                   
                        <|MERGE_RESOLUTION|>--- conflicted
+++ resolved
@@ -209,24 +209,14 @@
     plot_plate_geometry = True
     plot_3D = False
 
-<<<<<<< HEAD
-    shot = 78452
-    time = 1.512
-=======
     shot = 75620
     time = 1.005
->>>>>>> 9bb5a236
 
     run_code = True  # Set flag to run FILDSIM
     run_slit = [True, False] # Run particles starting at slits set to true, starting with ul, ur, ll,lr
     read_slit = [True, False] # Read results from diffrent slits
-<<<<<<< HEAD
-    string_mod = 'scint_2023_test1'#'%i@%.3f' %(shot, time)  #Choose unique run identifier, like shot number and time
-    run_names = [string_mod+'_ur', string_mod + '_ul']
-=======
     string_mod = 'scint_2022_test1'#'%i@%.3f' %(shot, time)  #Choose unique run identifier, like shot number and time
     run_names = [string_mod+'_ul', string_mod + '_ur']
->>>>>>> 9bb5a236
     read_results = not run_code # Flag to read output after run
     ###
     #Input settings
@@ -278,26 +268,16 @@
     #Grids
     #Gyroradii grid in [cm]
 
-<<<<<<< HEAD
     #energy_arrays = np.array([3000, 7000, 11000, 15000, 19000, 23000, 27000, 31000, 35000, 39000, 43000, 47000, 51000])
     energy_arrays = np.array([5000, 8000, 11000, 14000, 17000, 20000, 23000, 26000, 29000, 32000, 38000, 45000])
-=======
-    energy_arrays = np.array([5000, 7000, 9000, 11000, 13000, 15000, 17000, 19000, 21000, 23000, 25000, 27000, 29000, 31000,  33000, 35000, 37000, 39000, 41000, 43000, 45000, 47000])
-    #energy_arrays = np.array([13000, 15000, 17000, 25000, 27000, 29000])
->>>>>>> 9bb5a236
     g_r = ss.SimulationCodes.FILDSIM.execution.get_gyroradius(energy_arrays, modB)
 
 
     gyro_arrays = [list(np.around(g_r, decimals = 2)), #For each indivudual slit, ur->ll [2.0, 4.0],#
                    g_r]
     #pitch angle grid in [degrees]
-<<<<<<< HEAD
     #p = np.array([0.32,0.36,0.4,0.4500, 0.4900, 0.5300, 0.5700, 0.6000, 0.6400, 0.6800, 0.7200, 0.7600, 0.8000, 0.8400, 0.8800, 0.9200, 0.96])
     p = np.array([0.32,0.4, 0.4800, 0.5600, 0.6400, 0.7200, 0.8000, 0.88])
-=======
-    p = np.array([ 0.4500, 0.4700, 0.4900, 0.5100, 0.5300, 0.5500, 0.5700, 0.5900, 0.6000, 0.6100, 0.6300, 0.6500, 0.6700, 0.6900, 0.7100, 0.7300])
-    #p = np.array([0.5500, 0.6500, 0.6700])
->>>>>>> 9bb5a236
 
     pitch_arrays = [ list(np.around(np.rad2deg(np.arccos(p)), decimals = 2)),
                     list(np.around(np.rad2deg(np.arccos(-p)), decimals = 2))
