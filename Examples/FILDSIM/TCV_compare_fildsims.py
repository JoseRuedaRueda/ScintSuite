#!/usr/bin/env python3
# -*- coding: utf-8 -*-
"""
Created on Thu Mar 17 10:11:34 2022

@author: ajvv
"""

import numpy as np
import os
import matplotlib.pylab as plt
import ScintSuite as ss
from ScintSuite._Machine import machine
from ScintSuite._Paths import Path
paths = Path(machine)

import pickle

from matplotlib import cm
from stl import mesh 


import ScintSuite.LibData.TCV.Equilibrium as TCV_equilibrium

def get_normal_vector(p1, p2, p3):
    '''
    '''
    #https://kitchingroup.cheme.cmu.edu/blog/2015/01/18/Equation-of-a-plane-through-three-points/
    # These two vectors are in the plane
    v1 = p3 - p1
    v2 = p2 - p1
    
    # the cross product is a vector normal to the plane
    cp = np.cross(v1, v2)
    
    cp = cp/(cp**2).sum()**0.5
    
    return cp

def write_stl_geometry_files(root_dir
                              , run_name = ''
                              , collimator_stl_files = {}
                              , scintillator_stl_files = {}
                              , itriang_scint = 0
                              , pinhole = []
                              ):
    '''
    Parameters
    ----------


    Returns
    -------
    None.
    '''
    run_folder = run_name + '/'
    directory = os.path.join(root_dir, run_folder)
    print(directory)
    if not os.path.exists(directory):
        os.makedirs(directory)
        print('Making directory')

    element_nr = 1
    # Gather collimator triangles
    collimators = collimator_stl_files.keys()
    for coll in collimators:
        collimator_filename = directory + 'Element%i.txt'%element_nr
        element_nr += 1
        f = open(collimator_filename, 'w')
        f.write('Collimator file for SINPA FILDSIM\n')
        f.write('Run name is ' + run_name + '\n')
        f.write('STL collimator %s \n' %coll)
        f.write('0  ! Kind of plate\n')
        f.close()
        ss._CAD.write_file_for_fortran_numpymesh(collimator_stl_files[coll],
                                              collimator_filename, 
                                              convert_mm_2_m = True)      

    scint_norm = [1., 0., 0.] 
    ps = np.zeros(3)
    rot = np.identity(3)
    # Dummy scintillator normal vector,reference point and rotation vector
    #, in case we don't include a scintillator in the run
    #
    # Write scintillator to file
    scintillators = scintillator_stl_files.keys()
    for scint in scintillators:
        scint_filename = directory + 'Element%i.txt'%element_nr
        ##write geometory file "header"
        f = open(scint_filename, 'w')
        f.write('Scintillator file for SINPA FILDSIM\n')
        f.write('Scintilator stl file: ' + scint + '\n')
        f.write('File by '+ os.getenv('USER') + ' \n')
        f.write('2  ! Kind of plate\n')
        f.close()
        # Append triangle data from stl file
        ss._CAD.write_file_for_fortran_numpymesh(scintillator_stl_files[scint], 
                                         scint_filename, 
                                         convert_mm_2_m = True) 
        
        # --- Open and load the stil file
        mesh_obj = mesh.Mesh.from_file(scintillator_stl_files[scint])
    
        x1x2x3 = mesh_obj.x  
        y1y2y3 = mesh_obj.y  
        z1z2z3 = mesh_obj.z  
    
        itriang = itriang_scint # choose some triangle of the Scintilator plate to calculate normal vector
        p1 = np.array((x1x2x3[itriang, 0],
                       y1y2y3[itriang, 0],
                       z1z2z3[itriang, 0]) ) * 0.001 #convert mm to m
        p2 = np.array((x1x2x3[itriang, 1],
                       y1y2y3[itriang, 1],
                       z1z2z3[itriang, 1]) ) * 0.001 #convert mm to m
        p3 = np.array((x1x2x3[itriang, 2],
                       y1y2y3[itriang, 2],
                       z1z2z3[itriang, 2]) ) * 0.001 #convert mm to m
        
        scint_norm = -get_normal_vector(p1, p2, p3)        
        
      
        ps = p2 #Arbitrarily choose the first point as the reference point
        u1_scint = p2 - p1
        u1_scint /= np.linalg.norm(u1_scint) #Only needed to align the scintilattor
        
        rot = ss.sinpa.geometry.calculate_rotation_matrix(scint_norm, u1 = -u1_scint
                                                          ,verbose=False)[0]

   
    
    ## Pinhole properties
    pinhole_points =pinhole['points']
    pinhole_points = pinhole_points * 0.001 #convert Catia points to m
    rPin = np.mean(pinhole_points, axis = 0)
    #TO do: get d1 and d2
    if pinhole['pinholeKind'] == 1:
        d1 = np.sqrt(np.sum((pinhole_points[1,:] - pinhole_points[0,:])**2) )
        u1 = (pinhole_points[1] - pinhole_points[0]) / d1
        
        d2 = np.sqrt(np.sum((pinhole_points[2,:] - pinhole_points[1,:])**2) )
        u2 = (pinhole_points[2] - pinhole_points[1])  / d2    
    else:
        d1 = pinhole['pinholeRadius']* 0.001 #convert Catia points to m
        u1 = (pinhole_points[1] - pinhole_points[0]) 
        u1 /= np.linalg.norm(u1)
        
        d2 = 0 #not needed
        u2 = (pinhole_points[2] - pinhole_points[1])   
        u2 /= np.linalg.norm(u2)
        
        rPin = pinhole['pinholeCentre']* 0.001 #convert Catia points to m
        
        
    u3 = np.cross(u1, u2)
    
    extra_filename = directory + 'ExtraGeometryParams.txt'
    nGeomElements = element_nr
    # make sure to convert all to m
    f = open(extra_filename,'w')
    f.write('&ExtraGeometryParams   ! Namelist with the extra geometric parameters\n')
    f.write('  nGeomElements = ' + (str(nGeomElements)) + '\n')
    f.write('  ! Pinhole\n')
    f.write('  rPin(1) = ' + (str(np.round(rPin[0],6))) 
            + ',        ! Position of the pinhole XYZ\n')
    f.write('  rPin(2) = ' + (str(np.round(rPin[1],6))) + ',\n')
    f.write('  rPin(3) = ' + (str(np.round(rPin[2],6))) + ',\n')
    f.write('  pinholeKind = 1     ! 0 = Circular, 1 = rectangle\n')
    f.write('  d1 = ' + (str(np.round(d1,6))) + '  ! Pinhole radius, or size along u1 (in m)\n')
    f.write('  d2 = ' + (str(np.round(d2,6))) + '   ! Size along u2, not used if we have a circular pinhole\n\n')
    f.write('  ! Unitary vectors:\n')
    f.write('  u1(1) =  %f\n' %(u1[0]))
    f.write('  u1(2) =  %f\n' %(u1[1]))
    f.write('  u1(3) =  %f\n\n' %(u1[2]))
    f.write('  u2(1) =  %f\n' %(u2[0]))
    f.write('  u2(2) =  %f\n' %(u2[1]))
    f.write('  u2(3) =  %f\n\n' %(u2[2]))
    f.write('  u3(1) =  %f   ! Normal to the pinhole plane\n' %(u3[0]))
    f.write('  u3(2) =  %f\n' %(u3[1]))
    f.write('  u3(3) =   %f\n\n' %(u3[2]))
    f.write('  ! Reference system of the Scintillator:\n')
    f.write('  ps(1) =  ' + (str(np.round(ps[0] ,6))) + '\n')
    f.write('  ps(2) =  ' + (str(np.round(ps[1] ,6))) + '\n')
    f.write('  ps(3) =  ' + (str(np.round(ps[2] ,6))) + '\n\n')
    # f.write('  ScintNormal(1) =  ' + (str(np.round(scint_norm[0],4))) + '   ! Normal to the scintillator\n')
    # f.write('  ScintNormal(2) =  ' + (str(np.round(scint_norm[1],4))) + '\n')
    # f.write('  ScintNormal(3) =  ' + (str(np.round(scint_norm[2],4))) + '\n\n')
    f.write('  rotation(1,1) = ' + (str(np.round(rot[0,0],4))) + '\n')
    f.write('  rotation(1,2) = ' + (str(np.round(rot[0,1],4))) + '\n')
    f.write('  rotation(1,3) = ' + (str(np.round(rot[0,2],4))) + '\n')
    f.write('  rotation(2,1) = ' + (str(np.round(rot[1,0],4))) + '\n')
    f.write('  rotation(2,2) = ' + (str(np.round(rot[1,1],4))) + '\n')
    f.write('  rotation(2,3) = ' + (str(np.round(rot[1,2],4))) + '\n')
    f.write('  rotation(3,1) = ' + (str(np.round(rot[2,0],4))) + '\n')
    f.write('  rotation(3,2) = ' + (str(np.round(rot[2,1],4))) + '\n')
    f.write('  rotation(3,3) = ' + (str(np.round(rot[2,2],4))) + '\n\n')
    f.write('/')
    f.close()
    
    
    return

if __name__ == '__main__':
    # -----------------------------------------------------------------------------
    # --- Options
    # -----------------------------------------------------------------------------
    plt.close('all')

    Test = False  # if true don't do run, just check the input geometry
    # test geometry
    plot_plate_geometry = True
    plot_3D = False

    shot = 75620
<<<<<<< HEAD
    time = 1.015

    run_code = True  # Set flag to run FILDSIM
    run_slit = [False, True] # Run particles starting at slits set to true, starting with ul, ur, ll,lr
    read_slit = [False, True] # Read results from diffrent slits
    string_mod = 'Benchmark_75620'#'%i@%.3f' %(shot, time)  #Choose unique run identifier, like shot number and time
    run_names = [string_mod+'_ul', string_mod + '_ur']
=======
    time = 1.02

    use_reduced_stl_models = True
    use_1mm_pinhole = False


    run_code = True  # Set flag to run FILDSIM
    run_slit = [False, True] # Run particles starting at slits set to true, starting with ul, ur, ll,lr
    read_slit = [True, False] # Read results from diffrent slits
    string_mod = '%i@%.3f' %(shot, time)  #Choose unique run identifier, like shot number and time
    run_names = [string_mod+'_ul', string_mod + '_ur_r']
>>>>>>> f247f564
    read_results = not run_code # Flag to read output after run
    ###
    #Input settings
    ###
    self_shadowing = False  #Flag to remove markers that would have been shadowed, leave this on
    backtrace = False  #Do backtracing
    ###
    #Output data to save
    ###
    #Flags
    save_orbits = False # Save orbit data
    if save_orbits:
        nGyro = 36
        maxT = 0.000006 *  1
    else:
        nGyro = 360
        maxT = 0.00000006 
    
    save_self_shadowing_collimator_strike_points = False
    ###
    # Magnetic field input
    ###
    new_b_field = True  #Generate new b_field file for FILDSIM. This is slow so this flag lets you use the od
    Br, Bz, Bt = 0.0, 0.0, 1.4   #[T] just for testing for now
    Br, Bt, Bz = 0.0141, -1.1328, 0.1532 #(Br, Bphi, Bz) #75620@1.020s
    modB = np.sqrt(Br**2 + Bz**2 + Bt**2)  

    use_ascot_B = False
    use_single_B = True
    if use_single_B and run_code:
        Rin = -17 *0.001
        Br, Bz, Bt, bp =  TCV_equilibrium.get_mag_field(shot, Rin, time)
        modB = np.sqrt(Br**2 + Bz**2 + Bt**2) 
 
    print(modB)  
    ascot_bfield_File ='Fields/std_bfield.pickle' 
    ascot_boozer_File = 'Fields/std_boozer.pickle'
    dist_file = ''
    #End Magnetic field input

    ###
    # Marker inputs
    ###
    #Number of markers per pitch-gyroradius pair
<<<<<<< HEAD
    n_markers = int(3e4)
=======
    n_markers = int(2e4)
>>>>>>> f247f564
    # Set n1 and r1 are paremeters for adjusteing # markers per gyroradius. If zero number markers is uniform
    n1 = 0.0
    r1 = 0.0
    #Grids
    #Gyroradii grid in [cm]

<<<<<<< HEAD
    energy_arrays = np.array([3000, 7000, 11000, 15000, 19000, 23000, 25000, 29000, 33000, 37000, 41000, 45000, 49000, 53000, 57000, 61000])
    #energy_arrays = np.array([5000, 8000, 11000, 14000, 17000, 20000, 23000, 26000, 29000, 32000, 38000, 45000])
=======
    #energy_arrays = np.array([5000, 7000, 9000, 11000, 13000, 15000, 17000, 19000, 21000, 23000, 25000, 27000, 29000, 31000,  33000, 35000, 37000, 39000, 41000, 43000, 45000, 47000, 49000, 51000, 53000, 55000])
    energy_arrays = np.arange(5000, 55000, 500)
>>>>>>> f247f564
    g_r = ss.SimulationCodes.FILDSIM.execution.get_gyroradius(energy_arrays, modB)


    gyro_arrays = [list(np.around(g_r, decimals = 2)), #For each indivudual slit, ur->ll [2.0, 4.0],#
                   list(np.around(g_r, decimals = 2))]
    #pitch angle grid in [degrees]
<<<<<<< HEAD
    p = np.array([0.1, 0.14, 0.18, 0.22, 0.26, 0.30, 0.34, 0.38, 0.42, 0.46, 0.5, 0.54, 0.58, 0.62, 0.66, 0.7, 0.74, 0.78, 0.82, 0.86, 0.9, 0.94, 0.98])
    #p = np.array([0.32,0.4, 0.4800, 0.5600, 0.6400, 0.7200, 0.8000, 0.88])
=======
    #p = np.array([0.1100, 0.1300, 0.1500, 0.1700, 0.1900, 0.2100, 0.2300, 0.2500, 0.2700, 0.2900, 0.3100, 0.3300, 0.3500, 0.3700, 0.3900, 0.4100, 0.4300, 0.4500, 0.4700, 0.4900, 0.5100, 0.5300, 0.5500, 0.5700, 0.5900,  0.6100, 0.6300, 0.6500, 0.6700, 0.6900, 0.7100, 0.7300, 0.7500, 0.7700, 0.7900, 0.8100, 0.8300, 0.8500, 0.8700, 0.8900, 0.9100, 0.9300, 0.9500, 0.9700])
    p = np.arange(0.2, 0.8, 0.005)
>>>>>>> f247f564

    pitch_arrays = [ list(np.around(np.rad2deg(np.arccos(p)), decimals = 2)),
                    list(np.around(np.rad2deg(np.arccos(-p)), decimals = 2))
                    ]

    pitch_arrays = [ list(np.arange(35, 80, 1)),
                    list(np.arange(100, 145, 1))
                    ]

    #Range of gyrophase to use. Smaller range can be used, but for now allow all gyrophases
    
    gyrophase_range = [ [10.9, 11.4],  #[9.8,12.2] ,  #UR
                        [7.2,8.6]  #UL
    ]

    #gyrophase_range = np.array([np.deg2rad(0),np.deg2rad(360)])
    ###
    # FILD probe head
    ###    
    alpha = 0.0 # TCV FILD has no inclination or rotation angles.
    beta = 0.0  #Besides we use TCV coordinates, so for ow this is not needed
    #STL files
    geom_dir = os.path.join(paths.SINPA,'Geometry/')
<<<<<<< HEAD
    collimator_stl_files = {#'collimator_1mm': geom_dir+'TCV_FILD/2022/Collimator1_FILD2022TCVCordinates_MP0mm.stl',
                            'collimator_08mm': geom_dir+'TCV_FILD/2022/Collimator08_FILD2022TCVCordinates_MP0mm.stl',  #alternative collimator
                            'heatshield': geom_dir+'TCV_FILD/2022/HeatShield_FILD2022TCVCordinates_MP0mm.stl'
                            }
    scintillator_stl_files = {'scintillator':  geom_dir+'TCV_FILD/2022/Scintillator_FILD2022TCVCordinates_MP0mm.stl'}
=======
    
    if use_reduced_stl_models:
        collimator_stl_files = {'heatshield': geom_dir+'TCV_FILD/2022/reduced/HeatShield_reduced.stl'
                                }
        scintillator_stl_files = {'scintillator':  geom_dir+'TCV_FILD/2022/reduced/Scintillator_FILD2022TCVCordinates_MP0mm_reduced.stl'}
        itriang_scint = 56
        if use_1mm_pinhole:
            collimator_stl_files['collimator'] = geom_dir+'TCV_FILD/2022/reduced/Collimator1_FILD2022TCVCordinates_MP0mm_reduced.stl'
        else:
            collimator_stl_files['collimator'] = geom_dir+'TCV_FILD/2022/reduced/Collimator08_FILD2022TCVCordinates_MP0mm_reduced.stl'
    else:
        collimator_stl_files = {'heatshield': geom_dir+'TCV_FILD/2022/HeatShield_FILD2022TCVCordinates_MP0mm.stl'
                                }
        scintillator_stl_files = {'scintillator':  geom_dir+'TCV_FILD/2022/Scintillator_FILD2022TCVCordinates_MP0mm.stl'}
        itriang_scint = 508
        if use_1mm_pinhole:
            collimator_stl_files['collimator'] = geom_dir+'TCV_FILD/2022/Collimator1_FILD2022TCVCordinates_MP0mm.stl'
        else:
            collimator_stl_files['collimator'] = geom_dir+'TCV_FILD/2022/Collimator08_FILD2022TCVCordinates_MP0mm.stl'

    
>>>>>>> f247f564
    #Pinhole coordinates in [mm]
    pinholes = [{}, {}]
    if use_1mm_pinhole:
        ### 1.0mm collimator
        pinholes[0]['pinholeKind'] =1
        pinholes[0]['pinholeCentre'] = None
        pinholes[0]['pinholeRadius'] = None
        pinholes[0]['points'] = np.array([[-192.96, 1137.7, 35.4414],  #Important, the vector p1 to p2 should be one dimension, and 
                                        [-193.155, 1138.68, 35.4414],  # the vector p2 to p3 the other dimension of the slit
                                        [-195.117, 1138.29, 35.4414],
                                        [-194.921, 1137.31, 35.4414]] ) #upper right, looking from plasma to FILD head

        pinholes[1]['pinholeKind'] =1
        pinholes[1]['pinholeCentre'] = None
        pinholes[1]['pinholeRadius'] = None
        pinholes[1]['points'] = np.array([[-257.103, 1124.94, 35.4414],
                                        [-257.298, 1125.92, 35.4414],
                                        [-255.337, 1126.31, 35.4414],
                                        [-255.142, 1125.33, 35.4414] ] )#upper left

    else:    
        ### 0.8mm collimator

        pinholes[0]['pinholeKind'] =1
        pinholes[0]['pinholeCentre'] = None
        pinholes[0]['pinholeRadius'] = None
        pinholes[0]['points'] = np.array([[-192.96, 1137.7, 35.4414],  #Important, the vector p1 to p2 should be one dimension, and 
                                        [-193.155, 1138.68, 35.4414],  # the vector p2 to p3 the other dimension of the slit
                                        [-195.117, 1138.29, 35.4414],
                                        [-194.921, 1137.31, 35.4414]] ) #upper right, looking from plasma to FILD head

        pinholes[1]['pinholeKind'] =1
        pinholes[1]['pinholeCentre'] = None
        pinholes[1]['pinholeRadius'] = None
        pinholes[1]['points'] = np.array([[-257.103, 1124.94, 35.4414],
                                        [-257.259, 1125.73, 35.4414],
                                        [-255.298, 1126.12, 35.4414],
                                        [-255.142, 1125.33, 35.4414] ] )#upper left
    
<<<<<<< HEAD
    '''
    ### 1.0mm collimator
    pinholes[0]['pinholeKind'] =1
    pinholes[0]['pinholeCentre'] = None
    pinholes[0]['pinholeRadius'] = None
    pinholes[0]['points'] = np.array([[-192.96, 1137.7, 35.4414],  #Important, the vector p1 to p2 should be one dimension, and 
                                      [-193.155, 1138.68, 35.4414], # the vector p2 to p3 the other dimension of the slit
                                      [-195.117, 1138.29, 35.4414],
                                      [-194.921, 1137.31, 35.4414]] ) #upper right, looking from plasma to FILD head

    pinholes[1]['pinholeKind'] =1
    pinholes[1]['pinholeCentre'] = None
    pinholes[1]['pinholeRadius'] = None
    pinholes[1]['points'] = np.array([[-257.103, 1124.94, 35.4414],
                                      [-257.298, 1125.92, 35.4414],
                                      [-255.337, 1126.31, 35.4414],
                                      [-255.142, 1125.33, 35.4414] ] )#upper left

    '''
    ### 0.8mm collimator

    pinholes[0]['pinholeKind'] =1
    pinholes[0]['pinholeCentre'] = None
    pinholes[0]['pinholeRadius'] = None
    pinholes[0]['points'] = np.array([[-192.96, 1137.7, 35.4414],  #Important, the vector p1 to p2 should be one dimension, and 
                                      [-193.155, 1138.68, 35.4414], # the vector p2 to p3 the other dimension of the slit
                                      [-195.117, 1138.29, 35.4414],
                                      [-194.921, 1137.31, 35.4414]] ) #upper right, looking from plasma to FILD head

    pinholes[1]['pinholeKind'] =1
    pinholes[1]['pinholeCentre'] = None
    pinholes[1]['pinholeRadius'] = None
    pinholes[1]['points'] = np.array([[-257.103, 1124.94, 35.4414],
                                      [-257.259, 1125.73, 35.4414],
                                      [-255.298, 1126.12, 35.4414],
                                      [-255.142, 1125.33, 35.4414] ] )#upper left

 
=======
>>>>>>> f247f564
    # -----------------------------------------------------------------------------
    # --- Run SINPA FILDSIM
    # -----------------------------------------------------------------------------
                    
    if run_code:

        # prepare namelist
        nml_options = {
            'config':  {  # parameters
                'runid': '',
                'geomfolder': '',
                'FILDSIMmode': True,
                'nxi': 0,
                'nGyroradius': 0,
                'nMap': n_markers,
                'n1': n1,
                'r1': r1,
                'restrict_mode': False,
                'mapping': True,
                'saveOrbits': save_orbits,
                'saveRatio': 1,
                'saveOrbitLongMode': False,
                'runfolder': '',
                'verbose': True,
                'IpBt': -1,        # Sign of toroidal current vs field (for pitch), need to check
                'flag_efield_on': False,  # Add or not electric field
                'save_collimator_strike_points': False,  # Save collimator points
                'backtrace': backtrace,  # Flag to backtrace the orbits
                'save_self_shadowing_collimator_strike_points': 
                    save_self_shadowing_collimator_strike_points,
                'self_shadowing': self_shadowing
                },
            'inputParams': {
                'nGyro': nGyro,
                'minAngle': 0,
                'dAngle': 0,
                'XI': [],
                'rL': [],
                'maxT': maxT
                },
            }
        
        # prepare magnetic field
        field = ss.simcom.Fields()
        if use_single_B:    
            field.createFromSingleB(B = np.array([Br, Bz, Bt]), Rmin = 0.0,
                            Rmax = 2,
                            zmin = -1, zmax = 1,
                            nR = 100, nz = 100)
            #To do FILD is at +-97 deg, plot b-field at correct phi position
            #field.plot('bphi', phiSlice = 0 ,plot_vessel = False)

            plt.show()
        elif use_ascot_B:
            f = open(ascot_bfield_File, 'rb')
            ascot_bfield = pickle.load(f)
            f.close()
            #Field geometry saved in "boozer" structure
            f = open(ascot_boozer_File, 'rb')
            ascot_boozer = pickle.load(f)
            f.close()
            
            field.Bfield['R'] = np.asfortranarray(np.linspace(ascot_boozer['rmin'][0], 
                                    ascot_boozer['rmax'][0], 
                                    ascot_boozer['nr'][0]), dtype=np.float64 )
            field.Bfield['z'] = np.asfortranarray(np.linspace(ascot_boozer['zmin'][0], 
                                    ascot_boozer['zmax'][0], 
                                    ascot_boozer['nz'][0]), dtype=np.float64 )
            
            
            field.Bfield['nR'] = np.asfortranarray(len(field.Bfield['R']), dtype=np.int32)
            field.Bfield['nZ'] = np.asfortranarray(len(field.Bfield['z']), dtype=np.int32)
            field.Bfield['Rmin'] = np.asfortranarray(ascot_boozer['rmin'][0], dtype=np.float64)
            field.Bfield['Rmax'] = np.asfortranarray(ascot_boozer['rmax'][0], dtype=np.float64)
            field.Bfield['Zmin'] = np.asfortranarray(ascot_boozer['zmin'][0], dtype=np.float64)
            field.Bfield['Zmax'] = np.asfortranarray(ascot_boozer['zmax'][0], dtype=np.float64)            
            #Ascot stellarator fields only store data for a single period
            #bfield [idx_R, idx_phi, idx_Z], thus rrepeat along axis = 1

            nfp = int(ascot_bfield['toroidalPeriods'])
            #br = np.concatenate([ascot_bfield['br'], (ascot_bfield['br'][:,0,:])[:,None,:]], axis=1)
            br = np.tile(ascot_bfield['br'],[1,nfp,1])
            bphi = np.tile(ascot_bfield['bphi'],[1,nfp,1])
            bz = np.tile(ascot_bfield['bz'],[1,nfp,1])
            
            field.Bfield['fr'] = np.asfortranarray(br, dtype=np.float64)
            field.Bfield['fz'] = np.asfortranarray(bz, dtype=np.float64)
            field.Bfield['ft'] = np.asfortranarray(bphi, dtype=np.float64)
            
            field.Bfield['nPhi'] = np.asfortranarray(np.shape(br)[1], dtype=np.int32 )
            field.Bfield['Phimin'] = np.asfortranarray(0., dtype=np.float64)

            field.Bfield['Phimax'] = np.asfortranarray(2.*np.pi*(1-1/(np.shape(br)[1])), dtype=np.float64)#Alex
            field.bdims = 3
            
            #To do FILD is at +-97 deg, plot b-field at correct phi position
            field.plot('br', phiSlice = 0 ,plot_vessel = False)
            plt.show()

        # write geometry files
        for i in range(2):
            if run_slit[i]:                   
                write_stl_geometry_files(root_dir = geom_dir,
                                        run_name = run_names[i],
                                        collimator_stl_files = collimator_stl_files,
                                        scintillator_stl_files = scintillator_stl_files,
                                        itriang_scint = itriang_scint,
                                        pinhole = pinholes[i])                                    
                    
                if not Test:
                    # Create directories
                    runDir = os.path.join(paths.SINPA, 'runs', run_names[i])
                    inputsDir = os.path.join(runDir, 'inputs')
                    resultsDir = os.path.join(runDir, 'results')
                    os.makedirs(runDir, exist_ok=True)
                    os.makedirs(inputsDir, exist_ok=True)
                    os.makedirs(resultsDir, exist_ok=True)
                    
                    # Set namelist parameters
                    nml_options['config']['runid'] = run_names[i]
                    nml_options['config']['geomfolder'] = (geom_dir + '/' + run_names[i])
                    nml_options['config']['runfolder'] = runDir
                    nml_options['config']['nxi'] = len(pitch_arrays[i])
                    nml_options['config']['nGyroradius'] = len(gyro_arrays[i])
                    nml_options['inputParams']['XI'] = pitch_arrays[i]
                    nml_options['inputParams']['rL'] = gyro_arrays[i]
                    nml_options['inputParams']['minAngle'] = gyrophase_range[i][0]
                    nml_options['inputParams']['dAngle'] = (gyrophase_range[i][1]
                                                        - gyrophase_range[i][0])
            
                    #Make field
                    if new_b_field:
                        fieldFileName = os.path.join(inputsDir, 'field.bin')
                        print('Writing new B-field file!!!!!')
                        fid = open(fieldFileName, 'wb')
                        field.tofile(fid)
                        fid.close()

                    # Create namelist
                    ss.sinpa.execution.write_namelist(nml_options)
                
                    # Missing a step: create B field!!
                    # Check the files
                    ss.sinpa.execution.check_files(nml_options['config']['runid'])
                    # Launch the simulations
                    ss.sinpa.execution.executeRun(nml_options['config']['runid'], queue = False)
                
        
            if plot_plate_geometry:
                if run_slit[i]:
                    geomID = run_names[i]
                    Geometry = ss.simcom.Geometry(GeomID=geomID)
                    if plot_3D:
                        Geometry.plot3Dfilled(element_to_plot = [0,2], plot_pinhole = False)
                    #Geometry.plot2Dfilled(view = 'XY', element_to_plot = [0,2], plot_pinhole = False)
                    Geometry.plot2Dfilled(view = 'Scint', element_to_plot = [0,2], plot_pinhole = False)
                    plt.show()


    # -----------------------------------------------------------------------------
    # --- Section 2: Analyse the results
    # -----------------------------------------------------------------------------
    ###
    #Output plotting flags
    ###
    # plot outputs
    plot_strike_points = False
    plot_strikemap = True
    # strike plotting settings
    marker_params = [{'markersize':6, 'marker':'o','color':'b'},
                     {'markersize':6, 'marker':'o','color':'m'},
                     {'markersize':6, 'marker':'o','color':'m'},
                     {'markersize':6, 'marker':'o','color':'b'}]
    line_params =  [{'ls':'solid','color':'k'},
                    {'ls':'solid','color':'w'},
                    {'ls':'solid','color':'r'},
                    {'ls':'solid','color':'b'}]
    mar_params = [{'zorder':3,'color':'k'},
                  {'zorder':3,'color':'w'},
                  {'zorder':3,'color':'r'},
                  {'zorder':3,'color':'b'}]

    plot_orbits = False
    orbit_kind=(0,) # 2 colliding w. scint., 0 colliding w. coll., 9 missing all, 3 scint. markers traced backwards
    plot_self_shadowing_collimator_strike_points = False
    # Save data to txt files for ParaView inspection
    save_strike_points_txt = False
    save_strikemap_txt = False
    save_orb_txt = False  # Save orbit data to .txt file
    seperated = True      # If this flag is true, make separate txt file for each orbit, otherwise one file is written
    save_self_shadowing_collimator_strike_points = False #Flag to see where self shadowing happens
    save_self_shadowing_collimator_strike_points_txt = False
    # plot some metrics
    plot_metrics = True
    plot_resolutions = True
    plot_gyro_res= False
    plot_pitch_res= False
    plot_collimating_factor = True
    plot_synthetic_signal= False
    plot_camera_signal=False


    if read_results:

        runid = run_names
        strike_points_file = ['','','','']
        Smap = [[],[],[],[]]
        p0 = [75, 115]
        
        for i in range(2):
            if read_slit[i] :# or mixnmatch:
                runDir = os.path.join(paths.SINPA, 'runs', runid[i])
                inputsDir = os.path.join(runDir, 'inputs/')
                resultsDir = os.path.join(runDir, 'results/')
                base_name = resultsDir + runid[i]
                smap_name = base_name + '.map'
        
                # Load the strike map
                Smap[i] = ss.mapping.StrikeMap('FILD', file=smap_name)
                try:
                    Smap[i].load_strike_points()
                except:
                    print('Strike map ' + str(i+1) + ' could not be loaded')
                    continue
                
                try:
                    selfmap_name = base_name + '.spcself'
                    Smap[i].strike_points_self = ss.simcom.strikes.Strikes(code = 'SINPA', file=selfmap_name, type = 'mapcollimator')#(runid[i],type='mapcollimator')
                except:
                    print('Self shadowing points' + str(i+1) + ' could not be loaded')
                    continue

                if plot_synthetic_signal:
                    # I haven't tested this yet
                    
                    distro = pickle.load( open( dist_file, "rb" ) )


                    per = 0.05
                    flags = np.random.rand(distro['n']) < per
                    
                    distro['BR'] = distro['BR'][flags]
                    distro['n'] = len(distro['BR'])
                    distro['Bphi'] = distro['Bphi'][flags]
                    distro['Bz'] = distro['Bz'][flags]
                    distro['Anum'] =distro['Anum'][flags]
                    distro['Znum'] = distro['Znum'][flags]
                    distro['vR']=distro['vR'][flags]
                    distro['vphi'] =distro['vphi'][flags]
                    distro['vz'] =distro['vz'][flags]
                    distro['pitch'] = distro['pitch'][flags]
                    distro['energy'] =distro['energy'][flags]
    
                    distro['gyroradius'] =distro['gyroradius'][flags]
                    distro['weight'] =    distro['weight'] [flags]
                    
                    Gyro_radius=distro['gyroradius']
                    pitch = distro['pitch']
                    weight = distro['weight']
                    gridlev = 100
                    fig4, ax4 = plt.subplots(nrows=1, ncols=1, figsize=(6, 10),
                                    facecolor='w', edgecolor='k', dpi=100)
        
                    ax4.set_ylabel('Gyro radius [cm]')
                    ax4.set_xlabel('Pitch angle [$\\degree$]')
                    
                    rl = np.linspace(0, 2., gridlev)
                    p = np.linspace(-1, 1, gridlev)
                    p = np.linspace(55,105, gridlev)
                    #IPython.embed()
                    f, rl, p = np.histogram2d(Gyro_radius, pitch, bins=[rl, p],
                                                        weights=weight)
                    cmap = cm.inferno # Colormap
                    cmap._init()                    
                    im4 = ax4.imshow(f, origin='lower',
                                    extent=(p[0],
                                            p[-1],
                                            rl[0],
                                            rl[-1]),
                                    cmap = cmap,
                                    aspect='auto', interpolation='nearest')#,
                
                    
                    fig4.colorbar(im4, ax=ax4, label='fast-ions/s/keV')
                    fig4.tight_layout()
                    fig4.show()

                    output = ss.fildsim.synthetic_signal_remap(distro, Smap[i],
                                                                rmin=0.1, rmax=4.0, dr=0.01,
                                                                pmin=55.0, pmax=105.0,
                                                                dp=0.01)




                    fig, ax_syn = plt.subplots(nrows=1, ncols=1, figsize=(6, 10),
                                                facecolor='w', edgecolor='k', dpi=100)   
                    ax_syn.set_xlabel('Pitch [$\\degree$]')
                    ax_syn.set_ylabel('Gyroradius [cm]')
                    ax_syn.set_ylim([0, 2.0])
                    
                    cmap = cm.inferno # Colormap
                    cmap._init()
                    
                    ss.fildsim.plot_synthetic_signal(output['gyroradius'], output['pitch']
                                                , output['signal'], 
                                                ax=ax_syn, fig=fig, cmap = cmap)
                    if read_slit[0] and read_slit[1]:
                        fig.title('Slit #' + str(i+1))
                    fig.tight_layout()
                    fig.show()
                if plot_camera_signal:
                    """
                    Calculate FILD synthetic signal
                    """

                    # ------------------------------------------------------------------------------
                    # %% Load distribution
                    # ------------------------------------------------------------------------------
                    distro = pickle.load(open(dist_file, "rb" ))
                    prune = 100
                    flags = np.random.choice(np.arange(len(distro['BR'])),
                                                size=(prune,), replace=False)
                    distro['BR'] = distro['BR'][flags]
                    distro['n'] = len(distro['BR'])
                    distro['Bphi'] = distro['Bphi'][flags]
                    distro['Bz'] = distro['Bz'][flags]
                    distro['Anum'] = distro['Anum'][flags]
                    distro['Znum'] = distro['Znum'][flags]
                    distro['vR'] = distro['vR'][flags]
                    distro['vphi'] = distro['vphi'][flags]
                    distro['vz'] = distro['vz'][flags]
                    distro['pitch'] = distro['pitch'][flags]
                    distro['energy'] = distro['energy'][flags]
                    distro['gyroradius'] = distro['gyroradius'][flags]
                    distro['weight'] = distro['weight'][flags]
                    
                    # ------------------------------------------------------------------------------
                    # %% Settings
                    # ------------------------------------------------------------------------------
                    # ---- Geometry files
                    geomFolder = \
                        '/afs/ipp-garching.mpg.de/home/a/ajvv/pub/rueda/SINPA_test/Geom/W7X_std_v14'
                    # ---- SINPA run


                    # ---- Camera options
                    optics_parameters = {}
                    optics_parameters['beta'] = 1/37
                    optics_parameters['T'] = 0.67
                    optics_parameters['Omega'] = 4.7e-4
                    
                    camera_parameters = {}
                    camera_parameters['px_x_size'] = 9e-6
                    camera_parameters['nx'] = 229
                    camera_parameters['px_y_size'] = 9e-6
                    camera_parameters['ny'] = 240
                    camera_parameters['range'] = 12
                    camera_parameters['qe'] = 0.7
                    camera_parameters['ad_gain'] = 0.25
                    camera_parameters['dark_noise'] = 0.96
                    camera_parameters['readout_noise'] = 2.33
                    
                    exp_time = 1.
                    
                    scint_signal_options = {}
                    scint_signal_options['rmin'] = 0.0
                    scint_signal_options['rmax'] = 2.0
                    scint_signal_options['dr'] = 0.1
                    scint_signal_options['pmin'] = 55.0
                    scint_signal_options['pmax'] = 125.0
                    scint_signal_options['dp'] = 0.1
                    
                    # ---- plotting options
                    p1 = True  # Plot the signal in the remap variables
                    # ------------------------------------------------------------------------------
                    # %% Load geometry ans map
                    # ------------------------------------------------------------------------------
                    Geom = ss.simcom.Geometry(GeomID=runid[i])
                    #scintillator = ss.scint.Scintillator(os.path.join(geomFolder, 'Element2.txt'),
                    #                                     format='SINPA')
                    scintillator = ss.LibMap.Scintillator('/afs/ipp/home/a/ajvv/SINPA/Geometry/W7X_std_v14/Element2.txt', format = 'SINPA')
                    Geom.apply_movement()
                    #smap = ss.smap.Fsmap(smapFile)
                    #smap.load_strike_points()
                    smap=Smap[i]
                    # apply the calibration
                    cal = ss.mapping.CalParams()
                    xscale = optics_parameters['beta'] / camera_parameters['px_x_size']
                    yscale = optics_parameters['beta'] / camera_parameters['px_y_size']
                    # calculate the pixel position of the scintillator vertices
                    cal.xscale = xscale
                    cal.yscale = yscale
                    cal.xshift = 0
                    cal.yshift = 0
                    
                    cal.deg = 75
                    
                    smap.calculate_pixel_coordinates(cal)
                    scintillator.calculate_pixel_coordinates(cal)
                    # Aling the center of the map with the camera center
                    
                    if i == 0:
                        x_shift_smap =  camera_parameters['nx']/2.0 - smap.xpixel.mean()
                        y_shift_smap = camera_parameters['ny']/2.0 - smap.ypixel.mean()
                        
                        scintillator_x_shift = camera_parameters['nx']/2.0 - scintillator.xpixel.mean()
                        scintillator_y_shift = camera_parameters['ny']/2.0 - scintillator.ypixel.mean()
                    
                    smap.xpixel += x_shift_smap+70
                    smap.ypixel += y_shift_smap+50
                    
                    scintillator.xpixel += scintillator_x_shift
                    scintillator.ypixel += scintillator_y_shift

                    # ------------------------------------------------------------------------------
                    # %% Calculate signal in remap coordinates
                    # ------------------------------------------------------------------------------
                    signalRemapCoordinates = \
                        ss.fildsim.synthetic_signal_remap(
                            distro, smap, efficiency=None,
                            **scint_signal_options)
                    if False:
                        fig, ax = plt.subplots()
                        ax.contourf(signalRemapCoordinates['pitch'],
                                    signalRemapCoordinates['gyroradius'],
                                    signalRemapCoordinates['signal'].T,
                                    cmap=ss.plt.Gamma_II())
                        ax.set_xlabel('Pitch [º]')
                        ax.set_ylabel('Gyroradius [cm]')
                    
                    # %% Calculate transformation matrix
                    # ------------------------------------------------------------------------------
                    smap.interp_grid((camera_parameters['nx'],
                                        camera_parameters['ny']), MC_number=250,
                                        grid_params={
                                            'ymin': scint_signal_options['rmin'],
                                            'ymax': scint_signal_options['rmax'],
                                            'xmin': scint_signal_options['pmin'],
                                            'xmax': scint_signal_options['pmax'],
                                            'dx': scint_signal_options['dp'],
                                            'dy': scint_signal_options['dr'],
                                            })
                    H = np.tensordot(signalRemapCoordinates['signal'],
                                        smap.grid_interp['transformation_matrix'],
                                        2)
                    # %% Plot the frame
                    if True:
                        if i ==0:
                            fig2, ax2 = plt.subplots(figsize=(10, 8),
                            facecolor='w', edgecolor='k', dpi=100)
                        #ax2.imshow(H, cmap=ss.plt.Gamma_II())

                            fig3, ax3 = plt.subplots(figsize=(8, 6),
                            facecolor='w', edgecolor='k', dpi=100)
                        else:
                            fig4, ax4 = plt.subplots(figsize=(8, 6),
                            facecolor='w', edgecolor='k', dpi=100)
                        if i ==1:
                            lowerBound = 2
                            H =np.ma.masked_where((lowerBound > H), H)
                            
                        cal = 2000 * 1 / 4 / np.pi * optics_parameters['T'] * optics_parameters['Omega'] * camera_parameters['qe'] / camera_parameters['ad_gain'] * exp_time

                        im2 = ax2.imshow(H * cal, cmap=cm.inferno)
                        smap.plot_pix(line_params={'color': 'r', 'alpha':0.45}, 
                                        marker_params = {   'markersize': 0},
                                        ax=ax2, labels=True)
                        ax2.set_xlabel('X [pixel]')
                        ax2.set_ylabel('Y [pixel]')
                        if i ==0:
                            fig2.colorbar(im2, ax=ax2, label='Counts')
                            fig2.tight_layout()

                        if i ==0:
                            im2 = ax3.imshow(H * cal, cmap=cm.inferno)
                            smap.plot_pix(line_params={'color': 'r', 'alpha':0.45}, 
                                            marker_params = {   'markersize': 0},
                                            ax=ax3, labels=True)
                            ax3.set_xlabel('X [pixel]')
                            ax3.set_ylabel('Y [pixel]')
                            ax3.set_xlim([135, 205.])
                            ax3.set_ylim([200, 130.])
                            fig3.colorbar(im2, ax=ax3, label='Counts')
                            fig3.tight_layout()

                        if i ==1:
                            #lowerBound = np.min(H)
                            #H =np.ma.masked_where((lowerBound >= H), H)
                            im2 = ax4.imshow(H.data * cal, cmap=cm.inferno)
                            smap.plot_pix(line_params={'color': 'r', 'alpha':0.45}, 
                                            marker_params = {   'markersize': 0},
                                            ax=ax4, labels=True)
                            ax4.set_xlabel('X [pixel]')
                            ax4.set_ylabel('Y [pixel]')
                            ax4.set_xlim([85, 155.])
                            ax4.set_ylim([70, 0.])                                
                            fig4.colorbar(im2, ax=ax4, label='Counts')
                            fig4.tight_layout()
                if plot_resolutions:
                    Smap[i].calculate_resolutions(min_statistics = 1000)
                    Smap[i].plot_resolutions()
                if plot_gyro_res:
                    Smap[i].plot_resolution_fits(var='Gyroradius',
                                                    pitch=np.array([75]),
                                                    kind_of_plot='normal',
                                                    include_legend=True)
                    plt.gcf().show()
                if plot_pitch_res:
                    Smap[i].plot_resolution_fits(var='Pitch',
                                                    gyroradius=1,
                                                    kind_of_plot='normal',
                                                    include_legend=True)
                    plt.gcf().show()
                if plot_collimating_factor:
                    Smap[i].plot_collimator_factor()
                    plt.gcf().show()
                
        if plot_plate_geometry:
            fig, ax = plt.subplots()
            orb = []
                
            ax.set_xlabel('Y [cm]')
            ax.set_ylabel('Z [cm]')
            ax.set_title('Camera view (YZ plane)')
            
            # If you want to mix and match, it assumes they have the same scintillator
            if read_slit[0]:
                Geometry = ss.simcom.Geometry(GeomID=runid[0])
            else:
                Geometry = ss.simcom.Geometry(GeomID=runid[1])
                
            Geometry.plot2Dfilled(ax=ax, view = 'Scint', element_to_plot = [2],
                                    plot_pinhole = False)
                
            for i in range(2):
                if read_slit[i]:# or mixnmatch:
                    if plot_strike_points:
                        #IPython.embed()
                        Smap[i].strike_points.scatter(ax=ax, per=0.2
                                                        , xscale=100.0, yscale=100.0
                                                        ,mar_params = mar_params[i]
                                                        , varx='x1', vary='x2')
                        
                    if plot_strikemap:
                        Smap[i].plot_real(ax=ax, marker_params=marker_params[i],
                                            line_params=line_params[i], factor=100., labels=True)
                            
                    if plot_orbits:
                        orb.append(ss.sinpa.orbits(runID=runid[i]))
                        #orb[i].plot2D(ax=ax,line_params={'color': 'r'}, kind=(2,),factor=100.0)
                        #orb[i].plot2D(ax=ax,line_params={'color': 'b'}, kind=(0,),factor=100.0)
                        #orb[i].plot2D(ax=ax,line_params={'color': 'k'}, kind=(9,),factor=100.0)
                else:
                    orb.append([])
                        
            fig.show()
                
            if plot_3D:
                Geometry.plot3Dfilled(element_to_plot = [0, 2], units = 'm')
                ax3D = plt.gca()
                
                
                for i in range(4):
                    if read_slit[i]:# or mixnmatch:
                        
                        if plot_strike_points:
                            Smap[i].strike_points.plot3D(ax=ax3D)
                            if save_strike_points_txt:
                                Smap[i].strike_points.points_to_txt(file_name_save = 'Strikes_%s.txt' % (runid[i])
                                                                    , per = 0.01)
                            if plot_self_shadowing_collimator_strike_points:
                                Smap[i].strike_points_self.plot3D(ax=ax3D)  
                            if save_self_shadowing_collimator_strike_points_txt:
                                Smap[i].strike_points_self.points_to_txt(file_name_save = 'Strikes_shadow_%s.txt' % (runid[i])
                                                                            , per = 1)
                                
                        # plot in red the ones colliding with the scintillator
                        if plot_orbits:
                            orb[i].plot3D(line_params={'color': 'r'}, kind=(2,), ax=ax3D, per = 1.)
                            # plot in blue the ones colliding with the collimator
                            orb[i].plot3D(line_params={'color': 'b'}, kind=(0,), ax=ax3D, per = 1.)
                            # plot the 'wrong orbits', to be sure that the are just orbits exceeding
                            # the scintillator and nothing is wrong with the code
                            orb[i].plot3D(line_params={'color': 'k'}, kind=(9,), ax=ax3D, per = 1.)
                            
                            if save_orb_txt:
                                orb[i].save_orbits_to_txt( kind=orbit_kind, units = 'mm')#, seperated = seperated)



    plt.show()

                   
                        <|MERGE_RESOLUTION|>--- conflicted
+++ resolved
@@ -211,7 +211,6 @@
     plot_3D = False
 
     shot = 75620
-<<<<<<< HEAD
     time = 1.015
 
     run_code = True  # Set flag to run FILDSIM
@@ -219,19 +218,6 @@
     read_slit = [False, True] # Read results from diffrent slits
     string_mod = 'Benchmark_75620'#'%i@%.3f' %(shot, time)  #Choose unique run identifier, like shot number and time
     run_names = [string_mod+'_ul', string_mod + '_ur']
-=======
-    time = 1.02
-
-    use_reduced_stl_models = True
-    use_1mm_pinhole = False
-
-
-    run_code = True  # Set flag to run FILDSIM
-    run_slit = [False, True] # Run particles starting at slits set to true, starting with ul, ur, ll,lr
-    read_slit = [True, False] # Read results from diffrent slits
-    string_mod = '%i@%.3f' %(shot, time)  #Choose unique run identifier, like shot number and time
-    run_names = [string_mod+'_ul', string_mod + '_ur_r']
->>>>>>> f247f564
     read_results = not run_code # Flag to read output after run
     ###
     #Input settings
@@ -276,37 +262,24 @@
     # Marker inputs
     ###
     #Number of markers per pitch-gyroradius pair
-<<<<<<< HEAD
-    n_markers = int(3e4)
-=======
     n_markers = int(2e4)
->>>>>>> f247f564
     # Set n1 and r1 are paremeters for adjusteing # markers per gyroradius. If zero number markers is uniform
     n1 = 0.0
     r1 = 0.0
     #Grids
     #Gyroradii grid in [cm]
 
-<<<<<<< HEAD
-    energy_arrays = np.array([3000, 7000, 11000, 15000, 19000, 23000, 25000, 29000, 33000, 37000, 41000, 45000, 49000, 53000, 57000, 61000])
-    #energy_arrays = np.array([5000, 8000, 11000, 14000, 17000, 20000, 23000, 26000, 29000, 32000, 38000, 45000])
-=======
     #energy_arrays = np.array([5000, 7000, 9000, 11000, 13000, 15000, 17000, 19000, 21000, 23000, 25000, 27000, 29000, 31000,  33000, 35000, 37000, 39000, 41000, 43000, 45000, 47000, 49000, 51000, 53000, 55000])
     energy_arrays = np.arange(5000, 55000, 500)
->>>>>>> f247f564
     g_r = ss.SimulationCodes.FILDSIM.execution.get_gyroradius(energy_arrays, modB)
 
 
     gyro_arrays = [list(np.around(g_r, decimals = 2)), #For each indivudual slit, ur->ll [2.0, 4.0],#
                    list(np.around(g_r, decimals = 2))]
+                   list(np.around(g_r, decimals = 2))]
     #pitch angle grid in [degrees]
-<<<<<<< HEAD
-    p = np.array([0.1, 0.14, 0.18, 0.22, 0.26, 0.30, 0.34, 0.38, 0.42, 0.46, 0.5, 0.54, 0.58, 0.62, 0.66, 0.7, 0.74, 0.78, 0.82, 0.86, 0.9, 0.94, 0.98])
-    #p = np.array([0.32,0.4, 0.4800, 0.5600, 0.6400, 0.7200, 0.8000, 0.88])
-=======
     #p = np.array([0.1100, 0.1300, 0.1500, 0.1700, 0.1900, 0.2100, 0.2300, 0.2500, 0.2700, 0.2900, 0.3100, 0.3300, 0.3500, 0.3700, 0.3900, 0.4100, 0.4300, 0.4500, 0.4700, 0.4900, 0.5100, 0.5300, 0.5500, 0.5700, 0.5900,  0.6100, 0.6300, 0.6500, 0.6700, 0.6900, 0.7100, 0.7300, 0.7500, 0.7700, 0.7900, 0.8100, 0.8300, 0.8500, 0.8700, 0.8900, 0.9100, 0.9300, 0.9500, 0.9700])
     p = np.arange(0.2, 0.8, 0.005)
->>>>>>> f247f564
 
     pitch_arrays = [ list(np.around(np.rad2deg(np.arccos(p)), decimals = 2)),
                     list(np.around(np.rad2deg(np.arccos(-p)), decimals = 2))
@@ -330,13 +303,6 @@
     beta = 0.0  #Besides we use TCV coordinates, so for ow this is not needed
     #STL files
     geom_dir = os.path.join(paths.SINPA,'Geometry/')
-<<<<<<< HEAD
-    collimator_stl_files = {#'collimator_1mm': geom_dir+'TCV_FILD/2022/Collimator1_FILD2022TCVCordinates_MP0mm.stl',
-                            'collimator_08mm': geom_dir+'TCV_FILD/2022/Collimator08_FILD2022TCVCordinates_MP0mm.stl',  #alternative collimator
-                            'heatshield': geom_dir+'TCV_FILD/2022/HeatShield_FILD2022TCVCordinates_MP0mm.stl'
-                            }
-    scintillator_stl_files = {'scintillator':  geom_dir+'TCV_FILD/2022/Scintillator_FILD2022TCVCordinates_MP0mm.stl'}
-=======
     
     if use_reduced_stl_models:
         collimator_stl_files = {'heatshield': geom_dir+'TCV_FILD/2022/reduced/HeatShield_reduced.stl'
@@ -358,7 +324,6 @@
             collimator_stl_files['collimator'] = geom_dir+'TCV_FILD/2022/Collimator08_FILD2022TCVCordinates_MP0mm.stl'
 
     
->>>>>>> f247f564
     #Pinhole coordinates in [mm]
     pinholes = [{}, {}]
     if use_1mm_pinhole:
@@ -398,47 +363,6 @@
                                         [-255.298, 1126.12, 35.4414],
                                         [-255.142, 1125.33, 35.4414] ] )#upper left
     
-<<<<<<< HEAD
-    '''
-    ### 1.0mm collimator
-    pinholes[0]['pinholeKind'] =1
-    pinholes[0]['pinholeCentre'] = None
-    pinholes[0]['pinholeRadius'] = None
-    pinholes[0]['points'] = np.array([[-192.96, 1137.7, 35.4414],  #Important, the vector p1 to p2 should be one dimension, and 
-                                      [-193.155, 1138.68, 35.4414], # the vector p2 to p3 the other dimension of the slit
-                                      [-195.117, 1138.29, 35.4414],
-                                      [-194.921, 1137.31, 35.4414]] ) #upper right, looking from plasma to FILD head
-
-    pinholes[1]['pinholeKind'] =1
-    pinholes[1]['pinholeCentre'] = None
-    pinholes[1]['pinholeRadius'] = None
-    pinholes[1]['points'] = np.array([[-257.103, 1124.94, 35.4414],
-                                      [-257.298, 1125.92, 35.4414],
-                                      [-255.337, 1126.31, 35.4414],
-                                      [-255.142, 1125.33, 35.4414] ] )#upper left
-
-    '''
-    ### 0.8mm collimator
-
-    pinholes[0]['pinholeKind'] =1
-    pinholes[0]['pinholeCentre'] = None
-    pinholes[0]['pinholeRadius'] = None
-    pinholes[0]['points'] = np.array([[-192.96, 1137.7, 35.4414],  #Important, the vector p1 to p2 should be one dimension, and 
-                                      [-193.155, 1138.68, 35.4414], # the vector p2 to p3 the other dimension of the slit
-                                      [-195.117, 1138.29, 35.4414],
-                                      [-194.921, 1137.31, 35.4414]] ) #upper right, looking from plasma to FILD head
-
-    pinholes[1]['pinholeKind'] =1
-    pinholes[1]['pinholeCentre'] = None
-    pinholes[1]['pinholeRadius'] = None
-    pinholes[1]['points'] = np.array([[-257.103, 1124.94, 35.4414],
-                                      [-257.259, 1125.73, 35.4414],
-                                      [-255.298, 1126.12, 35.4414],
-                                      [-255.142, 1125.33, 35.4414] ] )#upper left
-
- 
-=======
->>>>>>> f247f564
     # -----------------------------------------------------------------------------
     # --- Run SINPA FILDSIM
     # -----------------------------------------------------------------------------
