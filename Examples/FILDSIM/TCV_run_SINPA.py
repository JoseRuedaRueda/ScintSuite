#!/usr/bin/env python3
# -*- coding: utf-8 -*-
"""
Created on Thu Mar 17 10:11:34 2022

@author: ajvv
"""

import numpy as np
import os
import matplotlib.pylab as plt
import ScintSuite as ss
from ScintSuite._Machine import machine
from ScintSuite._Paths import Path
paths = Path(machine)

import pickle

from matplotlib import cm
from stl import mesh 

import ScintSuite.LibData.TCV.Equilibrium as TCV_equilibrium

def get_normal_vector(p1, p2, p3):
    '''
    '''
    #https://kitchingroup.cheme.cmu.edu/blog/2015/01/18/Equation-of-a-plane-through-three-points/
    # These two vectors are in the plane
    v1 = p3 - p1
    v2 = p2 - p1
    
    # the cross product is a vector normal to the plane
    cp = np.cross(v1, v2)
    
    cp = cp/(cp**2).sum()**0.5
    
    return cp

def write_stl_geometry_files(root_dir
                              , run_name = ''
                              , collimator_stl_files = {}
                              , scintillator_stl_files = {}
                              #, itriang_scint = 0
                              , ps = [0,0,0]
                              , u1_scint = [1,0,0]
                              , scint_norm = [0,1,0]
                              , pinhole = []
                              ):
    '''
    Parameters
    ----------
    Returns
    -------
    None.
    '''
    run_folder = run_name + '/'
    directory = os.path.join(root_dir, run_folder)

    if not os.path.exists(directory):
        os.makedirs(directory)
        print('Making directory')

    element_nr = 1
    # Gather collimator triangles
    collimators = collimator_stl_files.keys()
    for coll in collimators:
        collimator_filename = directory + 'Element%i.txt'%element_nr
        element_nr += 1
        f = open(collimator_filename, 'w')
        f.write('Collimator file for SINPA FILDSIM\n')
        f.write('Run name is ' + run_name + '\n')
        f.write('STL collimator %s \n' %coll)
        f.write('0  ! Kind of plate\n')
        f.close()
        ss._CAD.write_file_for_fortran_numpymesh(collimator_stl_files[coll],
                                              collimator_filename, 
                                              convert_mm_2_m = True )      


    rot = np.identity(3)
    # Dummy scintillator normal vector,reference point and rotation vector
    #, in case we don't include a scintillator in the run
    #
    # Write scintillator to file
    scintillators = scintillator_stl_files.keys()
    for scint in scintillators:
        scint_filename = directory + 'Element%i.txt'%element_nr
        ##write geometory file "header"
        f = open(scint_filename, 'w')
        f.write('Scintillator file for SINPA FILDSIM\n')
        f.write('Scintilator stl file: ' + scint + '\n')
        f.write('File by '+ os.getenv('USER') + ' \n')
        f.write('2  ! Kind of plate\n')
        f.close()
        # Append triangle data from stl file
        ss._CAD.write_file_for_fortran_numpymesh(scintillator_stl_files[scint], 
                                         scint_filename, 
                                         convert_mm_2_m = True )    

        rot = ss.sinpa.geometry.calculate_rotation_matrix(scint_norm, u1 = u1_scint
                                                          ,verbose=False)[0]

   
    ## Pinhole properties
    pinhole_points =pinhole['points']
    pinhole_points = pinhole_points * 0.001 #convert Catia points to m
    rPin = np.mean(pinhole_points, axis = 0)
    #TO do: get d1 and d2
    if pinhole['pinholeKind'] == 1:
        d1 = np.sqrt(np.sum((pinhole_points[1,:] - pinhole_points[0,:])**2) )
        u1 = (pinhole_points[1] - pinhole_points[0]) / d1
        
        d2 = np.sqrt(np.sum((pinhole_points[2,:] - pinhole_points[1,:])**2) )
        u2 = (pinhole_points[2] - pinhole_points[1])  / d2    
    else:
        d1 = pinhole['pinholeRadius']* 0.001 #convert Catia points to m
        u1 = (pinhole_points[1] - pinhole_points[0]) 
        u1 /= np.linalg.norm(u1)
        
        d2 = 0 #not needed
        u2 = (pinhole_points[2] - pinhole_points[1])   
        u2 /= np.linalg.norm(u2)
        
        rPin = pinhole['pinholeCentre']* 0.001 #convert Catia points to m
        
        
    u3 = np.cross(u1, u2)
    
    extra_filename = directory + 'ExtraGeometryParams.txt'
    nGeomElements = element_nr
    # make sure to convert all to m
    f = open(extra_filename,'w')
    f.write('&ExtraGeometryParams   ! Namelist with the extra geometric parameters\n')
    f.write('  nGeomElements = ' + (str(nGeomElements)) + '\n')
    f.write('  ! Pinhole\n')
    f.write('  rPin(1) = ' + (str(np.round(rPin[0],6))) 
            + ',        ! Position of the pinhole XYZ\n')
    f.write('  rPin(2) = ' + (str(np.round(rPin[1],6))) + ',\n')
    f.write('  rPin(3) = ' + (str(np.round(rPin[2],6))) + ',\n')
    f.write('  pinholeKind = 1     ! 0 = Circular, 1 = rectangle\n')
    f.write('  d1 = ' + (str(np.round(d1,6))) + '  ! Pinhole radius, or size along u1 (in m)\n')
    f.write('  d2 = ' + (str(np.round(d2,6))) + '   ! Size along u2, not used if we have a circular pinhole\n\n')
    f.write('  ! Unitary vectors:\n')
    f.write('  u1(1) =  %f\n' %(u1[0]))
    f.write('  u1(2) =  %f\n' %(u1[1]))
    f.write('  u1(3) =  %f\n\n' %(u1[2]))
    f.write('  u2(1) =  %f\n' %(u2[0]))
    f.write('  u2(2) =  %f\n' %(u2[1]))
    f.write('  u2(3) =  %f\n\n' %(u2[2]))
    f.write('  u3(1) =  %f   ! Normal to the pinhole plane\n' %(u3[0]))
    f.write('  u3(2) =  %f\n' %(u3[1]))
    f.write('  u3(3) =   %f\n\n' %(u3[2]))
    f.write('  ! Reference system of the Scintillator:\n')
    f.write('  ps(1) =  ' + (str(np.round(ps[0] ,6))) + '\n')
    f.write('  ps(2) =  ' + (str(np.round(ps[1] ,6))) + '\n')
    f.write('  ps(3) =  ' + (str(np.round(ps[2] ,6))) + '\n\n')
    # f.write('  ScintNormal(1) =  ' + (str(np.round(scint_norm[0],4))) + '   ! Normal to the scintillator\n')
    # f.write('  ScintNormal(2) =  ' + (str(np.round(scint_norm[1],4))) + '\n')
    # f.write('  ScintNormal(3) =  ' + (str(np.round(scint_norm[2],4))) + '\n\n')
    f.write('  rotation(1,1) = ' + (str(np.round(rot[0,0],4))) + '\n')
    f.write('  rotation(1,2) = ' + (str(np.round(rot[0,1],4))) + '\n')
    f.write('  rotation(1,3) = ' + (str(np.round(rot[0,2],4))) + '\n')
    f.write('  rotation(2,1) = ' + (str(np.round(rot[1,0],4))) + '\n')
    f.write('  rotation(2,2) = ' + (str(np.round(rot[1,1],4))) + '\n')
    f.write('  rotation(2,3) = ' + (str(np.round(rot[1,2],4))) + '\n')
    f.write('  rotation(3,1) = ' + (str(np.round(rot[2,0],4))) + '\n')
    f.write('  rotation(3,2) = ' + (str(np.round(rot[2,1],4))) + '\n')
    f.write('  rotation(3,3) = ' + (str(np.round(rot[2,2],4))) + '\n\n')
    f.write('/')
    f.close()
    
    
    return

if __name__ == '__main__':
    # -----------------------------------------------------------------------------
    # --- Options
    # -----------------------------------------------------------------------------
    plt.close('all')

    Test = False  # if true don't do run, just check the input geometry
    # test geometry
    plot_plate_geometry = True
    plot_3D = False

    shot = 79177
    Rinsertion = -17.0 #[mm] #negative means inserted

    if shot <=77469:
        year = 2022
    else:
        year = 2023

    time = 1.0
    use_reduced_stl_models = True
    use_1mm_pinhole = True

    run_code = True  # Set flag to run FILDSIM
    run_slit = [False, True, False, False]  # Run particles starting at slits set to true, starting with ul, ur, lr, ll
    read_slit = [False, True, False, False] # Read results from diffrent slits
    slits = ['ul', 'ur', 'lr', 'll']
    idx_slit = np.where(run_slit)[0][0]
    run_name = '%i@%.3f' %(shot, time) #Choose unique run identifier, like shot number and time
    run_names = [run_name +'_ul', run_name +'_ur', run_name +'_lr', run_name +'_ll']
    read_results = not run_code # Flag to read output after run

    ###
    #Input settings
    ###
    self_shadowing = False  #Flag to remove markers that would have been shadowed, leave this on
    backtrace = False  #Do backtracing
    ###

    #Output data to save
    ###
    #Flags
    save_orbits = False # Save orbit data
    if save_orbits:
        nGyro = 36
        maxT = 0.000006 *  1
        nGyro = 360
        maxT = 0.00000006 
    else:
        nGyro = 360
        maxT = 0.00000006 
    
    save_self_shadowing_collimator_strike_points = False
    ###
    # FILD probe head
    ###    
    alpha = 0.0 # TCV FILD has no inclination or rotation angles.
    beta = 0.0  #Besides we use TCV coordinates, so for ow this is not needed
    #STL files
    geom_dir = os.path.join(paths.SINPA,'Geometry/')
    
    reduced_string = ['', 'reduced', '_reduced']
    slitSize_string = ['08', '10']
    year_string = str(year)
    use_upper_slit = slits[idx_slit][0]=='u'
    collimator_string = ['DOWN', 'UP','']

    collimator_stl_files = {'heatshield': geom_dir+'TCV_FILD/%s/%s/HeatShield_%s%s.stl'%(year_string, 
                                                                                        reduced_string[int(use_reduced_stl_models)], 
                                                                                         year_string, 
                                                                                         reduced_string[int(use_reduced_stl_models)])
                            }
    scintillator_stl_files = {'scintillator':geom_dir+'TCV_FILD/%s/%s/Scintillator_%s%s.stl'%(year_string, 
                                                                                              reduced_string[int(use_reduced_stl_models)], 
                                                                                              year_string,
                                                                                              reduced_string[int(use_reduced_stl_models)])
                                }
    collimator_stl_files['collimator'] = geom_dir+'TCV_FILD/%s/%s/Collimator%s_%s_%s%s.stl'%(year_string, 
                                                                                            reduced_string[int(use_reduced_stl_models)], 
                                                                                            collimator_string[int(use_upper_slit) + 2023%year], 
                                                                                            slitSize_string[int(use_1mm_pinhole)]+'mm', 
                                                                                            year_string, 
                                                                                            reduced_string[int(use_reduced_stl_models)])
                            
    if year == 2022:
        #choose points on scintillator for reference coordinate system
        p1 = np.array([-195.225, 1130.11, 29.8262]) * 0.001 #convert mm to m
        p2 = np.array([-210.381, 1127.1, 29.826]) * 0.001 
        p3 = np.array([-202.901, 1128.59, -14.5706]) * 0.001

        scint_norm = get_normal_vector(p1, p2, p3)        
        ps = p1 
        u1_scint = p2 - p1
        u1_scint /= np.linalg.norm(u1_scint)

    if year == 2023:
        p1 = np.array([-195.63, 1130.03, 29.4993]) * 0.001 
        p2 = np.array([-209.592, 1127.26, 29.4995] ) * 0.001
        p3 = np.array([-210.13, 1127.15, -4.66387]) * 0.001

        scint_norm = get_normal_vector(p1, p2, p3)        
        ps = p2 
        u1_scint = p2 - p1
        u1_scint /= np.linalg.norm(u1_scint)     
               
    #Pinhole coordinates in [mm]
    pinholes = [{}, {}, {}, {}]
    if use_1mm_pinhole:
        ### 1.0mm collimator
        pinholes[0]['pinholeKind'] =1
        pinholes[0]['pinholeCentre'] = None
        pinholes[0]['pinholeRadius'] = None
        pinholes[0]['points'] = np.array([[-192.96, 1137.7, 35.4414],  #Important, the vector p1 to p2 should be one dimension, and 
                                        [-193.155, 1138.68, 35.4414],  # the vector p2 to p3 the other dimension of the slit
                                        [-195.117, 1138.29, 35.4414],
                                        [-194.921, 1137.31, 35.4414]] ) #upper right, looking from plasma to FILD head

        pinholes[1]['pinholeKind'] =1
        pinholes[1]['pinholeCentre'] = None
        pinholes[1]['pinholeRadius'] = None
        pinholes[1]['points'] = np.array([[-257.103, 1124.94, 35.4414],
                                        [-257.298, 1125.92, 35.4414],
                                        [-255.337, 1126.31, 35.4414],
                                        [-255.142, 1125.33, 35.4414] ] )#upper left

        if year == 2023:
            pinholes[0]['points'] = np.array([[-192.96, 1137.7, 35.4992],  
                                            [-193.155, 1138.68, 35.4992], 
                                            [-195.117, 1138.29, 35.4992],
                                            [-194.922, 1137.31, 35.4992]] ) 


            pinholes[1]['points'] = np.array([[-257.104, 1124.94, 35.5002],
                                            [-257.299, 1125.92, 35.5002],
                                            [-255.337, 1126.31, 35.5002],
                                            [-255.142, 1125.33, 35.5002] ] )

    else:    
        ### 0.8mm collimator

        pinholes[0]['pinholeKind'] =1
        pinholes[0]['pinholeCentre'] = None
        pinholes[0]['pinholeRadius'] = None
        pinholes[0]['points'] = np.array([[-192.96, 1137.7, 35.4414],  #Important, the vector p1 to p2 should be one dimension, and 
                                        [-193.155, 1138.68, 35.4414],  # the vector p2 to p3 the other dimension of the slit
                                        [-195.117, 1138.29, 35.4414],
                                        [-194.921, 1137.31, 35.4414]] ) #upper left, looking from camera to FILD head

        pinholes[1]['pinholeKind'] =1
        pinholes[1]['pinholeCentre'] = None
        pinholes[1]['pinholeRadius'] = None
        pinholes[1]['points'] = np.array([[-257.103, 1124.94, 35.4414],
                                        [-257.259, 1125.73, 35.4414],
                                        [-255.298, 1126.12, 35.4414],
                                        [-255.142, 1125.33, 35.4414] ] )#upper right


        if year == 2023:
            pinholes[3]['pinholeKind'] =1
            pinholes[3]['pinholeCentre'] = None
            pinholes[3]['pinholeRadius'] = None
            pinholes[3]['points'] = np.array([[-192.961, 1137.7, -10.5008],
                                            [-193.117, 1138.49, -10.5008],
                                            [-195.079, 1138.1, -10.5007],
                                            [-194.922, 1137.31, -10.5007]] )#lower left, looking from plasma to FILD head

            pinholes[2]['pinholeKind'] =1
            pinholes[2]['pinholeCentre'] = None
            pinholes[2]['pinholeRadius'] = None
            pinholes[2]['points'] = np.array([[-257.104, 1124.94, -10.4998],
                                            [-257.26, 1125.73, -10.4998],
                                            [-255.299, 1126.12, -10.4998],
                                            [-255.143, 1125.33, -10.4998] ] )#lower right          

    ###Magnetic Field
    use_1D_Bfield = True  #Use the magnetic field at the slit
    use_2D_Bfield = not use_1D_Bfield
    if use_1D_Bfield:
        xyzPin = np.mean(pinholes[idx_slit]['points'], axis = 0)   #get magnetic field for specific slit
        xyzPin *=0.001 #convert to [m]
        Rpin = np.sqrt(xyzPin[0]**2 + xyzPin[1]**2)
        zPin = xyzPin[2]
        
        Br, Bz, Bt, bp =  TCV_equilibrium.get_mag_field(shot, Rpin + Rinsertion*0.001, zPin, time)#, use_gdat = True)
        modB = np.sqrt(Br**2 + Bz**2 + Bt**2) 
    elif  use_2D_Bfield:
        rmin = 0.614  #[m]
        rmax = 1.147
        nr = 129#28
        zmin = -0.76
        zmax = 0.76
        nz = 129#65

        r_grid = np.linspace(rmin, rmax, nr, dtype=np.float32)
        z_grid = np.linspace(zmin, zmax, nz, dtype=np.float32)
        r_mesh, z_mesh = np.meshgrid(r_grid, z_grid, indexing = 'ij')

        Br, Bz, Bt, bp =  TCV_equilibrium.get_mag_field(shot, r_mesh, z_mesh, time, use_gdat = False)
        modB = np.array([1.12817047]) #np.mean( np.sqrt(Br**2 + Bz**2 + Bt**2) ) #this has to be manual :(


    ###
    # Marker inputs
    ###
    #Number of markers per pitch-gyroradius pair
<<<<<<< HEAD
    n_markers = int(1e4)
=======
    n_markers = int(15e4)
>>>>>>> 7f02ec43
    # Set n1 and r1 are paremeters for adjusteing # markers per gyroradius. If zero number markers is uniform
    n1 = 0.0
    r1 = 0.0
    #Grids

    energy_arrays = np.arange(3000, 65000, 15000)
    #Gyroradii grid in [cm]
    g_r = ss.SimulationCodes.FILDSIM.execution.get_gyroradius(energy_arrays, modB)

    #Alternatively use cm grid
    #g_r = np.arange(0.5, 5, 0.2)

    gyro_arrays = [list(np.around(g_r, decimals = 5)), #For each indivudual slit, ul->lr 
                list(np.around(g_r, decimals = 5)),
                list(np.around(g_r, decimals = 5)),
                list(np.around(g_r, decimals = 5))]
    #pitch angle grid in [degrees]
    #JP: Added rounded on p, because otherwise not correct the arccos (too many zeros gives NaN)
    p = np.around(np.arange(0.01, 0.97, 0.3), decimals = 5)
    pitch_arrays = [list(np.around(np.rad2deg(np.arccos(p)), decimals = 5)), 
                    list(np.around(np.rad2deg(np.arccos(-p)), decimals = 5)),
                    list(np.around(np.rad2deg(np.arccos(-p)), decimals = 5)),
                    list(np.around(np.rad2deg(np.arccos(p)), decimals = 5))
                    ]

    #alternatively use degree grid
    #p = np.arange(0.00, 90, 4)
    #pitch_arrays = [ list(p),
    #                list(180-p),
    #                list(p),
    #                list(180-p)
    #                ]

    #Range of gyrophase to use. Smaller range can be used, but for now allow all gyrophases
    gyrophase_range = [[np.deg2rad(250),np.deg2rad(320)],  #UL  [np.deg2rad(185),np.deg2rad(359)]
                        [np.deg2rad(22),np.deg2rad(182)],  #UR [np.deg2rad(22),np.deg2rad(182)]
                        [np.deg2rad(200),np.deg2rad(350)], #LR [np.deg2rad(185),np.deg2rad(359)]
                        [np.deg2rad(1),np.deg2rad(189)]  #LL [np.deg2rad(1),np.deg2rad(189)]
                        ]        

    # -----------------------------------------------------------------------------
    # --- Run SINPA FILDSIM
    # -----------------------------------------------------------------------------
               
    if run_code:
        # prepare namelist
        nml_options = {
            'config':  {  # parameters
                'runid': '',
                'geomfolder': '',
                'FILDSIMmode': True,
                'nxi': 0,
                'nGyroradius': 0,
                'nMap': n_markers,
                'n1': n1,
                'r1': r1,
                'restrict_mode': False,
                'mapping': True,
                'saveOrbits': save_orbits,
                'saveRatio': 1,
                'saveOrbitLongMode': False,
                'runfolder': '',
                'verbose': True,
                'IpBt': -1,        # Sign of toroidal current vs field (for pitch), need to check
                'flag_efield_on': False,  # Add or not electric field
                'save_collimator_strike_points': False,  # Save collimator points
                'backtrace': backtrace,  # Flag to backtrace the orbits
                'save_self_shadowing_collimator_strike_points': 
                    save_self_shadowing_collimator_strike_points,
                'self_shadowing': self_shadowing
                },
            'inputParams': {
                'nGyro': nGyro,
                'minAngle': 0,
                'dAngle': 0,
                'XI': [],
                'rL': [],
                'maxT': maxT
                },
            }
        
        # write geometry files
        for i in range(4):
            if run_slit[i]:                   
                # prepare magnetic field
                ###
                # Magnetic field input
                ###
                field = ss.simcom.Fields()
                if use_1D_Bfield:
                    field.createFromSingleB(B = np.array([Br, Bz, Bt]), 
                                    Rmin = Rpin - 0.25,
                                    Rmax = Rpin + 0.25,
                                    zmin = zPin -0.25, zmax = zPin + 0.25,
                                    nR = 10, nz = 10)

                elif use_2D_Bfield:
                    Br = Br.astype(dtype=np.float64)
                    Bphi = Bt.astype(dtype=np.float64)
                    Bz = Bz.astype(dtype=np.float64)

                    field.Bfield['R'] = np.float64(r_grid - Rinsertion*0.001)
                    field.Bfield['z'] = np.float64(z_grid)   
                    field.Bfield['Rmin'] = np.float64(np.min(field.Bfield['R']))
                    field.Bfield['Rmax'] = np.float64(np.max(field.Bfield['R']))
                    field.Bfield['zmin'] = np.float64(np.min(field.Bfield['z']))
                    field.Bfield['zmax'] = np.float64(np.max(field.Bfield['z']))
                    field.Bfield['nR'] = np.int32(len(field.Bfield['R']))
                    field.Bfield['nz'] = np.int32(len(field.Bfield['z']))
                    #field.Bfield['nPhi'] = np.int32(1)
                    #field.Bfield['Phimin'] = np.float64(0.)
                    #field.Bfield['Phimax'] = np.float64(2*np.pi)

                    field.Bfield['fr'] = np.asfortranarray(Br)
                    field.Bfield['fz'] = np.asfortranarray(Bz)
                    field.Bfield['ft'] = np.asfortranarray(Bphi)
       
                    #field.Bfield['nTime'] = np.int32(0)
                    #field.Bfield['Timemin'] = np.float64(0.)
                    #field.Bfield['Timemax'] = np.float64(0.)
                    
                    field.bdims = 2
                    field.plot('br', phiSlice = 0 ,plot_vessel = False)
                    plt.show()

                write_stl_geometry_files(root_dir = geom_dir,
                                        run_name = run_names[i],
                                        collimator_stl_files = collimator_stl_files,
                                        scintillator_stl_files = scintillator_stl_files,
                                        ps = ps,
                                        u1_scint= u1_scint,
                                        scint_norm= scint_norm,
                                        pinhole = pinholes[i])                                    
                    
                if not Test:
                    # Create directories
                    runDir = os.path.join(paths.SINPA, 'runs', run_names[i])
                    inputsDir = os.path.join(runDir, 'inputs')
                    resultsDir = os.path.join(runDir, 'results')
                    os.makedirs(runDir, exist_ok=True)
                    os.makedirs(inputsDir, exist_ok=True)
                    os.makedirs(resultsDir, exist_ok=True)
                    
                    # Set namelist parameters
                    nml_options['config']['runid'] = run_names[i]
                    nml_options['config']['geomfolder'] = (geom_dir + '/' + run_names[i])
                    nml_options['config']['runfolder'] = runDir
                    nml_options['config']['nxi'] = len(pitch_arrays[i])
                    nml_options['config']['nGyroradius'] = len(gyro_arrays[i])
                    nml_options['inputParams']['XI'] = pitch_arrays[i]
                    nml_options['inputParams']['rL'] = gyro_arrays[i]
                    nml_options['inputParams']['minAngle'] = gyrophase_range[i][0]
                    nml_options['inputParams']['dAngle'] = (gyrophase_range[i][1]
                                                        - gyrophase_range[i][0])
            
                    #Make field

                    fieldFileName = os.path.join(inputsDir, 'field.bin')
                    print('Writing new B-field file!!!!!')
                    fid = open(fieldFileName, 'wb')
                    field.tofile(fid)
                    fid.close()

                    # Create namelist
                    ss.sinpa.execution.write_namelist(nml_options)
                
                    # Missing a step: create B field!!
                    # Check the files
                    ss.sinpa.execution.check_files(nml_options['config']['runid'])
                    # Launch the simulations
                    ss.sinpa.execution.executeRun(nml_options['config']['runid'], queue = False)
                
        
            if plot_plate_geometry:
                if run_slit[i]:
                    geomID = run_names[i]
                    Geometry = ss.simcom.Geometry(GeomID=geomID)
                    if plot_3D:
                        Geometry.plot3Dfilled(element_to_plot = [0,2], plot_pinhole = False)
                    #Geometry.plot2Dfilled(view = 'XY', element_to_plot = [0,2], plot_pinhole = False)
                    Geometry.plot2Dfilled(view = 'Scint', element_to_plot = [0,2], plot_pinhole = False)
                    plt.show()


    # -----------------------------------------------------------------------------
    # --- Section 2: Analyse the results
    # -----------------------------------------------------------------------------
    ###
    #Output plotting flags
    ###
    # plot outputs
    plot_strike_points = False
    plot_strikemap = True
    # strike plotting settings
    marker_params = [{'markersize':6, 'marker':'o','color':'b'},
                     {'markersize':6, 'marker':'o','color':'m'},
                     {'markersize':6, 'marker':'o','color':'m'},
                     {'markersize':6, 'marker':'o','color':'b'}]
    line_params =  [{'ls':'solid','color':'k'},
                    {'ls':'solid','color':'w'},
                    {'ls':'solid','color':'r'},
                    {'ls':'solid','color':'b'}]
    mar_params = [{'zorder':3,'color':'k'},
                  {'zorder':3,'color':'w'},
                  {'zorder':3,'color':'r'},
                  {'zorder':3,'color':'b'}]

    plot_orbits = False
    orbit_kind=(9,) # 2 colliding w. scint., 0 colliding w. coll., 9 missing all, 3 scint. markers traced backwards
    plot_self_shadowing_collimator_strike_points = False
    # Save data to txt files for ParaView inspection
    save_strike_points_txt = False
    save_strikemap_txt = False
    save_orb_txt = False  # Save orbit data to .txt file
    seperated = False      # If this flag is true, make separate txt file for each orbit, otherwise one file is written
    save_self_shadowing_collimator_strike_points = False #Flag to see where self shadowing happens
    save_self_shadowing_collimator_strike_points_txt = False
    # plot some metrics
    plot_metrics = True
    plot_resolutions = True
    plot_gyro_res= False
    plot_pitch_res= False
    plot_collimating_factor = True
    plot_synthetic_signal= False
    plot_camera_signal=False


    if read_results:

        runid = run_names
        strike_points_file = ['','','','']
        Smap = [[],[],[],[]]
        p0 = [75, 115]
        
        for i in range(4):
            if read_slit[i] :# or mixnmatch:
                runDir = os.path.join(paths.SINPA, 'runs', runid[i])
                inputsDir = os.path.join(runDir, 'inputs/')
                resultsDir = os.path.join(runDir, 'results/')
                base_name = resultsDir + runid[i]
                smap_name = base_name + '.map'
        
                # Load the strike map
                Smap[i] = ss.mapping.StrikeMap('FILD', file=smap_name)
                try:
                    Smap[i].load_strike_points()
                except:
                    print('Strike map ' + str(i+1) + ' could not be loaded')
                    continue
                
                try:
                    selfmap_name = base_name + '.spcself'
                    Smap[i].strike_points_self = ss.simcom.strikes.Strikes(code = 'SINPA', file=selfmap_name, type = 'mapcollimator')#(runid[i],type='mapcollimator')
                except:
                    print('Self shadowing points' + str(i+1) + ' could not be loaded')
                    continue

                if plot_synthetic_signal:
                    # I haven't tested this yet
                    
                    distro = pickle.load( open( dist_file, "rb" ) )


                    per = 0.05
                    flags = np.random.rand(distro['n']) < per
                    
                    distro['BR'] = distro['BR'][flags]
                    distro['n'] = len(distro['BR'])
                    distro['Bphi'] = distro['Bphi'][flags]
                    distro['Bz'] = distro['Bz'][flags]
                    distro['Anum'] =distro['Anum'][flags]
                    distro['Znum'] = distro['Znum'][flags]
                    distro['vR']=distro['vR'][flags]
                    distro['vphi'] =distro['vphi'][flags]
                    distro['vz'] =distro['vz'][flags]
                    distro['pitch'] = distro['pitch'][flags]
                    distro['energy'] =distro['energy'][flags]
    
                    distro['gyroradius'] =distro['gyroradius'][flags]
                    distro['weight'] =    distro['weight'] [flags]
                    
                    Gyro_radius=distro['gyroradius']
                    pitch = distro['pitch']
                    weight = distro['weight']
                    gridlev = 100
                    fig4, ax4 = plt.subplots(nrows=1, ncols=1, figsize=(6, 10),
                                    facecolor='w', edgecolor='k', dpi=100)
        
                    ax4.set_ylabel('Gyro radius [cm]')
                    ax4.set_xlabel('Pitch angle [$\\degree$]')
                    
                    rl = np.linspace(0, 2., gridlev)
                    p = np.linspace(-1, 1, gridlev)
                    p = np.linspace(55,105, gridlev)
                    #IPython.embed()
                    f, rl, p = np.histogram2d(Gyro_radius, pitch, bins=[rl, p],
                                                        weights=weight)
                    cmap = cm.inferno # Colormap
                    cmap._init()                    
                    im4 = ax4.imshow(f, origin='lower',
                                    extent=(p[0],
                                            p[-1],
                                            rl[0],
                                            rl[-1]),
                                    cmap = cmap,
                                    aspect='auto', interpolation='nearest')#,
                
                    
                    fig4.colorbar(im4, ax=ax4, label='fast-ions/s/keV')
                    fig4.tight_layout()
                    fig4.show()

                    output = ss.fildsim.synthetic_signal_remap(distro, Smap[i],
                                                                rmin=0.1, rmax=4.0, dr=0.01,
                                                                pmin=55.0, pmax=105.0,
                                                                dp=0.01)




                    fig, ax_syn = plt.subplots(nrows=1, ncols=1, figsize=(6, 10),
                                                facecolor='w', edgecolor='k', dpi=100)   
                    ax_syn.set_xlabel('Pitch [$\\degree$]')
                    ax_syn.set_ylabel('Gyroradius [cm]')
                    ax_syn.set_ylim([0, 2.0])
                    
                    cmap = cm.inferno # Colormap
                    cmap._init()
                    
                    ss.fildsim.plot_synthetic_signal(output['gyroradius'], output['pitch']
                                                , output['signal'], 
                                                ax=ax_syn, fig=fig, cmap = cmap)
                    if read_slit[0] and read_slit[1]:
                        fig.title('Slit #' + str(i+1))
                    fig.tight_layout()
                    fig.show()
                if plot_camera_signal:
                    """
                    Calculate FILD synthetic signal
                    """

                    # ------------------------------------------------------------------------------
                    # %% Load distribution
                    # ------------------------------------------------------------------------------
                    distro = pickle.load(open(dist_file, "rb" ))
                    prune = 100
                    flags = np.random.choice(np.arange(len(distro['BR'])),
                                                size=(prune,), replace=False)
                    distro['BR'] = distro['BR'][flags]
                    distro['n'] = len(distro['BR'])
                    distro['Bphi'] = distro['Bphi'][flags]
                    distro['Bz'] = distro['Bz'][flags]
                    distro['Anum'] = distro['Anum'][flags]
                    distro['Znum'] = distro['Znum'][flags]
                    distro['vR'] = distro['vR'][flags]
                    distro['vphi'] = distro['vphi'][flags]
                    distro['vz'] = distro['vz'][flags]
                    distro['pitch'] = distro['pitch'][flags]
                    distro['energy'] = distro['energy'][flags]
                    distro['gyroradius'] = distro['gyroradius'][flags]
                    distro['weight'] = distro['weight'][flags]
                    
                    # ------------------------------------------------------------------------------
                    # %% Settings
                    # ------------------------------------------------------------------------------
                    # ---- Geometry files
                    geomFolder = \
                        '/afs/ipp-garching.mpg.de/home/a/ajvv/pub/rueda/SINPA_test/Geom/W7X_std_v14'
                    # ---- SINPA run


                    # ---- Camera options
                    optics_parameters = {}
                    optics_parameters['beta'] = 1/37
                    optics_parameters['T'] = 0.67
                    optics_parameters['Omega'] = 4.7e-4
                    
                    camera_parameters = {}
                    camera_parameters['px_x_size'] = 9e-6
                    camera_parameters['nx'] = 229
                    camera_parameters['px_y_size'] = 9e-6
                    camera_parameters['ny'] = 240
                    camera_parameters['range'] = 12
                    camera_parameters['qe'] = 0.7
                    camera_parameters['ad_gain'] = 0.25
                    camera_parameters['dark_noise'] = 0.96
                    camera_parameters['readout_noise'] = 2.33
                    
                    exp_time = 1.
                    
                    scint_signal_options = {}
                    scint_signal_options['rmin'] = 0.0
                    scint_signal_options['rmax'] = 2.0
                    scint_signal_options['dr'] = 0.1
                    scint_signal_options['pmin'] = 55.0
                    scint_signal_options['pmax'] = 125.0
                    scint_signal_options['dp'] = 0.1
                    
                    # ---- plotting options
                    p1 = True  # Plot the signal in the remap variables
                    # ------------------------------------------------------------------------------
                    # %% Load geometry ans map
                    # ------------------------------------------------------------------------------
                    Geom = ss.simcom.Geometry(GeomID=runid[i])
                    #scintillator = ss.scint.Scintillator(os.path.join(geomFolder, 'Element2.txt'),
                    #                                     format='SINPA')
                    scintillator = ss.LibMap.Scintillator('/afs/ipp/home/a/ajvv/SINPA/Geometry/W7X_std_v14/Element2.txt', format = 'SINPA')
                    Geom.apply_movement()
                    #smap = ss.smap.Fsmap(smapFile)
                    #smap.load_strike_points()
                    smap=Smap[i]
                    # apply the calibration
                    cal = ss.mapping.CalParams()
                    xscale = optics_parameters['beta'] / camera_parameters['px_x_size']
                    yscale = optics_parameters['beta'] / camera_parameters['px_y_size']
                    # calculate the pixel position of the scintillator vertices
                    cal.xscale = xscale
                    cal.yscale = yscale
                    cal.xshift = 0
                    cal.yshift = 0
                    
                    cal.deg = 75
                    
                    smap.calculate_pixel_coordinates(cal)
                    scintillator.calculate_pixel_coordinates(cal)
                    # Aling the center of the map with the camera center
                    
                    if i == 0:
                        x_shift_smap =  camera_parameters['nx']/2.0 - smap.xpixel.mean()
                        y_shift_smap = camera_parameters['ny']/2.0 - smap.ypixel.mean()
                        
                        scintillator_x_shift = camera_parameters['nx']/2.0 - scintillator.xpixel.mean()
                        scintillator_y_shift = camera_parameters['ny']/2.0 - scintillator.ypixel.mean()
                    
                    smap.xpixel += x_shift_smap+70
                    smap.ypixel += y_shift_smap+50
                    
                    scintillator.xpixel += scintillator_x_shift
                    scintillator.ypixel += scintillator_y_shift

                    # ------------------------------------------------------------------------------
                    # %% Calculate signal in remap coordinates
                    # ------------------------------------------------------------------------------
                    signalRemapCoordinates = \
                        ss.fildsim.synthetic_signal_remap(
                            distro, smap, efficiency=None,
                            **scint_signal_options)
                    if False:
                        fig, ax = plt.subplots()
                        ax.contourf(signalRemapCoordinates['pitch'],
                                    signalRemapCoordinates['gyroradius'],
                                    signalRemapCoordinates['signal'].T,
                                    cmap=ss.plt.Gamma_II())
                        ax.set_xlabel('Pitch [º]')
                        ax.set_ylabel('Gyroradius [cm]')
                    
                    # %% Calculate transformation matrix
                    # ------------------------------------------------------------------------------
                    smap.interp_grid((camera_parameters['nx'],
                                        camera_parameters['ny']), MC_number=250,
                                        grid_params={
                                            'ymin': scint_signal_options['rmin'],
                                            'ymax': scint_signal_options['rmax'],
                                            'xmin': scint_signal_options['pmin'],
                                            'xmax': scint_signal_options['pmax'],
                                            'dx': scint_signal_options['dp'],
                                            'dy': scint_signal_options['dr'],
                                            })
                    H = np.tensordot(signalRemapCoordinates['signal'],
                                        smap.grid_interp['transformation_matrix'],
                                        2)
                    # %% Plot the frame
                    if True:
                        if i ==0:
                            fig2, ax2 = plt.subplots(figsize=(10, 8),
                            facecolor='w', edgecolor='k', dpi=100)
                        #ax2.imshow(H, cmap=ss.plt.Gamma_II())

                            fig3, ax3 = plt.subplots(figsize=(8, 6),
                            facecolor='w', edgecolor='k', dpi=100)
                        else:
                            fig4, ax4 = plt.subplots(figsize=(8, 6),
                            facecolor='w', edgecolor='k', dpi=100)
                        if i ==1:
                            lowerBound = 2
                            H =np.ma.masked_where((lowerBound > H), H)
                            
                        cal = 2000 * 1 / 4 / np.pi * optics_parameters['T'] * optics_parameters['Omega'] * camera_parameters['qe'] / camera_parameters['ad_gain'] * exp_time

                        im2 = ax2.imshow(H * cal, cmap=cm.inferno)
                        smap.plot_pix(line_params={'color': 'r', 'alpha':0.45}, 
                                        marker_params = {   'markersize': 0},
                                        ax=ax2, labels=True)
                        ax2.set_xlabel('X [pixel]')
                        ax2.set_ylabel('Y [pixel]')
                        if i ==0:
                            fig2.colorbar(im2, ax=ax2, label='Counts')
                            fig2.tight_layout()

                        if i ==0:
                            im2 = ax3.imshow(H * cal, cmap=cm.inferno)
                            smap.plot_pix(line_params={'color': 'r', 'alpha':0.45}, 
                                            marker_params = {   'markersize': 0},
                                            ax=ax3, labels=True)
                            ax3.set_xlabel('X [pixel]')
                            ax3.set_ylabel('Y [pixel]')
                            ax3.set_xlim([135, 205.])
                            ax3.set_ylim([200, 130.])
                            fig3.colorbar(im2, ax=ax3, label='Counts')
                            fig3.tight_layout()

                        if i ==1:
                            #lowerBound = np.min(H)
                            #H =np.ma.masked_where((lowerBound >= H), H)
                            im2 = ax4.imshow(H.data * cal, cmap=cm.inferno)
                            smap.plot_pix(line_params={'color': 'r', 'alpha':0.45}, 
                                            marker_params = {   'markersize': 0},
                                            ax=ax4, labels=True)
                            ax4.set_xlabel('X [pixel]')
                            ax4.set_ylabel('Y [pixel]')
                            ax4.set_xlim([85, 155.])
                            ax4.set_ylim([70, 0.])                                
                            fig4.colorbar(im2, ax=ax4, label='Counts')
                            fig4.tight_layout()
                if plot_resolutions:
                    Smap[i].calculate_resolutions(min_statistics = 1000)
                    Smap[i].plot_resolutions()
                if plot_gyro_res:
                    Smap[i].plot_resolution_fits(var='Gyroradius',
                                                    pitch=np.array([75]),
                                                    kind_of_plot='normal',
                                                    include_legend=True)
                    plt.gcf().show()
                if plot_pitch_res:
                    Smap[i].plot_resolution_fits(var='Pitch',
                                                    gyroradius=1,
                                                    kind_of_plot='normal',
                                                    include_legend=True)
                    plt.gcf().show()
                if plot_collimating_factor:
                    Smap[i].plot_collimator_factor()
                    plt.gcf().show()
                
        if plot_plate_geometry:
            fig, ax = plt.subplots()
            orb = []
                
            ax.set_xlabel('Y [cm]')
            ax.set_ylabel('Z [cm]')
            ax.set_title('Camera view (YZ plane)')
            
            # If you want to mix and match, it assumes they have the same scintillator
            if read_slit[0]:
                Geometry = ss.simcom.Geometry(GeomID=runid[0])
            else:
                Geometry = ss.simcom.Geometry(GeomID=runid[1])
                
            Geometry.plot2Dfilled(ax=ax, view = 'Scint', element_to_plot = [2],
                                    plot_pinhole = False)
                
            for i in range(4):
                if read_slit[i]:# or mixnmatch:
                    print('HOLAAA!')
                    if plot_strike_points:
                        #IPython.embed()rundid=
                        Smap[i].strike_points.scatter(ax=ax, per=0.2
                                                        , xscale=100.0, yscale=100.0
                                                        ,mar_params = mar_params[i]
                                                        , varx='x1', vary='x2')
                        
                    if plot_strikemap:
                        Smap[i].plot_real(ax=ax, marker_params=marker_params[i],
                                            line_params=line_params[i], factor=100., labels=True)
                            
                    if plot_orbits:
                        orb.append(ss.sinpa.orbits(runID=runid[i]))
                        #orb[i].plot2D(ax=ax,line_params={'color': 'r'}, kind=(2,),factor=100.0)
                        #orb[i].plot2D(ax=ax,line_params={'color': 'b'}, kind=(0,),factor=100.0)
                        #orb[i].plot2D(ax=ax,line_params={'color': 'k'}, kind=(9,),factor=100.0)
                        if save_orb_txt:
                            orb[i].save_orbits_to_txt( kind=orbit_kind, units = 'mm', seperated = seperated)
                            print('I arrived here!!!!')
                else:
                    orb.append([])
                        
            fig.show()
                
            if plot_3D:
                Geometry.plot3Dfilled(element_to_plot = [0, 2], units = 'm')
                ax3D = plt.gca()
                
                
                for i in range(4):
                    if read_slit[i]:# or mixnmatch:
                        
                        if plot_strike_points:
                            Smap[i].strike_points.plot3D(ax=ax3D)
                            if save_strike_points_txt:
                                Smap[i].strike_points.points_to_txt(file_name_save = 'Strikes_%s.txt' % (runid[i])
                                                                    , per = 0.01)
                            if plot_self_shadowing_collimator_strike_points:
                                Smap[i].strike_points_self.plot3D(ax=ax3D)  
                            if save_self_shadowing_collimator_strike_points_txt:
                                Smap[i].strike_points_self.points_to_txt(file_name_save = 'Strikes_shadow_%s.txt' % (runid[i])
                                                                            , per = 1)
                                
                        # plot in red the ones colliding with the scintillator
                        if plot_orbits:
                            orb[i].plot3D(line_params={'color': 'r'}, kind=(2,), ax=ax3D, per = 1.)
                            # plot in blue the ones colliding with the collimator
                            orb[i].plot3D(line_params={'color': 'b'}, kind=(0,), ax=ax3D, per = 1.)
                            # plot the 'wrong orbits', to be sure that the are just orbits exceeding
                            # the scintillator and nothing is wrong with the code
                            orb[i].plot3D(line_params={'color': 'k'}, kind=(9,), ax=ax3D, per = 1.)
                            
                            if save_orb_txt:
                                orb[i].save_orbits_to_txt( kind=orbit_kind, units = 'mm')#, seperated = seperated)



    plt.show()

                   
                        <|MERGE_RESOLUTION|>--- conflicted
+++ resolved
@@ -377,11 +377,7 @@
     # Marker inputs
     ###
     #Number of markers per pitch-gyroradius pair
-<<<<<<< HEAD
-    n_markers = int(1e4)
-=======
     n_markers = int(15e4)
->>>>>>> 7f02ec43
     # Set n1 and r1 are paremeters for adjusteing # markers per gyroradius. If zero number markers is uniform
     n1 = 0.0
     r1 = 0.0
