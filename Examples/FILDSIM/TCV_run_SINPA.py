#!/usr/bin/env python3
# -*- coding: utf-8 -*-
"""
Created on Thu Mar 17 10:11:34 2022

@author: ajvv
"""

import numpy as np
import os
import matplotlib.pylab as plt
import ScintSuite as ss
from ScintSuite._Machine import machine
from ScintSuite._Paths import Path
paths = Path(machine)

from matplotlib import cm


import ScintSuite.LibData.TCV.Equilibrium as TCV_equilibrium

def get_normal_vector(p1, p2, p3):
    '''
    '''
    #https://kitchingroup.cheme.cmu.edu/blog/2015/01/18/Equation-of-a-plane-through-three-points/
    # These two vectors are in the plane
    v1 = p3 - p1
    v2 = p2 - p1
    
    # the cross product is a vector normal to the plane
    cp = np.cross(v1, v2)
    
    cp = cp/(cp**2).sum()**0.5
    
    return cp

def write_stl_geometry_files(root_dir
                              , run_name = ''
                              , collimator_stl_files = {}
                              , scintillator_stl_files = {}
                              #, itriang_scint = 0
                              , ps = [0,0,0]
                              , u1_scint = [1,0,0]
                              , scint_norm = [0,1,0]
                              , pinhole = []
                              ):
    '''
    Parameters
    ----------
    Returns
    -------
    None.
    '''
    run_folder = run_name + '/'
    directory = os.path.join(root_dir, run_folder)

    if not os.path.exists(directory):
        os.makedirs(directory)
        print('Making directory')

    element_nr = 1
    # Gather collimator triangles
    collimators = collimator_stl_files.keys()
    for coll in collimators:
        collimator_filename = directory + 'Element%i.txt'%element_nr
        element_nr += 1
        f = open(collimator_filename, 'w')
        f.write('Collimator file for SINPA FILDSIM\n')
        f.write('Run name is ' + run_name + '\n')
        f.write('STL collimator %s \n' %coll)
        f.write('0  ! Kind of plate\n')
        f.close()
        ss._CAD.write_file_for_fortran_numpymesh(collimator_stl_files[coll],
                                              collimator_filename, 
                                              convert_mm_2_m = True )      


    rot = np.identity(3)
    # Dummy scintillator normal vector,reference point and rotation vector
    #, in case we don't include a scintillator in the run
    #
    # Write scintillator to file
    scintillators = scintillator_stl_files.keys()
    for scint in scintillators:
        scint_filename = directory + 'Element%i.txt'%element_nr
        ##write geometory file "header"
        f = open(scint_filename, 'w')
        f.write('Scintillator file for SINPA FILDSIM\n')
        f.write('Scintilator stl file: ' + scint + '\n')
        f.write('File by '+ os.getenv('USER') + ' \n')
        f.write('2  ! Kind of plate\n')
        f.close()
        # Append triangle data from stl file
        ss._CAD.write_file_for_fortran_numpymesh(scintillator_stl_files[scint], 
                                         scint_filename, 
                                         convert_mm_2_m = True )    

        rot = ss.sinpa.geometry.calculate_rotation_matrix(scint_norm, u1 = u1_scint
                                                          ,verbose=False)[0]

   
    ## Pinhole properties
    pinhole_points =pinhole['points']
    pinhole_points = pinhole_points * 0.001 #convert Catia points to m
    rPin = np.mean(pinhole_points, axis = 0)
    #TO do: get d1 and d2
    if pinhole['pinholeKind'] == 1:
        d1 = np.sqrt(np.sum((pinhole_points[1,:] - pinhole_points[0,:])**2) )
        u1 = (pinhole_points[1] - pinhole_points[0]) / d1
        
        d2 = np.sqrt(np.sum((pinhole_points[2,:] - pinhole_points[1,:])**2) )
        u2 = (pinhole_points[2] - pinhole_points[1])  / d2    
    else:
        d1 = pinhole['pinholeRadius']* 0.001 #convert Catia points to m
        u1 = (pinhole_points[1] - pinhole_points[0]) 
        u1 /= np.linalg.norm(u1)
        
        d2 = 0 #not needed
        u2 = (pinhole_points[2] - pinhole_points[1])   
        u2 /= np.linalg.norm(u2)
        
        rPin = pinhole['pinholeCentre']* 0.001 #convert Catia points to m
        
        
    u3 = np.cross(u1, u2)
    
    extra_filename = directory + 'ExtraGeometryParams.txt'
    nGeomElements = element_nr
    # make sure to convert all to m
    f = open(extra_filename,'w')
    f.write('&ExtraGeometryParams   ! Namelist with the extra geometric parameters\n')
    f.write('  nGeomElements = ' + (str(nGeomElements)) + '\n')
    f.write('  ! Pinhole\n')
    f.write('  rPin(1) = ' + (str(np.round(rPin[0],6))) 
            + ',        ! Position of the pinhole XYZ\n')
    f.write('  rPin(2) = ' + (str(np.round(rPin[1],6))) + ',\n')
    f.write('  rPin(3) = ' + (str(np.round(rPin[2],6))) + ',\n')
    f.write('  pinholeKind = 1     ! 0 = Circular, 1 = rectangle\n')
    f.write('  d1 = ' + (str(np.round(d1,6))) + '  ! Pinhole radius, or size along u1 (in m)\n')
    f.write('  d2 = ' + (str(np.round(d2,6))) + '   ! Size along u2, not used if we have a circular pinhole\n\n')
    f.write('  ! Unitary vectors:\n')
    f.write('  u1(1) =  %f\n' %(u1[0]))
    f.write('  u1(2) =  %f\n' %(u1[1]))
    f.write('  u1(3) =  %f\n\n' %(u1[2]))
    f.write('  u2(1) =  %f\n' %(u2[0]))
    f.write('  u2(2) =  %f\n' %(u2[1]))
    f.write('  u2(3) =  %f\n\n' %(u2[2]))
    f.write('  u3(1) =  %f   ! Normal to the pinhole plane\n' %(u3[0]))
    f.write('  u3(2) =  %f\n' %(u3[1]))
    f.write('  u3(3) =   %f\n\n' %(u3[2]))
    f.write('  ! Reference system of the Scintillator:\n')
    f.write('  ps(1) =  ' + (str(np.round(ps[0] ,6))) + '\n')
    f.write('  ps(2) =  ' + (str(np.round(ps[1] ,6))) + '\n')
    f.write('  ps(3) =  ' + (str(np.round(ps[2] ,6))) + '\n\n')
    # f.write('  ScintNormal(1) =  ' + (str(np.round(scint_norm[0],4))) + '   ! Normal to the scintillator\n')
    # f.write('  ScintNormal(2) =  ' + (str(np.round(scint_norm[1],4))) + '\n')
    # f.write('  ScintNormal(3) =  ' + (str(np.round(scint_norm[2],4))) + '\n\n')
    f.write('  rotation(1,1) = ' + (str(np.round(rot[0,0],4))) + '\n')
    f.write('  rotation(1,2) = ' + (str(np.round(rot[0,1],4))) + '\n')
    f.write('  rotation(1,3) = ' + (str(np.round(rot[0,2],4))) + '\n')
    f.write('  rotation(2,1) = ' + (str(np.round(rot[1,0],4))) + '\n')
    f.write('  rotation(2,2) = ' + (str(np.round(rot[1,1],4))) + '\n')
    f.write('  rotation(2,3) = ' + (str(np.round(rot[1,2],4))) + '\n')
    f.write('  rotation(3,1) = ' + (str(np.round(rot[2,0],4))) + '\n')
    f.write('  rotation(3,2) = ' + (str(np.round(rot[2,1],4))) + '\n')
    f.write('  rotation(3,3) = ' + (str(np.round(rot[2,2],4))) + '\n\n')
    f.write('/')
    f.close()
    
    
    return

if __name__ == '__main__':
    # -----------------------------------------------------------------------------
    # --- Options
    # -----------------------------------------------------------------------------
    plt.close('all')

    Test = False  # if true don't do run, just check the input geometry
    # test geometry
    plot_plate_geometry = True
    plot_3D = False

<<<<<<< HEAD
    shot = 79300
=======
    shot = 79177
>>>>>>> 8e4ffd47
    Rinsertion = -17.0 #[mm] #negative means inserted

    if shot <=77469:
        year = 2022
    else:
        year = 2023

<<<<<<< HEAD
    time = 0.994
=======
    time = 1.0
>>>>>>> 8e4ffd47
    use_reduced_stl_models = True
    use_1mm_pinhole = True

    run_code = True  # Set flag to run FILDSIM
    run_slit = [False, True, False, False]  # Run particles starting at slits set to true, starting with ul, ur, lr, ll
    read_slit = [False, True, False, False] # Read results from diffrent slits
    slits = ['ul', 'ur', 'lr', 'll']
    idx_slit = np.where(run_slit)[0][0]
    run_name = '%i@%.3f' %(shot, time) #Choose unique run identifier, like shot number and time
    run_names = [run_name +'_ul', run_name +'_ur', run_name +'_lr', run_name +'_ll']
    read_results = not run_code # Flag to read output after run

    ###
    #Input settings
    ###
    self_shadowing = False  #Flag to remove markers that would have been shadowed, leave this on
    backtrace = False  #Do backtracing
    ###

    #Output data to save
    ###
    #Flags
    save_orbits = False # Save orbit data
    if save_orbits:
        nGyro = 36
        maxT = 0.000006 *  1
        nGyro = 360
        maxT = 0.00000006 
    else:
        nGyro = 360
        maxT = 0.00000006 
    
    save_self_shadowing_collimator_strike_points = False
    ###
    # FILD probe head
    ###    
    alpha = 0.0 # TCV FILD has no inclination or rotation angles.
    beta = 0.0  #Besides we use TCV coordinates, so for ow this is not needed
    #STL files
    geom_dir = os.path.join(paths.SINPA,'Geometry/')
    
    reduced_string = ['', 'reduced', '_reduced']
    slitSize_string = ['08', '10']
    year_string = str(year)
    use_upper_slit = slits[idx_slit][0]=='u'
    collimator_string = ['DOWN', 'UP','']

    collimator_stl_files = {'heatshield': geom_dir+'TCV_FILD/%s/%s/HeatShield_%s%s.stl'%(year_string, 
                                                                                        reduced_string[int(use_reduced_stl_models)], 
                                                                                         year_string, 
                                                                                         reduced_string[int(use_reduced_stl_models)])
                            }
    scintillator_stl_files = {'scintillator':geom_dir+'TCV_FILD/%s/%s/Scintillator_%s%s.stl'%(year_string, 
                                                                                              reduced_string[int(use_reduced_stl_models)], 
                                                                                              year_string,
                                                                                              reduced_string[int(use_reduced_stl_models)])
                                }
    collimator_stl_files['collimator'] = geom_dir+'TCV_FILD/%s/%s/Collimator%s_%s_%s%s.stl'%(year_string, 
                                                                                            reduced_string[int(use_reduced_stl_models)], 
                                                                                            collimator_string[int(use_upper_slit) + 2023%year], 
                                                                                            slitSize_string[int(use_1mm_pinhole)]+'mm', 
                                                                                            year_string, 
                                                                                            reduced_string[int(use_reduced_stl_models)])
                            
    if year == 2022:
        #choose points on scintillator for reference coordinate system
        p1 = np.array([-195.225, 1130.11, 29.8262]) * 0.001 #convert mm to m
        p2 = np.array([-210.381, 1127.1, 29.826]) * 0.001 
        p3 = np.array([-202.901, 1128.59, -14.5706]) * 0.001

        scint_norm = get_normal_vector(p1, p2, p3)        
        ps = p1 
        u1_scint = p2 - p1
        u1_scint /= np.linalg.norm(u1_scint)

    if year == 2023:
        p1 = np.array([-195.63, 1130.03, 29.4993]) * 0.001 
        p2 = np.array([-209.592, 1127.26, 29.4995] ) * 0.001
        p3 = np.array([-210.13, 1127.15, -4.66387]) * 0.001

        scint_norm = get_normal_vector(p1, p2, p3)        
        ps = p2 
        u1_scint = p2 - p1
        u1_scint /= np.linalg.norm(u1_scint)     
               
    #Pinhole coordinates in [mm]
    pinholes = [{}, {}, {}, {}]
    if use_1mm_pinhole:
        ### 1.0mm collimator
        pinholes[0]['pinholeKind'] =1
        pinholes[0]['pinholeCentre'] = None
        pinholes[0]['pinholeRadius'] = None
        pinholes[0]['points'] = np.array([[-192.96, 1137.7, 35.4414],  #Important, the vector p1 to p2 should be one dimension, and 
                                        [-193.155, 1138.68, 35.4414],  # the vector p2 to p3 the other dimension of the slit
                                        [-195.117, 1138.29, 35.4414],
                                        [-194.921, 1137.31, 35.4414]] ) #upper right, looking from plasma to FILD head

        pinholes[1]['pinholeKind'] =1
        pinholes[1]['pinholeCentre'] = None
        pinholes[1]['pinholeRadius'] = None
        pinholes[1]['points'] = np.array([[-257.103, 1124.94, 35.4414],
                                        [-257.298, 1125.92, 35.4414],
                                        [-255.337, 1126.31, 35.4414],
                                        [-255.142, 1125.33, 35.4414] ] )#upper left

        if year == 2023:
            pinholes[0]['points'] = np.array([[-192.96, 1137.7, 35.4992],  
                                            [-193.155, 1138.68, 35.4992], 
                                            [-195.117, 1138.29, 35.4992],
                                            [-194.922, 1137.31, 35.4992]] ) 


            pinholes[1]['points'] = np.array([[-257.104, 1124.94, 35.5002],
                                            [-257.299, 1125.92, 35.5002],
                                            [-255.337, 1126.31, 35.5002],
                                            [-255.142, 1125.33, 35.5002] ] )

    else:    
        ### 0.8mm collimator

        pinholes[0]['pinholeKind'] =1
        pinholes[0]['pinholeCentre'] = None
        pinholes[0]['pinholeRadius'] = None
        pinholes[0]['points'] = np.array([[-192.96, 1137.7, 35.4414],  #Important, the vector p1 to p2 should be one dimension, and 
                                        [-193.155, 1138.68, 35.4414],  # the vector p2 to p3 the other dimension of the slit
                                        [-195.117, 1138.29, 35.4414],
                                        [-194.921, 1137.31, 35.4414]] ) #upper left, looking from camera to FILD head

        pinholes[1]['pinholeKind'] =1
        pinholes[1]['pinholeCentre'] = None
        pinholes[1]['pinholeRadius'] = None
        pinholes[1]['points'] = np.array([[-257.103, 1124.94, 35.4414],
                                        [-257.259, 1125.73, 35.4414],
                                        [-255.298, 1126.12, 35.4414],
                                        [-255.142, 1125.33, 35.4414] ] )#upper right


        if year == 2023:
            pinholes[3]['pinholeKind'] =1
            pinholes[3]['pinholeCentre'] = None
            pinholes[3]['pinholeRadius'] = None
            pinholes[3]['points'] = np.array([[-192.961, 1137.7, -10.5008],
                                            [-193.117, 1138.49, -10.5008],
                                            [-195.079, 1138.1, -10.5007],
                                            [-194.922, 1137.31, -10.5007]] )#lower left, looking from plasma to FILD head

            pinholes[2]['pinholeKind'] =1
            pinholes[2]['pinholeCentre'] = None
            pinholes[2]['pinholeRadius'] = None
            pinholes[2]['points'] = np.array([[-257.104, 1124.94, -10.4998],
                                            [-257.26, 1125.73, -10.4998],
                                            [-255.299, 1126.12, -10.4998],
                                            [-255.143, 1125.33, -10.4998] ] )#lower right          

    ###Magnetic Field
    use_1D_Bfield = True  #Use the magnetic field at the slit
    use_2D_Bfield = not use_1D_Bfield
    if use_1D_Bfield:
        xyzPin = np.mean(pinholes[idx_slit]['points'], axis = 0)   #get magnetic field for specific slit
        xyzPin *=0.001 #convert to [m]
        Rpin = np.sqrt(xyzPin[0]**2 + xyzPin[1]**2)
        zPin = xyzPin[2]
        
        Br, Bz, Bt, bp =  TCV_equilibrium.get_mag_field(shot, Rpin + Rinsertion*0.001, zPin, time)#, use_gdat = True)
        import pdb; pdb.set_trace()
        modB = np.sqrt(Br**2 + Bz**2 + Bt**2) 
    elif  use_2D_Bfield:
        rmin = 0.614  #[m]
        rmax = 1.147
        nr = 129#28
        zmin = -0.76
        zmax = 0.76
        nz = 129#65

        r_grid = np.linspace(rmin, rmax, nr, dtype=np.float32)
        z_grid = np.linspace(zmin, zmax, nz, dtype=np.float32)
        r_mesh, z_mesh = np.meshgrid(r_grid, z_grid, indexing = 'ij')

        Br, Bz, Bt =
        modB = np.array([1.12817047]) #np.mean( np.sqrt(Br**2 + Bz**2 + Bt**2) ) #this has to be manual :(


    ###
    # Marker inputs
    ###
    #Number of markers per pitch-gyroradius pair
    n_markers = int(1e3)
    # Set n1 and r1 are paremeters for adjusteing # markers per gyroradius. If zero number markers is uniform
    n1 = 0.0
    r1 = 0.0
    #Grids

    energy_arrays = np.arange(3000, 65000, 3000)
    #Gyroradii grid in [cm]
    g_r = ss.SimulationCodes.FILDSIM.execution.get_gyroradius(energy_arrays, modB)
    #g_r = np.asarray([0.88,1.08, 1.2567])
    #Alternatively use cm grid
    #g_r = np.arange(0.5, 5, 0.2)

    gyro_arrays = [list(np.around(g_r, decimals = 5)), #For each indivudual slit, ul->lr 
                list(np.around(g_r, decimals = 5)),
                list(np.around(g_r, decimals = 5)),
                list(np.around(g_r, decimals = 5))]
    #pitch angle grid in [degrees]
    #JP: Added rounded on p, because otherwise not correct the arccos (too many zeros gives NaN)
    p = np.around(np.arange(0.0, 1, 0.01), decimals = 5)
    pitch_arrays = [list(np.around(np.rad2deg(np.arccos(p)), decimals = 5)), 
                    list(np.around(np.rad2deg(np.arccos(-p)), decimals = 5)),
                    list(np.around(np.rad2deg(np.arccos(-p)), decimals = 5)),
                    list(np.around(np.rad2deg(np.arccos(p)), decimals = 5))
                    ]

    #alternatively use degree grid
    #p = np.arange(0.00, 90, 4)
    #pitch_arrays = [ list(p),
    #                list(180-p),
    #                list(p),
    #                list(180-p)
    #                ]

    #Range of gyrophase to use. Smaller range can be used, but for now allow all gyrophases
    gyrophase_range = [[np.deg2rad(185),np.deg2rad(359)],  #UL  [np.deg2rad(185),np.deg2rad(359)]
                        [np.deg2rad(70),np.deg2rad(160)],  #UR [np.deg2rad(22),np.deg2rad(182)]
                        [np.deg2rad(200),np.deg2rad(350)], #LR [np.deg2rad(185),np.deg2rad(359)]
                        [np.deg2rad(1),np.deg2rad(189)]  #LL [np.deg2rad(1),np.deg2rad(189)]
                        ]        

    # -----------------------------------------------------------------------------
    # --- Run SINPA FILDSIM
    # -----------------------------------------------------------------------------
               
    if run_code:
        # prepare namelist
        nml_options = {
            'config':  {  # parameters
                'runid': '',
                'geomfolder': '',
                'FILDSIMmode': True,
                'nxi': 0,
                'nGyroradius': 0,
                'nMap': n_markers,
                'n1': n1,
                'r1': r1,
                'restrict_mode': False,
                'mapping': True,
                'saveOrbits': save_orbits,
                'saveRatio': 1,
                'saveOrbitLongMode': False,
                'runfolder': '',
                'verbose': True,
                'IpBt': -1,        # Sign of toroidal current vs field (for pitch), need to check
                'flag_efield_on': False,  # Add or not electric field
                'save_collimator_strike_points': False,  # Save collimator points
                'backtrace': backtrace,  # Flag to backtrace the orbits
                'save_self_shadowing_collimator_strike_points': 
                    save_self_shadowing_collimator_strike_points,
                'self_shadowing': self_shadowing
                },
            'inputParams': {
                'nGyro': nGyro,
                'minAngle': 0,
                'dAngle': 0,
                'XI': [],
                'rL': [],
                'maxT': maxT
                },
            }
        
        # write geometry files
        for i in range(4):
            if run_slit[i]:                   
                # prepare magnetic field
                ###
                # Magnetic field input
                ###
                field = ss.simcom.Fields()
                if use_1D_Bfield:
                    field.createFromSingleB(B = np.array([Br, Bz, Bt]), 
                                    Rmin = Rpin - 0.25,
                                    Rmax = Rpin + 0.25,
                                    zmin = zPin -0.25, zmax = zPin + 0.25,
                                    nR = 10, nz = 10)

                elif use_2D_Bfield:
                    Br = Br.astype(dtype=np.float64)
                    Bphi = Bt.astype(dtype=np.float64)
                    Bz = Bz.astype(dtype=np.float64)

                    field.Bfield['R'] = np.float64(r_grid - Rinsertion*0.001)
                    field.Bfield['z'] = np.float64(z_grid)   
                    field.Bfield['Rmin'] = np.float64(np.min(field.Bfield['R']))
                    field.Bfield['Rmax'] = np.float64(np.max(field.Bfield['R']))
                    field.Bfield['zmin'] = np.float64(np.min(field.Bfield['z']))
                    field.Bfield['zmax'] = np.float64(np.max(field.Bfield['z']))
                    field.Bfield['nR'] = np.int32(len(field.Bfield['R']))
                    field.Bfield['nz'] = np.int32(len(field.Bfield['z']))

                    field.Bfield['fr'] = np.asfortranarray(Br)
                    field.Bfield['fz'] = np.asfortranarray(Bz)
                    field.Bfield['ft'] = np.asfortranarray(Bphi)
       
                    #field.Bfield['nTime'] = np.int32(0)
                    #field.Bfield['Timemin'] = np.float64(0.)
                    #field.Bfield['Timemax'] = np.float64(0.)
                    
                    field.bdims = 2
                    field.plot('br', phiSlice = 0 ,plot_vessel = False)
                    plt.show()

                write_stl_geometry_files(root_dir = geom_dir,
                                        run_name = run_names[i],
                                        collimator_stl_files = collimator_stl_files,
                                        scintillator_stl_files = scintillator_stl_files,
                                        ps = ps,
                                        u1_scint= u1_scint,
                                        scint_norm= scint_norm,
                                        pinhole = pinholes[i])                                    
                    
                if not Test:
                    # Create directories
                    runDir = os.path.join(paths.SINPA, 'runs', run_names[i])
                    inputsDir = os.path.join(runDir, 'inputs')
                    resultsDir = os.path.join(runDir, 'results')
                    os.makedirs(runDir, exist_ok=True)
                    os.makedirs(inputsDir, exist_ok=True)
                    os.makedirs(resultsDir, exist_ok=True)
                    
                    # Set namelist parameters
                    nml_options['config']['runid'] = run_names[i]
                    nml_options['config']['geomfolder'] = (geom_dir + '/' + run_names[i])
                    nml_options['config']['runfolder'] = runDir
                    nml_options['config']['nxi'] = len(pitch_arrays[i])
                    nml_options['config']['nGyroradius'] = len(gyro_arrays[i])
                    nml_options['inputParams']['XI'] = pitch_arrays[i]
                    nml_options['inputParams']['rL'] = gyro_arrays[i]
                    nml_options['inputParams']['minAngle'] = gyrophase_range[i][0]
                    nml_options['inputParams']['dAngle'] = (gyrophase_range[i][1]
                                                        - gyrophase_range[i][0])
            
                    #Make field

                    fieldFileName = os.path.join(inputsDir, 'field.bin')
                    print('Writing new B-field file!!!!!')
                    fid = open(fieldFileName, 'wb')
                    field.tofile(fid)
                    fid.close()

                    # Create namelist
                    ss.sinpa.execution.write_namelist(nml_options)
                
                    # Missing a step: create B field!!
                    # Check the files
                    ss.sinpa.execution.check_files(nml_options['config']['runid'])
                    # Launch the simulations
                    ss.sinpa.execution.executeRun(nml_options['config']['runid'], queue = False)
                
        
            if plot_plate_geometry:
                if run_slit[i]:
                    geomID = run_names[i]
                    Geometry = ss.simcom.Geometry(GeomID=geomID)
                    if plot_3D:
                        Geometry.plot3Dfilled(element_to_plot = [0,2], plot_pinhole = False)
                    #Geometry.plot2Dfilled(view = 'XY', element_to_plot = [0,2], plot_pinhole = False)
                    Geometry.plot2Dfilled(view = 'Scint', element_to_plot = [0,2], plot_pinhole = False)
                    plt.show()


    # -----------------------------------------------------------------------------
    # --- Section 2: Analyse the results
    # -----------------------------------------------------------------------------
    ###
    #Output plotting flags
    ###
    # plot outputs
    plot_strike_points = False
    plot_strikemap = True
    # strike plotting settings
    marker_params = [{'markersize':6, 'marker':'o','color':'b'},
                     {'markersize':6, 'marker':'o','color':'m'},
                     {'markersize':6, 'marker':'o','color':'m'},
                     {'markersize':6, 'marker':'o','color':'b'}]
    line_params =  [{'ls':'solid','color':'k'},
                    {'ls':'solid','color':'w'},
                    {'ls':'solid','color':'r'},
                    {'ls':'solid','color':'b'}]
    mar_params = [{'zorder':3,'color':'k'},
                  {'zorder':3,'color':'w'},
                  {'zorder':3,'color':'r'},
                  {'zorder':3,'color':'b'}]

    plot_orbits = False
    orbit_kind=(9,) # 2 colliding w. scint., 0 colliding w. coll., 9 missing all, 3 scint. markers traced backwards
    plot_self_shadowing_collimator_strike_points = False
    # Save data to txt files for ParaView inspection
    save_strike_points_txt = False
    save_strikemap_txt = False
    save_orb_txt = False  # Save orbit data to .txt file
    seperated = False      # If this flag is true, make separate txt file for each orbit, otherwise one file is written
    save_self_shadowing_collimator_strike_points = False #Flag to see where self shadowing happens
    save_self_shadowing_collimator_strike_points_txt = False
    # plot some metrics
    plot_metrics = True
    plot_resolutions = True
    plot_gyro_res= False
    plot_pitch_res= False
    plot_collimating_factor = True
    plot_synthetic_signal= False
    plot_camera_signal=False


    if read_results:

        runid = run_names
        strike_points_file = ['','','','']
        Smap = [[],[],[],[]]
        p0 = [75, 115]
        
        for i in range(4):
            if read_slit[i] :# or mixnmatch:
                runDir = os.path.join(paths.SINPA, 'runs', runid[i])
                inputsDir = os.path.join(runDir, 'inputs/')
                resultsDir = os.path.join(runDir, 'results/')
                base_name = resultsDir + runid[i]
                smap_name = base_name + '.map'
        
                # Load the strike map
                Smap[i] = ss.mapping.StrikeMap('FILD', file=smap_name)
                try:
                    Smap[i].load_strike_points()
                except:
                    print('Strike map ' + str(i+1) + ' could not be loaded')
                    continue
                
                try:
                    selfmap_name = base_name + '.spcself'
                    Smap[i].strike_points_self = ss.simcom.strikes.Strikes(code = 'SINPA', file=selfmap_name, type = 'mapcollimator')#(runid[i],type='mapcollimator')
                except:
                    print('Self shadowing points' + str(i+1) + ' could not be loaded')
                    continue

                if plot_synthetic_signal:
                    # I haven't tested this yet
                    
                    distro = pickle.load( open( dist_file, "rb" ) )


                    per = 0.05
                    flags = np.random.rand(distro['n']) < per
                    
                    distro['BR'] = distro['BR'][flags]
                    distro['n'] = len(distro['BR'])
                    distro['Bphi'] = distro['Bphi'][flags]
                    distro['Bz'] = distro['Bz'][flags]
                    distro['Anum'] =distro['Anum'][flags]
                    distro['Znum'] = distro['Znum'][flags]
                    distro['vR']=distro['vR'][flags]
                    distro['vphi'] =distro['vphi'][flags]
                    distro['vz'] =distro['vz'][flags]
                    distro['pitch'] = distro['pitch'][flags]
                    distro['energy'] =distro['energy'][flags]
    
                    distro['gyroradius'] =distro['gyroradius'][flags]
                    distro['weight'] =    distro['weight'] [flags]
                    
                    Gyro_radius=distro['gyroradius']
                    pitch = distro['pitch']
                    weight = distro['weight']
                    gridlev = 100
                    fig4, ax4 = plt.subplots(nrows=1, ncols=1, figsize=(6, 10),
                                    facecolor='w', edgecolor='k', dpi=100)
        
                    ax4.set_ylabel('Gyro radius [cm]')
                    ax4.set_xlabel('Pitch angle [$\\degree$]')
                    
                    rl = np.linspace(0, 2., gridlev)
                    p = np.linspace(-1, 1, gridlev)
                    p = np.linspace(55,105, gridlev)
                    #IPython.embed()
                    f, rl, p = np.histogram2d(Gyro_radius, pitch, bins=[rl, p],
                                                        weights=weight)
                    cmap = cm.inferno # Colormap
                    cmap._init()                    
                    im4 = ax4.imshow(f, origin='lower',
                                    extent=(p[0],
                                            p[-1],
                                            rl[0],
                                            rl[-1]),
                                    cmap = cmap,
                                    aspect='auto', interpolation='nearest')#,
                
                    
                    fig4.colorbar(im4, ax=ax4, label='fast-ions/s/keV')
                    fig4.tight_layout()
                    fig4.show()

                    output = ss.fildsim.synthetic_signal_remap(distro, Smap[i],
                                                                rmin=0.1, rmax=4.0, dr=0.01,
                                                                pmin=55.0, pmax=105.0,
                                                                dp=0.01)




                    fig, ax_syn = plt.subplots(nrows=1, ncols=1, figsize=(6, 10),
                                                facecolor='w', edgecolor='k', dpi=100)   
                    ax_syn.set_xlabel('Pitch [$\\degree$]')
                    ax_syn.set_ylabel('Gyroradius [cm]')
                    ax_syn.set_ylim([0, 2.0])
                    
                    cmap = cm.inferno # Colormap
                    cmap._init()
                    
                    ss.fildsim.plot_synthetic_signal(output['gyroradius'], output['pitch']
                                                , output['signal'], 
                                                ax=ax_syn, fig=fig, cmap = cmap)
                    if read_slit[0] and read_slit[1]:
                        fig.title('Slit #' + str(i+1))
                    fig.tight_layout()
                    fig.show()
                if plot_camera_signal:
                    """
                    Calculate FILD synthetic signal
                    """

                    # ------------------------------------------------------------------------------
                    # %% Load distribution
                    # ------------------------------------------------------------------------------
                    distro = pickle.load(open(dist_file, "rb" ))
                    prune = 100
                    flags = np.random.choice(np.arange(len(distro['BR'])),
                                                size=(prune,), replace=False)
                    distro['BR'] = distro['BR'][flags]
                    distro['n'] = len(distro['BR'])
                    distro['Bphi'] = distro['Bphi'][flags]
                    distro['Bz'] = distro['Bz'][flags]
                    distro['Anum'] = distro['Anum'][flags]
                    distro['Znum'] = distro['Znum'][flags]
                    distro['vR'] = distro['vR'][flags]
                    distro['vphi'] = distro['vphi'][flags]
                    distro['vz'] = distro['vz'][flags]
                    distro['pitch'] = distro['pitch'][flags]
                    distro['energy'] = distro['energy'][flags]
                    distro['gyroradius'] = distro['gyroradius'][flags]
                    distro['weight'] = distro['weight'][flags]
                    
                    # ------------------------------------------------------------------------------
                    # %% Settings
                    # ------------------------------------------------------------------------------
                    # ---- Geometry files
                    geomFolder = \
                        '/afs/ipp-garching.mpg.de/home/a/ajvv/pub/rueda/SINPA_test/Geom/W7X_std_v14'
                    # ---- SINPA run


                    # ---- Camera options
                    optics_parameters = {}
                    optics_parameters['beta'] = 1/37
                    optics_parameters['T'] = 0.67
                    optics_parameters['Omega'] = 4.7e-4
                    
                    camera_parameters = {}
                    camera_parameters['px_x_size'] = 9e-6
                    camera_parameters['nx'] = 229
                    camera_parameters['px_y_size'] = 9e-6
                    camera_parameters['ny'] = 240
                    camera_parameters['range'] = 12
                    camera_parameters['qe'] = 0.7
                    camera_parameters['ad_gain'] = 0.25
                    camera_parameters['dark_noise'] = 0.96
                    camera_parameters['readout_noise'] = 2.33
                    
                    exp_time = 1.
                    
                    scint_signal_options = {}
                    scint_signal_options['rmin'] = 0.0
                    scint_signal_options['rmax'] = 2.0
                    scint_signal_options['dr'] = 0.1
                    scint_signal_options['pmin'] = 55.0
                    scint_signal_options['pmax'] = 125.0
                    scint_signal_options['dp'] = 0.1
                    
                    # ---- plotting options
                    p1 = True  # Plot the signal in the remap variables
                    # ------------------------------------------------------------------------------
                    # %% Load geometry ans map
                    # ------------------------------------------------------------------------------
                    Geom = ss.simcom.Geometry(GeomID=runid[i])
                    #scintillator = ss.scint.Scintillator(os.path.join(geomFolder, 'Element2.txt'),
                    #                                     format='SINPA')
                    scintillator = ss.LibMap.Scintillator('/afs/ipp/home/a/ajvv/SINPA/Geometry/W7X_std_v14/Element2.txt', format = 'SINPA')
                    Geom.apply_movement()
                    #smap = ss.smap.Fsmap(smapFile)
                    #smap.load_strike_points()
                    smap=Smap[i]
                    # apply the calibration
                    cal = ss.mapping.CalParams()
                    xscale = optics_parameters['beta'] / camera_parameters['px_x_size']
                    yscale = optics_parameters['beta'] / camera_parameters['px_y_size']
                    # calculate the pixel position of the scintillator vertices
                    cal.xscale = xscale
                    cal.yscale = yscale
                    cal.xshift = 0
                    cal.yshift = 0
                    
                    cal.deg = 75
                    
                    smap.calculate_pixel_coordinates(cal)
                    scintillator.calculate_pixel_coordinates(cal)
                    # Aling the center of the map with the camera center
                    
                    if i == 0:
                        x_shift_smap =  camera_parameters['nx']/2.0 - smap.xpixel.mean()
                        y_shift_smap = camera_parameters['ny']/2.0 - smap.ypixel.mean()
                        
                        scintillator_x_shift = camera_parameters['nx']/2.0 - scintillator.xpixel.mean()
                        scintillator_y_shift = camera_parameters['ny']/2.0 - scintillator.ypixel.mean()
                    
                    smap.xpixel += x_shift_smap+70
                    smap.ypixel += y_shift_smap+50
                    
                    scintillator.xpixel += scintillator_x_shift
                    scintillator.ypixel += scintillator_y_shift

                    # ------------------------------------------------------------------------------
                    # %% Calculate signal in remap coordinates
                    # ------------------------------------------------------------------------------
                    signalRemapCoordinates = \
                        ss.fildsim.synthetic_signal_remap(
                            distro, smap, efficiency=None,
                            **scint_signal_options)
                    if False:
                        fig, ax = plt.subplots()
                        ax.contourf(signalRemapCoordinates['pitch'],
                                    signalRemapCoordinates['gyroradius'],
                                    signalRemapCoordinates['signal'].T,
                                    cmap=ss.plt.Gamma_II())
                        ax.set_xlabel('Pitch [º]')
                        ax.set_ylabel('Gyroradius [cm]')
                    
                    # %% Calculate transformation matrix
                    # ------------------------------------------------------------------------------
                    smap.interp_grid((camera_parameters['nx'],
                                        camera_parameters['ny']), MC_number=250,
                                        grid_params={
                                            'ymin': scint_signal_options['rmin'],
                                            'ymax': scint_signal_options['rmax'],
                                            'xmin': scint_signal_options['pmin'],
                                            'xmax': scint_signal_options['pmax'],
                                            'dx': scint_signal_options['dp'],
                                            'dy': scint_signal_options['dr'],
                                            })
                    H = np.tensordot(signalRemapCoordinates['signal'],
                                        smap.grid_interp['transformation_matrix'],
                                        2)
                    # %% Plot the frame
                    if True:
                        if i ==0:
                            fig2, ax2 = plt.subplots(figsize=(10, 8),
                            facecolor='w', edgecolor='k', dpi=100)
                        #ax2.imshow(H, cmap=ss.plt.Gamma_II())

                            fig3, ax3 = plt.subplots(figsize=(8, 6),
                            facecolor='w', edgecolor='k', dpi=100)
                        else:
                            fig4, ax4 = plt.subplots(figsize=(8, 6),
                            facecolor='w', edgecolor='k', dpi=100)
                        if i ==1:
                            lowerBound = 2
                            H =np.ma.masked_where((lowerBound > H), H)
                            
                        cal = 2000 * 1 / 4 / np.pi * optics_parameters['T'] * optics_parameters['Omega'] * camera_parameters['qe'] / camera_parameters['ad_gain'] * exp_time

                        im2 = ax2.imshow(H * cal, cmap=cm.inferno)
                        smap.plot_pix(line_params={'color': 'r', 'alpha':0.45}, 
                                        marker_params = {   'markersize': 0},
                                        ax=ax2, labels=True)
                        ax2.set_xlabel('X [pixel]')
                        ax2.set_ylabel('Y [pixel]')
                        if i ==0:
                            fig2.colorbar(im2, ax=ax2, label='Counts')
                            fig2.tight_layout()

                        if i ==0:
                            im2 = ax3.imshow(H * cal, cmap=cm.inferno)
                            smap.plot_pix(line_params={'color': 'r', 'alpha':0.45}, 
                                            marker_params = {   'markersize': 0},
                                            ax=ax3, labels=True)
                            ax3.set_xlabel('X [pixel]')
                            ax3.set_ylabel('Y [pixel]')
                            ax3.set_xlim([135, 205.])
                            ax3.set_ylim([200, 130.])
                            fig3.colorbar(im2, ax=ax3, label='Counts')
                            fig3.tight_layout()

                        if i ==1:
                            #lowerBound = np.min(H)
                            #H =np.ma.masked_where((lowerBound >= H), H)
                            im2 = ax4.imshow(H.data * cal, cmap=cm.inferno)
                            smap.plot_pix(line_params={'color': 'r', 'alpha':0.45}, 
                                            marker_params = {   'markersize': 0},
                                            ax=ax4, labels=True)
                            ax4.set_xlabel('X [pixel]')
                            ax4.set_ylabel('Y [pixel]')
                            ax4.set_xlim([85, 155.])
                            ax4.set_ylim([70, 0.])                                
                            fig4.colorbar(im2, ax=ax4, label='Counts')
                            fig4.tight_layout()
                if plot_resolutions:
                    Smap[i].calculate_resolutions(min_statistics = 1000)
                    Smap[i].plot_resolutions()
                if plot_gyro_res:
                    Smap[i].plot_resolution_fits(var='Gyroradius',
                                                    pitch=np.array([75]),
                                                    kind_of_plot='normal',
                                                    include_legend=True)
                    plt.gcf().show()
                if plot_pitch_res:
                    Smap[i].plot_resolution_fits(var='Pitch',
                                                    gyroradius=1,
                                                    kind_of_plot='normal',
                                                    include_legend=True)
                    plt.gcf().show()
                if plot_collimating_factor:
                    Smap[i].plot_collimator_factor()
                    plt.gcf().show()
                
        if plot_plate_geometry:
            fig, ax = plt.subplots()
            orb = []
                
            ax.set_xlabel('Y [cm]')
            ax.set_ylabel('Z [cm]')
            ax.set_title('Camera view (YZ plane)')
            
            # If you want to mix and match, it assumes they have the same scintillator
            if read_slit[0]:
                Geometry = ss.simcom.Geometry(GeomID=runid[0])
            else:
                Geometry = ss.simcom.Geometry(GeomID=runid[1])
                
            Geometry.plot2Dfilled(ax=ax, view = 'Scint', element_to_plot = [2],
                                    plot_pinhole = False)
                
            for i in range(4):
                if read_slit[i]:# or mixnmatch:
                    print('HOLAAA!')
                    if plot_strike_points:
                        #IPython.embed()rundid=
                        Smap[i].strike_points.scatter(ax=ax, per=0.2
                                                        , xscale=100.0, yscale=100.0
                                                        ,mar_params = mar_params[i]
                                                        , varx='x1', vary='x2')
                        
                    if plot_strikemap:
                        Smap[i].plot_real(ax=ax, marker_params=marker_params[i],
                                            line_params=line_params[i], factor=100., labels=True)
                            
                    if plot_orbits:
                        orb.append(ss.sinpa.orbits(runID=runid[i]))
                        #orb[i].plot2D(ax=ax,line_params={'color': 'r'}, kind=(2,),factor=100.0)
                        #orb[i].plot2D(ax=ax,line_params={'color': 'b'}, kind=(0,),factor=100.0)
                        #orb[i].plot2D(ax=ax,line_params={'color': 'k'}, kind=(9,),factor=100.0)
                        if save_orb_txt:
                            orb[i].save_orbits_to_txt( kind=orbit_kind, units = 'mm', seperated = seperated)
                            print('I arrived here!!!!')
                else:
                    orb.append([])
                        
            fig.show()
                
            if plot_3D:
                Geometry.plot3Dfilled(element_to_plot = [0, 2], units = 'm')
                ax3D = plt.gca()
                
                
                for i in range(4):
                    if read_slit[i]:# or mixnmatch:
                        
                        if plot_strike_points:
                            Smap[i].strike_points.plot3D(ax=ax3D)
                            if save_strike_points_txt:
                                Smap[i].strike_points.points_to_txt(file_name_save = 'Strikes_%s.txt' % (runid[i])
                                                                    , per = 0.01)
                            if plot_self_shadowing_collimator_strike_points:
                                Smap[i].strike_points_self.plot3D(ax=ax3D)  
                            if save_self_shadowing_collimator_strike_points_txt:
                                Smap[i].strike_points_self.points_to_txt(file_name_save = 'Strikes_shadow_%s.txt' % (runid[i])
                                                                            , per = 1)
                                
                        # plot in red the ones colliding with the scintillator
                        if plot_orbits:
                            orb[i].plot3D(line_params={'color': 'r'}, kind=(2,), ax=ax3D, per = 1.)
                            # plot in blue the ones colliding with the collimator
                            orb[i].plot3D(line_params={'color': 'b'}, kind=(0,), ax=ax3D, per = 1.)
                            # plot the 'wrong orbits', to be sure that the are just orbits exceeding
                            # the scintillator and nothing is wrong with the code
                            orb[i].plot3D(line_params={'color': 'k'}, kind=(9,), ax=ax3D, per = 1.)
                            
                            if save_orb_txt:
                                orb[i].save_orbits_to_txt( kind=orbit_kind, units = 'mm')#, seperated = seperated)



    plt.show()

                   
                        <|MERGE_RESOLUTION|>--- conflicted
+++ resolved
@@ -181,11 +181,7 @@
     plot_plate_geometry = True
     plot_3D = False
 
-<<<<<<< HEAD
     shot = 79300
-=======
-    shot = 79177
->>>>>>> 8e4ffd47
     Rinsertion = -17.0 #[mm] #negative means inserted
 
     if shot <=77469:
@@ -193,11 +189,7 @@
     else:
         year = 2023
 
-<<<<<<< HEAD
-    time = 0.994
-=======
-    time = 1.0
->>>>>>> 8e4ffd47
+    time = 0.95
     use_reduced_stl_models = True
     use_1mm_pinhole = True
 
