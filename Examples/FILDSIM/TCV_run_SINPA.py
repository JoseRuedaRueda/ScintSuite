#!/usr/bin/env python3
# -*- coding: utf-8 -*-
"""
Created on Thu Mar 17 10:11:34 2022

@author: ajvv
"""

import numpy as np
import os
import matplotlib.pylab as plt
import ScintSuite as ss
from ScintSuite._Machine import machine
from ScintSuite._Paths import Path
paths = Path(machine)

from matplotlib import cm


import ScintSuite.LibData.TCV.Equilibrium as TCV_equilibrium

def get_normal_vector(p1, p2, p3):
    '''
    '''
    #https://kitchingroup.cheme.cmu.edu/blog/2015/01/18/Equation-of-a-plane-through-three-points/
    # These two vectors are in the plane
    v1 = p3 - p1
    v2 = p2 - p1
    
    # the cross product is a vector normal to the plane
    cp = np.cross(v1, v2)
    
    cp = cp/(cp**2).sum()**0.5
    
    return cp

def write_stl_geometry_files(root_dir
                              , run_name = ''
                              , collimator_stl_files = {}
                              , scintillator_stl_files = {}
                              #, itriang_scint = 0
                              , ps = [0,0,0]
                              , u1_scint = [1,0,0]
                              , scint_norm = [0,1,0]
                              , pinhole = []
                              ):
    '''
    Parameters
    ----------
    Returns
    -------
    None.
    '''
    run_folder = run_name + '/'
    directory = os.path.join(root_dir, run_folder)

    if not os.path.exists(directory):
        os.makedirs(directory)
        print('Making directory')

    element_nr = 1
    # Gather collimator triangles
    collimators = collimator_stl_files.keys()
    for coll in collimators:
        collimator_filename = directory + 'Element%i.txt'%element_nr
        element_nr += 1
        f = open(collimator_filename, 'w')
        f.write('Collimator file for SINPA FILDSIM\n')
        f.write('Run name is ' + run_name + '\n')
        f.write('STL collimator %s \n' %coll)
        f.write('0  ! Kind of plate\n')
        f.close()
        ss._CAD.write_file_for_fortran_numpymesh(collimator_stl_files[coll],
                                              collimator_filename, 
                                              convert_mm_2_m = True )      


    rot = np.identity(3)
    # Dummy scintillator normal vector,reference point and rotation vector
    #, in case we don't include a scintillator in the run
    #
    # Write scintillator to file
    scintillators = scintillator_stl_files.keys()
    for scint in scintillators:
        scint_filename = directory + 'Element%i.txt'%element_nr
        ##write geometory file "header"
        f = open(scint_filename, 'w')
        f.write('Scintillator file for SINPA FILDSIM\n')
        f.write('Scintilator stl file: ' + scint + '\n')
        f.write('File by '+ os.getenv('USER') + ' \n')
        f.write('2  ! Kind of plate\n')
        f.close()
        # Append triangle data from stl file
        ss._CAD.write_file_for_fortran_numpymesh(scintillator_stl_files[scint], 
                                         scint_filename, 
                                         convert_mm_2_m = True )    

        rot = ss.sinpa.geometry.calculate_rotation_matrix(scint_norm, u1 = u1_scint
                                                          ,verbose=False)[0]

   
    ## Pinhole properties
    pinhole_points =pinhole['points']
    pinhole_points = pinhole_points * 0.001 #convert Catia points to m
    rPin = np.mean(pinhole_points, axis = 0)
    #TO do: get d1 and d2
    if pinhole['pinholeKind'] == 1:
        d1 = np.sqrt(np.sum((pinhole_points[1,:] - pinhole_points[0,:])**2) )
        u1 = (pinhole_points[1] - pinhole_points[0]) / d1
        
        d2 = np.sqrt(np.sum((pinhole_points[2,:] - pinhole_points[1,:])**2) )
        u2 = (pinhole_points[2] - pinhole_points[1])  / d2    
    else:
        d1 = pinhole['pinholeRadius']* 0.001 #convert Catia points to m
        u1 = (pinhole_points[1] - pinhole_points[0]) 
        u1 /= np.linalg.norm(u1)
        
        d2 = 0 #not needed
        u2 = (pinhole_points[2] - pinhole_points[1])   
        u2 /= np.linalg.norm(u2)
        
        rPin = pinhole['pinholeCentre']* 0.001 #convert Catia points to m
        
        
    u3 = np.cross(u1, u2)
    
    extra_filename = directory + 'ExtraGeometryParams.txt'
    nGeomElements = element_nr
    # make sure to convert all to m
    f = open(extra_filename,'w')
    f.write('&ExtraGeometryParams   ! Namelist with the extra geometric parameters\n')
    f.write('  nGeomElements = ' + (str(nGeomElements)) + '\n')
    f.write('  ! Pinhole\n')
    f.write('  rPin(1) = ' + (str(np.round(rPin[0],6))) 
            + ',        ! Position of the pinhole XYZ\n')
    f.write('  rPin(2) = ' + (str(np.round(rPin[1],6))) + ',\n')
    f.write('  rPin(3) = ' + (str(np.round(rPin[2],6))) + ',\n')
    f.write('  pinholeKind = 1     ! 0 = Circular, 1 = rectangle\n')
    f.write('  d1 = ' + (str(np.round(d1,6))) + '  ! Pinhole radius, or size along u1 (in m)\n')
    f.write('  d2 = ' + (str(np.round(d2,6))) + '   ! Size along u2, not used if we have a circular pinhole\n\n')
    f.write('  ! Unitary vectors:\n')
    f.write('  u1(1) =  %f\n' %(u1[0]))
    f.write('  u1(2) =  %f\n' %(u1[1]))
    f.write('  u1(3) =  %f\n\n' %(u1[2]))
    f.write('  u2(1) =  %f\n' %(u2[0]))
    f.write('  u2(2) =  %f\n' %(u2[1]))
    f.write('  u2(3) =  %f\n\n' %(u2[2]))
    f.write('  u3(1) =  %f   ! Normal to the pinhole plane\n' %(u3[0]))
    f.write('  u3(2) =  %f\n' %(u3[1]))
    f.write('  u3(3) =   %f\n\n' %(u3[2]))
    f.write('  ! Reference system of the Scintillator:\n')
    f.write('  ps(1) =  ' + (str(np.round(ps[0] ,6))) + '\n')
    f.write('  ps(2) =  ' + (str(np.round(ps[1] ,6))) + '\n')
    f.write('  ps(3) =  ' + (str(np.round(ps[2] ,6))) + '\n\n')
    # f.write('  ScintNormal(1) =  ' + (str(np.round(scint_norm[0],4))) + '   ! Normal to the scintillator\n')
    # f.write('  ScintNormal(2) =  ' + (str(np.round(scint_norm[1],4))) + '\n')
    # f.write('  ScintNormal(3) =  ' + (str(np.round(scint_norm[2],4))) + '\n\n')
    f.write('  rotation(1,1) = ' + (str(np.round(rot[0,0],4))) + '\n')
    f.write('  rotation(1,2) = ' + (str(np.round(rot[0,1],4))) + '\n')
    f.write('  rotation(1,3) = ' + (str(np.round(rot[0,2],4))) + '\n')
    f.write('  rotation(2,1) = ' + (str(np.round(rot[1,0],4))) + '\n')
    f.write('  rotation(2,2) = ' + (str(np.round(rot[1,1],4))) + '\n')
    f.write('  rotation(2,3) = ' + (str(np.round(rot[1,2],4))) + '\n')
    f.write('  rotation(3,1) = ' + (str(np.round(rot[2,0],4))) + '\n')
    f.write('  rotation(3,2) = ' + (str(np.round(rot[2,1],4))) + '\n')
    f.write('  rotation(3,3) = ' + (str(np.round(rot[2,2],4))) + '\n\n')
    f.write('/')
    f.close()
    
    
    return

if __name__ == '__main__':
    # -----------------------------------------------------------------------------
    # --- Options
    # -----------------------------------------------------------------------------
    plt.close('all')

    Test = False  # if true don't do run, just check the input geometry
    # test geometry
    plot_plate_geometry = True
    plot_3D = False

<<<<<<< HEAD
    shot = 80760
    Rinsertion = -17.2 #[mm] #negative means inserted
=======
    shot = 79303
    Rinsertion = -16.8 #[mm] #negative means inserted
>>>>>>> ddc4d56d

    if shot <=77469:
        year = 2022
    else:
        year = 2023

<<<<<<< HEAD
    time = 0.78
    use_reduced_stl_models = True
    use_1mm_pinhole = True

    run_code = True  # Set flag to run FILDSIM
    run_slit = [False, True, False, False]  # Run particles starting at slits set to true, starting with ul, ur, lr, ll
    read_slit = [False, False, True, False] # Read results from diffrent slits
=======
    time = 1.55
    use_reduced_stl_models = False
    use_1mm_pinhole = True

    run_code = True  # Set flag to run FILDSIM
    run_slit = [True, False, False, False]  # Run particles starting at slits set to true, starting with ul, ur, lr, ll
    read_slit = [True, False, False, False] # Read results from diffrent slits
>>>>>>> ddc4d56d
    slits = ['ul', 'ur', 'lr', 'll']
    idx_slit = np.where(run_slit)[0][0]
    run_name = '%i@%.3f' %(shot, time) #Choose unique run identifier, like shot number and time
    run_names = [run_name +'_ul', run_name +'_ur_25kev', run_name +'_lr', run_name +'_ll']
    read_results = not run_code # Flag to read output after run

    ###
    #Input settings
    ###
    self_shadowing = True  #Flag to remove markers that would have been shadowed, leave this on
    backtrace = False  #Do backtracing
    ###

    #Output data to save
    ###
    #Flags
    save_orbits = False # Save orbit data
    if save_orbits:
        nGyro = 36
        maxT = 0.000006 *  1
        nGyro = 360
        maxT = 0.00000006 
    else:
        nGyro = 360
        maxT = 0.00000006 
    
    save_self_shadowing_collimator_strike_points = False
    ###
    # FILD probe head
    ###    
    alpha = 0.0 # TCV FILD has no inclination or rotation angles.
    beta = 0.0  #Besides we use TCV coordinates, so for ow this is not needed
    #STL files
    geom_dir = os.path.join(paths.SINPA,'Geometry/')
    
    reduced_string = ['', 'reduced', '_reduced']
    slitSize_string = ['08', '10']
    year_string = str(year)
    use_upper_slit = slits[idx_slit][0]=='u'
    collimator_string = ['DOWN', 'UP','']

    collimator_stl_files = {'heatshield': geom_dir+'TCV_FILD/%s/%s/HeatShield_%s%s.stl'%(year_string, 
                                                                                        reduced_string[int(use_reduced_stl_models)], 
                                                                                         year_string, 
                                                                                         reduced_string[int(use_reduced_stl_models)])
                            }
    scintillator_stl_files = {'scintillator':geom_dir+'TCV_FILD/%s/%s/Scintillator_%s%s.stl'%(year_string, 
                                                                                              reduced_string[int(use_reduced_stl_models)], 
                                                                                              year_string,
                                                                                              reduced_string[int(use_reduced_stl_models)])
                                }
    collimator_stl_files['collimator'] = geom_dir+'TCV_FILD/%s/%s/Collimator%s_%s_%s%s.stl'%(year_string, 
                                                                                            reduced_string[int(use_reduced_stl_models)], 
                                                                                            collimator_string[int(use_upper_slit) + 2023%year], 
                                                                                            slitSize_string[int(use_1mm_pinhole)]+'mm', 
                                                                                            year_string, 
                                                                                            reduced_string[int(use_reduced_stl_models)])
                            
    if year == 2022:
        #choose points on scintillator for reference coordinate system
        p1 = np.array([-195.225, 1130.11, 29.8262]) * 0.001 #convert mm to m
        p2 = np.array([-210.381, 1127.1, 29.826]) * 0.001 
        p3 = np.array([-202.901, 1128.59, -14.5706]) * 0.001

        scint_norm = get_normal_vector(p1, p2, p3)        
        ps = p1 
        u1_scint = p2 - p1
        u1_scint /= np.linalg.norm(u1_scint)

    if year == 2023:
        p1 = np.array([-195.63, 1130.03, 29.4993]) * 0.001 
        p2 = np.array([-209.592, 1127.26, 29.4995] ) * 0.001
        p3 = np.array([-210.13, 1127.15, -4.66387]) * 0.001

        scint_norm = get_normal_vector(p1, p2, p3)        
        ps = p2 
        u1_scint = p2 - p1
        u1_scint /= np.linalg.norm(u1_scint)     
               
    #Pinhole coordinates in [mm]
    pinholes = [{}, {}, {}, {}]
    if use_1mm_pinhole:
        ### 1.0mm collimator
        pinholes[0]['pinholeKind'] =1
        pinholes[0]['pinholeCentre'] = None
        pinholes[0]['pinholeRadius'] = None
        pinholes[0]['points'] = np.array([[-192.96, 1137.7, 35.4414],  #Important, the vector p1 to p2 should be one dimension, and 
                                        [-193.155, 1138.68, 35.4414],  # the vector p2 to p3 the other dimension of the slit
                                        [-195.117, 1138.29, 35.4414],
                                        [-194.921, 1137.31, 35.4414]] ) #upper right, looking from plasma to FILD head

        pinholes[1]['pinholeKind'] =1
        pinholes[1]['pinholeCentre'] = None
        pinholes[1]['pinholeRadius'] = None
        pinholes[1]['points'] = np.array([[-257.103, 1124.94, 35.4414],
                                        [-257.298, 1125.92, 35.4414],
                                        [-255.337, 1126.31, 35.4414],
                                        [-255.142, 1125.33, 35.4414] ] )#upper left

        if year == 2023:
            pinholes[0]['points'] = np.array([[-192.96, 1137.7, 35.4992],  
                                            [-193.155, 1138.68, 35.4992], 
                                            [-195.117, 1138.29, 35.4992],
                                            [-194.922, 1137.31, 35.4992]] ) 


            pinholes[1]['points'] = np.array([[-257.104, 1124.94, 35.5002],
                                            [-257.299, 1125.92, 35.5002],
                                            [-255.337, 1126.31, 35.5002],
                                            [-255.142, 1125.33, 35.5002] ] )

    else:    
        ### 0.8mm collimator

        pinholes[0]['pinholeKind'] =1
        pinholes[0]['pinholeCentre'] = None
        pinholes[0]['pinholeRadius'] = None
        pinholes[0]['points'] = np.array([[-192.96, 1137.7, 35.4414],  #Important, the vector p1 to p2 should be one dimension, and 
                                        [-193.155, 1138.68, 35.4414],  # the vector p2 to p3 the other dimension of the slit
                                        [-195.117, 1138.29, 35.4414],
                                        [-194.921, 1137.31, 35.4414]] ) #upper left, looking from camera to FILD head

        pinholes[1]['pinholeKind'] =1
        pinholes[1]['pinholeCentre'] = None
        pinholes[1]['pinholeRadius'] = None
        pinholes[1]['points'] = np.array([[-257.103, 1124.94, 35.4414],
                                        [-257.259, 1125.73, 35.4414],
                                        [-255.298, 1126.12, 35.4414],
                                        [-255.142, 1125.33, 35.4414] ] )#upper right


        if year == 2023:
            pinholes[3]['pinholeKind'] =1
            pinholes[3]['pinholeCentre'] = None
            pinholes[3]['pinholeRadius'] = None
            pinholes[3]['points'] = np.array([[-192.961, 1137.7, -10.5008],
                                            [-193.117, 1138.49, -10.5008],
                                            [-195.079, 1138.1, -10.5007],
                                            [-194.922, 1137.31, -10.5007]] )#lower left, looking from plasma to FILD head

            pinholes[2]['pinholeKind'] =1
            pinholes[2]['pinholeCentre'] = None
            pinholes[2]['pinholeRadius'] = None
            pinholes[2]['points'] = np.array([[-257.104, 1124.94, -10.4998],
                                            [-257.26, 1125.73, -10.4998],
                                            [-255.299, 1126.12, -10.4998],
                                            [-255.143, 1125.33, -10.4998] ] )#lower right          

    ###Magnetic Field
    use_1D_Bfield = True  #Use the magnetic field at the slit
    use_2D_Bfield = not use_1D_Bfield
    if use_1D_Bfield:
        xyzPin = np.mean(pinholes[idx_slit]['points'], axis = 0)   #get magnetic field for specific slit
        xyzPin *=0.001 #convert to [m]
        Rpin = np.sqrt(xyzPin[0]**2 + xyzPin[1]**2)
        zPin = xyzPin[2]
        
        Br, Bz, Bt, bp =  TCV_equilibrium.get_mag_field(shot, Rpin + Rinsertion*0.001, zPin, time)#, use_gdat = True)
        modB = np.sqrt(Br**2 + Bz**2 + Bt**2) 
    elif  use_2D_Bfield:
        rmin = 0.614  #[m]
        rmax = 1.147
        nr = 129#28
        zmin = -0.76
        zmax = 0.76
        nz = 129#65

        r_grid = np.linspace(rmin, rmax, nr, dtype=np.float32)
        z_grid = np.linspace(zmin, zmax, nz, dtype=np.float32)
        r_mesh, z_mesh = np.meshgrid(r_grid, z_grid, indexing = 'ij')

        #Br, Bz, Bt =
        modB = np.array([1.12817047]) #np.mean( np.sqrt(Br**2 + Bz**2 + Bt**2) ) #this has to be manual :(


    ###
    # Marker inputs
    ###
    #Number of markers per pitch-gyroradius pair
<<<<<<< HEAD
    n_markers = int(1e6)
=======
    n_markers = int(5e3)
>>>>>>> ddc4d56d
    # Set n1 and r1 are paremeters for adjusteing # markers per gyroradius. If zero number markers is uniform
    n1 = 0.0
    r1 = 0.0
    #Grids

<<<<<<< HEAD
    #energy_arrays = np.arange(3000, 84000, 10000)
    energy_arrays = np.logspace(3, 5, num=15)
    energy_arrays = np.array([10e3, 20e3, 30e3])
=======
    energy_arrays = np.arange(3000, 25000, 3000)
>>>>>>> ddc4d56d
    #Gyroradii grid in [cm]
    g_r = ss.SimulationCodes.FILDSIM.execution.get_gyroradius(energy_arrays, modB)
    #g_r = np.asarray([0.88,1.08, 1.2567])
    #Alternatively use cm grid
    #g_r = np.arange(0.5, 5, 0.2)

    gyro_arrays = [list(np.around(g_r, decimals = 5)), #For each indivudual slit, ul->lr 
                list(np.around(g_r, decimals = 5)),
                list(np.around(g_r, decimals = 5)),
                list(np.around(g_r, decimals = 5))]
    #pitch angle grid in [degrees]
    #JP: Added rounded on p, because otherwise not correct the arccos (too many zeros gives NaN)
<<<<<<< HEAD
    p = np.around(np.arange(-1, 1, 0.1), decimals = 5)
=======
    p = np.around(np.arange(0.2, 0.9, 0.04), decimals = 5)
>>>>>>> ddc4d56d
    pitch_arrays = [list(np.around(np.rad2deg(np.arccos(p)), decimals = 5)), 
                    list(np.around(np.rad2deg(np.arccos(-p)), decimals = 5)),
                    list(np.around(np.rad2deg(np.arccos(-p)), decimals = 5)),
                    list(np.around(np.rad2deg(np.arccos(p)), decimals = 5))
                    ]

    #alternatively use degree grid
    p = np.linspace(0.00, 90, 20)

    p = np.array([30, 45, 60])

    pitch_arrays = [ list(p),
                    list(180-p),
                    list(p),
                    list(180-p)
                    ]





    #Range of gyrophase to use. Smaller range can be used, but for now allow all gyrophases
    gyrophase_range = [[np.deg2rad(185),np.deg2rad(359)],  #UL  [np.deg2rad(185),np.deg2rad(359)]
                        [np.deg2rad(80),np.deg2rad(160)],  #UR [np.deg2rad(22),np.deg2rad(182)]
                        [np.deg2rad(200),np.deg2rad(350)], #LR [np.deg2rad(185),np.deg2rad(359)]
                        [np.deg2rad(1),np.deg2rad(189)]  #LL [np.deg2rad(1),np.deg2rad(189)]
                        ]        

    # -----------------------------------------------------------------------------
    # --- Run SINPA FILDSIM
    # -----------------------------------------------------------------------------
               
    if run_code:
        # prepare namelist
        nml_options = {
            'config':  {  # parameters
                'runid': '',
                'geomfolder': '',
                'FILDSIMmode': True,
                'nxi': 0,
                'nGyroradius': 0,
                'nMap': n_markers,
                'n1': n1,
                'r1': r1,
                'restrict_mode': False,
                'mapping': True,
                'saveOrbits': save_orbits,
                'saveRatio': 1,
                'saveOrbitLongMode': False,
                'runfolder': '',
                'verbose': True,
                'IpBt': -1,        # Sign of toroidal current vs field (for pitch), need to check
                'flag_efield_on': False,  # Add or not electric field
                'save_collimator_strike_points': False,  # Save collimator points
                'save_scintillator_strike_points': True,
                'backtrace': backtrace,  # Flag to backtrace the orbits
                'save_self_shadowing_collimator_strike_points': 
                    save_self_shadowing_collimator_strike_points,
                'self_shadowing': self_shadowing
                },
            'inputParams': {
                'nGyro': nGyro,
                'minAngle': 0,
                'dAngle': 0,
                'XI': [],
                'rL': [],
                'maxT': maxT
                },
            }
        
        # write geometry files
        for i in range(4):
            if run_slit[i]:                   
                # prepare magnetic field
                ###
                # Magnetic field input
                ###
                field = ss.simcom.Fields()
                if use_1D_Bfield:
                    field.createFromSingleB(B = np.array([Br, Bz, Bt]), 
                                    Rmin = Rpin - 0.25,
                                    Rmax = Rpin + 0.25,
                                    zmin = zPin -0.25, zmax = zPin + 0.25,
                                    nR = 10, nz = 10)

                elif use_2D_Bfield:
                    Br = Br.astype(dtype=np.float64)
                    Bphi = Bt.astype(dtype=np.float64)
                    Bz = Bz.astype(dtype=np.float64)

                    field.Bfield['R'] = np.float64(r_grid - Rinsertion*0.001)
                    field.Bfield['z'] = np.float64(z_grid)   
                    field.Bfield['Rmin'] = np.float64(np.min(field.Bfield['R']))
                    field.Bfield['Rmax'] = np.float64(np.max(field.Bfield['R']))
                    field.Bfield['zmin'] = np.float64(np.min(field.Bfield['z']))
                    field.Bfield['zmax'] = np.float64(np.max(field.Bfield['z']))
                    field.Bfield['nR'] = np.int32(len(field.Bfield['R']))
                    field.Bfield['nz'] = np.int32(len(field.Bfield['z']))

                    field.Bfield['fr'] = np.asfortranarray(Br)
                    field.Bfield['fz'] = np.asfortranarray(Bz)
                    field.Bfield['ft'] = np.asfortranarray(Bphi)
       
                    #field.Bfield['nTime'] = np.int32(0)
                    #field.Bfield['Timemin'] = np.float64(0.)
                    #field.Bfield['Timemax'] = np.float64(0.)
                    
                    field.bdims = 2
                    field.plot('br', phiSlice = 0 ,plot_vessel = False)
                    plt.show()

                write_stl_geometry_files(root_dir = geom_dir,
                                        run_name = run_names[i],
                                        collimator_stl_files = collimator_stl_files,
                                        scintillator_stl_files = scintillator_stl_files,
                                        ps = ps,
                                        u1_scint= u1_scint,
                                        scint_norm= scint_norm,
                                        pinhole = pinholes[i])                                    
                    
                if not Test:
                    # Create directories
                    runDir = os.path.join(paths.SINPA, 'runs', run_names[i])
                    inputsDir = os.path.join(runDir, 'inputs')
                    resultsDir = os.path.join(runDir, 'results')
                    os.makedirs(runDir, exist_ok=True)
                    os.makedirs(inputsDir, exist_ok=True)
                    os.makedirs(resultsDir, exist_ok=True)
                    
                    # Set namelist parameters
                    nml_options['config']['runid'] = run_names[i]
                    nml_options['config']['geomfolder'] = (geom_dir + '/' + run_names[i])
                    nml_options['config']['runfolder'] = runDir
                    nml_options['config']['nxi'] = len(pitch_arrays[i])
                    nml_options['config']['nGyroradius'] = len(gyro_arrays[i])
                    nml_options['inputParams']['XI'] = pitch_arrays[i]
                    nml_options['inputParams']['rL'] = gyro_arrays[i]
                    nml_options['inputParams']['minAngle'] = gyrophase_range[i][0]
                    nml_options['inputParams']['dAngle'] = (gyrophase_range[i][1]
                                                        - gyrophase_range[i][0])
            
                    #Make field

                    fieldFileName = os.path.join(inputsDir, 'field.bin')
                    print('Writing new B-field file!!!!!')
                    fid = open(fieldFileName, 'wb')
                    field.tofile(fid)
                    fid.close()

                    # Create namelist
                    ss.sinpa.execution.write_namelist(nml_options )
                
                    # Missing a step: create B field!!
                    # Check the files
                    ss.sinpa.execution.check_files(nml_options['config']['runid'])
                    # Launch the simulations
                    ss.sinpa.execution.executeRun(nml_options['config']['runid'], queue = False)
                
        
            if plot_plate_geometry:
                if run_slit[i]:
                    geomID = run_names[i]
                    Geometry = ss.simcom.Geometry(GeomID=geomID)
                    if plot_3D:
                        Geometry.plot3Dfilled(element_to_plot = [0,2], plot_pinhole = False)
                    #Geometry.plot2Dfilled(view = 'XY', element_to_plot = [0,2], plot_pinhole = False)
                    Geometry.plot2Dfilled(view = 'Scint', element_to_plot = [0,2], plot_pinhole = False)
                    plt.show()


    # -----------------------------------------------------------------------------
    # --- Section 2: Analyse the results
    # -----------------------------------------------------------------------------
    ###
    #Output plotting flags
    ###
    # plot outputs
    plot_strike_points = False
    plot_strikemap = True
    # strike plotting settings
    marker_params = [{'markersize':6, 'marker':'o','color':'b'},
                     {'markersize':6, 'marker':'o','color':'m'},
                     {'markersize':6, 'marker':'o','color':'m'},
                     {'markersize':6, 'marker':'o','color':'b'}]
    line_params =  [{'ls':'solid','color':'k'},
                    {'ls':'solid','color':'w'},
                    {'ls':'solid','color':'r'},
                    {'ls':'solid','color':'b'}]
    mar_params = [{'zorder':3,'color':'k'},
                  {'zorder':3,'color':'w'},
                  {'zorder':3,'color':'r'},
                  {'zorder':3,'color':'b'}]

    plot_orbits = True
    orbit_kind=(2,) # 2 colliding w. scint., 0 colliding w. coll., 9 missing all, 3 scint. markers traced backwards
    plot_self_shadowing_collimator_strike_points = False
    # Save data to txt files for ParaView inspection
    save_strike_points_txt = False
    save_strikemap_txt = False
    save_orb_txt = True  # Save orbit data to .txt file
    seperated = False      # If this flag is true, make separate txt file for each orbit, otherwise one file is written
    save_self_shadowing_collimator_strike_points = False #Flag to see where self shadowing happens
    save_self_shadowing_collimator_strike_points_txt = False
    # plot some metrics
    plot_metrics = True
    plot_resolutions = True
    plot_gyro_res= False
    plot_pitch_res= False
    plot_collimating_factor = True
    plot_synthetic_signal= False
    plot_camera_signal=False


    if read_results:

        runid = run_names
        strike_points_file = ['','','','']
        Smap = [[],[],[],[]]
        p0 = [75, 115]
        
        for i in range(4):
            if read_slit[i] :# or mixnmatch:
                runDir = os.path.join(paths.SINPA, 'runs', runid[i])
                inputsDir = os.path.join(runDir, 'inputs/')
                resultsDir = os.path.join(runDir, 'results/')
                base_name = resultsDir + runid[i]
                smap_name = base_name + '.map'
        
                # Load the strike map
                Smap[i] = ss.mapping.StrikeMap('FILD', file=smap_name)
                try:
                    Smap[i].load_strike_points()
                except:
                    print('Strike map ' + str(i+1) + ' could not be loaded')
                    continue
                
                try:
                    selfmap_name = base_name + '.spcself'
                    Smap[i].strike_points_self = ss.simcom.strikes.Strikes(code = 'SINPA', file=selfmap_name, type = 'mapcollimator')#(runid[i],type='mapcollimator')
                except:
                    print('Self shadowing points' + str(i+1) + ' could not be loaded')
                    continue

                if plot_synthetic_signal:
                    # I haven't tested this yet
                    
                    distro = pickle.load( open( dist_file, "rb" ) )


                    per = 0.05
                    flags = np.random.rand(distro['n']) < per
                    
                    distro['BR'] = distro['BR'][flags]
                    distro['n'] = len(distro['BR'])
                    distro['Bphi'] = distro['Bphi'][flags]
                    distro['Bz'] = distro['Bz'][flags]
                    distro['Anum'] =distro['Anum'][flags]
                    distro['Znum'] = distro['Znum'][flags]
                    distro['vR']=distro['vR'][flags]
                    distro['vphi'] =distro['vphi'][flags]
                    distro['vz'] =distro['vz'][flags]
                    distro['pitch'] = distro['pitch'][flags]
                    distro['energy'] =distro['energy'][flags]
    
                    distro['gyroradius'] =distro['gyroradius'][flags]
                    distro['weight'] =    distro['weight'] [flags]
                    
                    Gyro_radius=distro['gyroradius']
                    pitch = distro['pitch']
                    weight = distro['weight']
                    gridlev = 100
                    fig4, ax4 = plt.subplots(nrows=1, ncols=1, figsize=(6, 10),
                                    facecolor='w', edgecolor='k', dpi=100)
        
                    ax4.set_ylabel('Gyro radius [cm]')
                    ax4.set_xlabel('Pitch angle [$\\degree$]')
                    
                    rl = np.linspace(0, 2., gridlev)
                    p = np.linspace(-1, 1, gridlev)
                    p = np.linspace(55,105, gridlev)
                    #IPython.embed()
                    f, rl, p = np.histogram2d(Gyro_radius, pitch, bins=[rl, p],
                                                        weights=weight)
                    cmap = cm.inferno # Colormap
                    cmap._init()                    
                    im4 = ax4.imshow(f, origin='lower',
                                    extent=(p[0],
                                            p[-1],
                                            rl[0],
                                            rl[-1]),
                                    cmap = cmap,
                                    aspect='auto', interpolation='nearest')#,
                
                    
                    fig4.colorbar(im4, ax=ax4, label='fast-ions/s/keV')
                    fig4.tight_layout()
                    fig4.show()

                    output = ss.fildsim.synthetic_signal_remap(distro, Smap[i],
                                                                rmin=0.1, rmax=4.0, dr=0.01,
                                                                pmin=55.0, pmax=105.0,
                                                                dp=0.01)




                    fig, ax_syn = plt.subplots(nrows=1, ncols=1, figsize=(6, 10),
                                                facecolor='w', edgecolor='k', dpi=100)   
                    ax_syn.set_xlabel('Pitch [$\\degree$]')
                    ax_syn.set_ylabel('Gyroradius [cm]')
                    ax_syn.set_ylim([0, 2.0])
                    
                    cmap = cm.inferno # Colormap
                    cmap._init()
                    
                    ss.fildsim.plot_synthetic_signal(output['gyroradius'], output['pitch']
                                                , output['signal'], 
                                                ax=ax_syn, fig=fig, cmap = cmap)
                    if read_slit[0] and read_slit[1]:
                        fig.title('Slit #' + str(i+1))
                    fig.tight_layout()
                    fig.show()
                if plot_camera_signal:
                    """
                    Calculate FILD synthetic signal
                    """

                    # ------------------------------------------------------------------------------
                    # %% Load distribution
                    # ------------------------------------------------------------------------------
                    distro = pickle.load(open(dist_file, "rb" ))
                    prune = 100
                    flags = np.random.choice(np.arange(len(distro['BR'])),
                                                size=(prune,), replace=False)
                    distro['BR'] = distro['BR'][flags]
                    distro['n'] = len(distro['BR'])
                    distro['Bphi'] = distro['Bphi'][flags]
                    distro['Bz'] = distro['Bz'][flags]
                    distro['Anum'] = distro['Anum'][flags]
                    distro['Znum'] = distro['Znum'][flags]
                    distro['vR'] = distro['vR'][flags]
                    distro['vphi'] = distro['vphi'][flags]
                    distro['vz'] = distro['vz'][flags]
                    distro['pitch'] = distro['pitch'][flags]
                    distro['energy'] = distro['energy'][flags]
                    distro['gyroradius'] = distro['gyroradius'][flags]
                    distro['weight'] = distro['weight'][flags]
                    
                    # ------------------------------------------------------------------------------
                    # %% Settings
                    # ------------------------------------------------------------------------------
                    # ---- Geometry files
                    geomFolder = \
                        '/afs/ipp-garching.mpg.de/home/a/ajvv/pub/rueda/SINPA_test/Geom/W7X_std_v14'
                    # ---- SINPA run


                    # ---- Camera options
                    optics_parameters = {}
                    optics_parameters['beta'] = 1/37
                    optics_parameters['T'] = 0.67
                    optics_parameters['Omega'] = 4.7e-4
                    
                    camera_parameters = {}
                    camera_parameters['px_x_size'] = 9e-6
                    camera_parameters['nx'] = 229
                    camera_parameters['px_y_size'] = 9e-6
                    camera_parameters['ny'] = 240
                    camera_parameters['range'] = 12
                    camera_parameters['qe'] = 0.7
                    camera_parameters['ad_gain'] = 0.25
                    camera_parameters['dark_noise'] = 0.96
                    camera_parameters['readout_noise'] = 2.33
                    
                    exp_time = 1.
                    
                    scint_signal_options = {}
                    scint_signal_options['rmin'] = 0.0
                    scint_signal_options['rmax'] = 2.0
                    scint_signal_options['dr'] = 0.1
                    scint_signal_options['pmin'] = 55.0
                    scint_signal_options['pmax'] = 125.0
                    scint_signal_options['dp'] = 0.1
                    
                    # ---- plotting options
                    p1 = True  # Plot the signal in the remap variables
                    # ------------------------------------------------------------------------------
                    # %% Load geometry ans map
                    # ------------------------------------------------------------------------------
                    Geom = ss.simcom.Geometry(GeomID=runid[i])
                    #scintillator = ss.scint.Scintillator(os.path.join(geomFolder, 'Element2.txt'),
                    #                                     format='SINPA')
                    scintillator = ss.LibMap.Scintillator('/afs/ipp/home/a/ajvv/SINPA/Geometry/W7X_std_v14/Element2.txt', format = 'SINPA')
                    Geom.apply_movement()
                    #smap = ss.smap.Fsmap(smapFile)
                    #smap.load_strike_points()
                    smap=Smap[i]
                    # apply the calibration
                    cal = ss.mapping.CalParams()
                    xscale = optics_parameters['beta'] / camera_parameters['px_x_size']
                    yscale = optics_parameters['beta'] / camera_parameters['px_y_size']
                    # calculate the pixel position of the scintillator vertices
                    cal.xscale = xscale
                    cal.yscale = yscale
                    cal.xshift = 0
                    cal.yshift = 0
                    
                    cal.deg = 75
                    
                    smap.calculate_pixel_coordinates(cal)
                    scintillator.calculate_pixel_coordinates(cal)
                    # Aling the center of the map with the camera center
                    
                    if i == 0:
                        x_shift_smap =  camera_parameters['nx']/2.0 - smap.xpixel.mean()
                        y_shift_smap = camera_parameters['ny']/2.0 - smap.ypixel.mean()
                        
                        scintillator_x_shift = camera_parameters['nx']/2.0 - scintillator.xpixel.mean()
                        scintillator_y_shift = camera_parameters['ny']/2.0 - scintillator.ypixel.mean()
                    
                    smap.xpixel += x_shift_smap+70
                    smap.ypixel += y_shift_smap+50
                    
                    scintillator.xpixel += scintillator_x_shift
                    scintillator.ypixel += scintillator_y_shift

                    # ------------------------------------------------------------------------------
                    # %% Calculate signal in remap coordinates
                    # ------------------------------------------------------------------------------
                    signalRemapCoordinates = \
                        ss.fildsim.synthetic_signal_remap(
                            distro, smap, efficiency=None,
                            **scint_signal_options)
                    if False:
                        fig, ax = plt.subplots()
                        ax.contourf(signalRemapCoordinates['pitch'],
                                    signalRemapCoordinates['gyroradius'],
                                    signalRemapCoordinates['signal'].T,
                                    cmap=ss.plt.Gamma_II())
                        ax.set_xlabel('Pitch [º]')
                        ax.set_ylabel('Gyroradius [cm]')
                    
                    # %% Calculate transformation matrix
                    # ------------------------------------------------------------------------------
                    smap.interp_grid((camera_parameters['nx'],
                                        camera_parameters['ny']), MC_number=250,
                                        grid_params={
                                            'ymin': scint_signal_options['rmin'],
                                            'ymax': scint_signal_options['rmax'],
                                            'xmin': scint_signal_options['pmin'],
                                            'xmax': scint_signal_options['pmax'],
                                            'dx': scint_signal_options['dp'],
                                            'dy': scint_signal_options['dr'],
                                            })
                    H = np.tensordot(signalRemapCoordinates['signal'],
                                        smap.grid_interp['transformation_matrix'],
                                        2)
                    # %% Plot the frame
                    if True:
                        if i ==0:
                            fig2, ax2 = plt.subplots(figsize=(10, 8),
                            facecolor='w', edgecolor='k', dpi=100)
                        #ax2.imshow(H, cmap=ss.plt.Gamma_II())

                            fig3, ax3 = plt.subplots(figsize=(8, 6),
                            facecolor='w', edgecolor='k', dpi=100)
                        else:
                            fig4, ax4 = plt.subplots(figsize=(8, 6),
                            facecolor='w', edgecolor='k', dpi=100)
                        if i ==1:
                            lowerBound = 2
                            H =np.ma.masked_where((lowerBound > H), H)
                            
                        cal = 2000 * 1 / 4 / np.pi * optics_parameters['T'] * optics_parameters['Omega'] * camera_parameters['qe'] / camera_parameters['ad_gain'] * exp_time

                        im2 = ax2.imshow(H * cal, cmap=cm.inferno)
                        smap.plot_pix(line_params={'color': 'r', 'alpha':0.45}, 
                                        marker_params = {   'markersize': 0},
                                        ax=ax2, labels=True)
                        ax2.set_xlabel('X [pixel]')
                        ax2.set_ylabel('Y [pixel]')
                        if i ==0:
                            fig2.colorbar(im2, ax=ax2, label='Counts')
                            fig2.tight_layout()

                        if i ==0:
                            im2 = ax3.imshow(H * cal, cmap=cm.inferno)
                            smap.plot_pix(line_params={'color': 'r', 'alpha':0.45}, 
                                            marker_params = {   'markersize': 0},
                                            ax=ax3, labels=True)
                            ax3.set_xlabel('X [pixel]')
                            ax3.set_ylabel('Y [pixel]')
                            ax3.set_xlim([135, 205.])
                            ax3.set_ylim([200, 130.])
                            fig3.colorbar(im2, ax=ax3, label='Counts')
                            fig3.tight_layout()

                        if i ==1:
                            #lowerBound = np.min(H)
                            #H =np.ma.masked_where((lowerBound >= H), H)
                            im2 = ax4.imshow(H.data * cal, cmap=cm.inferno)
                            smap.plot_pix(line_params={'color': 'r', 'alpha':0.45}, 
                                            marker_params = {   'markersize': 0},
                                            ax=ax4, labels=True)
                            ax4.set_xlabel('X [pixel]')
                            ax4.set_ylabel('Y [pixel]')
                            ax4.set_xlim([85, 155.])
                            ax4.set_ylim([70, 0.])                                
                            fig4.colorbar(im2, ax=ax4, label='Counts')
                            fig4.tight_layout()
                if plot_resolutions:
                    Smap[i].calculate_resolutions(min_statistics = 1000)
                    Smap[i].plot_resolutions()
                if plot_gyro_res:
                    Smap[i].plot_resolution_fits(var='Gyroradius',
                                                    pitch=np.array([75]),
                                                    kind_of_plot='normal',
                                                    include_legend=True)
                    plt.gcf().show()
                if plot_pitch_res:
                    Smap[i].plot_resolution_fits(var='Pitch',
                                                    gyroradius=1,
                                                    kind_of_plot='normal',
                                                    include_legend=True)
                    plt.gcf().show()
                if plot_collimating_factor:
                    Smap[i].plot_collimator_factor()
                    plt.gcf().show()
                
        if plot_plate_geometry:
            fig, ax = plt.subplots()
            orb = []
                
            ax.set_xlabel('Y [cm]')
            ax.set_ylabel('Z [cm]')
            ax.set_title('Camera view (YZ plane)')
            
            # If you want to mix and match, it assumes they have the same scintillator
                
            for i in range(4):
                if read_slit[i]:# or mixnmatch:

                    Geometry = ss.simcom.Geometry(GeomID=runid[i])

                        
                    Geometry.plot2Dfilled(ax=ax, view = 'Scint', element_to_plot = [2],
                                            plot_pinhole = False)

                    print('HOLAAA!')
                    if plot_strike_points:
                        #IPython.embed()rundid=
                        Smap[i].strike_points.scatter(ax=ax, per=0.2
                                                        , xscale=100.0, yscale=100.0
                                                        ,mar_params = mar_params[i]
                                                        , varx='x1', vary='x2')
                        
                    if plot_strikemap:
                        Smap[i].plot_real(ax=ax, marker_params=marker_params[i],
                                            line_params=line_params[i], factor=100., labels=True)
                            
                    if plot_orbits:
                        orb.append(ss.sinpa.orbits(runID=runid[i]))
                        #orb[i].plot2D(ax=ax,line_params={'color': 'r'}, kind=(2,),factor=100.0)
                        #orb[i].plot2D(ax=ax,line_params={'color': 'b'}, kind=(0,),factor=100.0)
                        #orb[i].plot2D(ax=ax,line_params={'color': 'k'}, kind=(9,),factor=100.0)
                        if save_orb_txt:
                            orb[i].save_orbits_to_txt( kind=orbit_kind, units = 'mm', seperated = seperated)
                            print('I arrived here!!!!')
                else:
                    orb.append([])
                        
            fig.show()
                
            if plot_3D:
                Geometry.plot3Dfilled(element_to_plot = [0, 2], units = 'm')
                ax3D = plt.gca()
                
                
                for i in range(4):
                    if read_slit[i]:# or mixnmatch:
                        
                        if plot_strike_points:
                            Smap[i].strike_points.plot3D(ax=ax3D)
                            if save_strike_points_txt:
                                Smap[i].strike_points.points_to_txt(file_name_save = 'Strikes_%s.txt' % (runid[i])
                                                                    , per = 0.01)
                            if plot_self_shadowing_collimator_strike_points:
                                Smap[i].strike_points_self.plot3D(ax=ax3D)  
                            if save_self_shadowing_collimator_strike_points_txt:
                                Smap[i].strike_points_self.points_to_txt(file_name_save = 'Strikes_shadow_%s.txt' % (runid[i])
                                                                            , per = 1)
                                
                        # plot in red the ones colliding with the scintillator
                        if plot_orbits:
                            orb[i].plot3D(line_params={'color': 'r'}, kind=(2,), ax=ax3D, per = 1.)
                            # plot in blue the ones colliding with the collimator
                            orb[i].plot3D(line_params={'color': 'b'}, kind=(0,), ax=ax3D, per = 1.)
                            # plot the 'wrong orbits', to be sure that the are just orbits exceeding
                            # the scintillator and nothing is wrong with the code
                            orb[i].plot3D(line_params={'color': 'k'}, kind=(9,), ax=ax3D, per = 1.)
                            
                            if save_orb_txt:
                                orb[i].save_orbits_to_txt( kind=orbit_kind, units = 'mm')#, seperated = seperated)



    plt.show()

                   
                        <|MERGE_RESOLUTION|>--- conflicted
+++ resolved
@@ -181,20 +181,14 @@
     plot_plate_geometry = True
     plot_3D = False
 
-<<<<<<< HEAD
-    shot = 80760
-    Rinsertion = -17.2 #[mm] #negative means inserted
-=======
     shot = 79303
     Rinsertion = -16.8 #[mm] #negative means inserted
->>>>>>> ddc4d56d
 
     if shot <=77469:
         year = 2022
     else:
         year = 2023
 
-<<<<<<< HEAD
     time = 0.78
     use_reduced_stl_models = True
     use_1mm_pinhole = True
@@ -202,15 +196,6 @@
     run_code = True  # Set flag to run FILDSIM
     run_slit = [False, True, False, False]  # Run particles starting at slits set to true, starting with ul, ur, lr, ll
     read_slit = [False, False, True, False] # Read results from diffrent slits
-=======
-    time = 1.55
-    use_reduced_stl_models = False
-    use_1mm_pinhole = True
-
-    run_code = True  # Set flag to run FILDSIM
-    run_slit = [True, False, False, False]  # Run particles starting at slits set to true, starting with ul, ur, lr, ll
-    read_slit = [True, False, False, False] # Read results from diffrent slits
->>>>>>> ddc4d56d
     slits = ['ul', 'ur', 'lr', 'll']
     idx_slit = np.where(run_slit)[0][0]
     run_name = '%i@%.3f' %(shot, time) #Choose unique run identifier, like shot number and time
@@ -390,23 +375,15 @@
     # Marker inputs
     ###
     #Number of markers per pitch-gyroradius pair
-<<<<<<< HEAD
     n_markers = int(1e6)
-=======
-    n_markers = int(5e3)
->>>>>>> ddc4d56d
     # Set n1 and r1 are paremeters for adjusteing # markers per gyroradius. If zero number markers is uniform
     n1 = 0.0
     r1 = 0.0
     #Grids
 
-<<<<<<< HEAD
     #energy_arrays = np.arange(3000, 84000, 10000)
     energy_arrays = np.logspace(3, 5, num=15)
     energy_arrays = np.array([10e3, 20e3, 30e3])
-=======
-    energy_arrays = np.arange(3000, 25000, 3000)
->>>>>>> ddc4d56d
     #Gyroradii grid in [cm]
     g_r = ss.SimulationCodes.FILDSIM.execution.get_gyroradius(energy_arrays, modB)
     #g_r = np.asarray([0.88,1.08, 1.2567])
@@ -419,11 +396,7 @@
                 list(np.around(g_r, decimals = 5))]
     #pitch angle grid in [degrees]
     #JP: Added rounded on p, because otherwise not correct the arccos (too many zeros gives NaN)
-<<<<<<< HEAD
     p = np.around(np.arange(-1, 1, 0.1), decimals = 5)
-=======
-    p = np.around(np.arange(0.2, 0.9, 0.04), decimals = 5)
->>>>>>> ddc4d56d
     pitch_arrays = [list(np.around(np.rad2deg(np.arccos(p)), decimals = 5)), 
                     list(np.around(np.rad2deg(np.arccos(-p)), decimals = 5)),
                     list(np.around(np.rad2deg(np.arccos(-p)), decimals = 5)),
