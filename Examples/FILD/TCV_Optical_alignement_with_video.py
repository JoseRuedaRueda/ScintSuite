--- conflicted
+++ resolved
@@ -28,14 +28,6 @@
 Scint_file = '/home/jansen/NoTivoli/ScintSuite/Data/Plates/FILD/TCV/TCV2023.txt'   # ####
 format = 'fildsim'  # Code for which the geometry file is written
 # File with the calibration image (png)
-<<<<<<< HEAD
-calib_image = '/videodata/pcfild004/data/fild002/' + 'XIMEA_12_04_2024_calib_inTCV.mat'
-# modify section 3 if you have a custom format for the calibration image
-# Staring points for the calibration
-xshift = 328
-yshift = 786.9
-xscale = 18311
-=======
 #calib_image = '/videodata/pcfild002/data/fild002/' + '79069.mat'#\
 calib_image = '/videodata/pcfild004/data/fild002/XIMEA_12_04_2024_calib_inTCV.mat'
 #    '%i.mat'  %shot         # ####
@@ -45,7 +37,6 @@
 xshift = 357     
 yshift = 812.7
 xscale = 18270      
->>>>>>> ddc4d56d
 deg = 0
 
 
