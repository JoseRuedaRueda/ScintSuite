"""
Obtain the calibration parameters

Jose Rueda: jrrueda@us.es

Note, a small GUI will come out and you will have some sliders to determine the
calibration parameters for your scintillator

Lines marked with #### should be change for it to work in your instalation

IMPORTANT: If you select SINPA as code format, the scintillaor coordinate must
be in the scintillator reference system, if not, there would be a shift between
SINPA coordinates and the calibration
"""
import ScintSuite as ss
import matplotlib.pyplot as plt
from matplotlib.widgets import Slider


## ----------------------------------------------------------------------------
# --- Settings
# -----------------------------------------------------------------------------
shot = 75555
<<<<<<< HEAD
time = 0.007
vmax = 850

Scint_file = '/home/jansen/ScintSuite/Data/Plates/FILD/TCV/TCV2022.txt'
#Scint_file = '/home/jansen/ScintSuite/Data/Plates/FILD/TCV/TCV2023.txt'   # ####
=======
time = 0.407
vmax = 1200

Scint_file = '/home/jansen/ScintSuite/Data/Plates/FILD/TCV/TCV2022.txt'   # ####
>>>>>>> 9bb5a236
format = 'fildsim'  # Code for which the geometry file is written
# File with the calibration image (png)
calib_image = '/videodata/pcfild002/data/fild002/' + \
    '%i.mat'  %shot         # ####

# modify section 3 if you have a custom format for the calibration image
# Staring points for the calibration
xshift = -11.5
yshift = 134.6
xscale = 5718
deg = 0
# x-scale to y scale
XtoY = 1.0

# Scale maximum
xshiftmax = 1200
yshiftmax = 860
xscalemax = 30000
degmax = 180

# Scale minimum
xshiftmin = -80
yshiftmin = -100
xscalemin = 2000
degmin = -180
## ----------------------------------------------------------------------------
# --- Load video
# -----------------------------------------------------------------------------
vid = ss.vid.FILDVideo(shot = shot)
#vid.read_frame(t1=time-0.3, t2=time+0.3)
## -----------------------------------------------------------------------------
# --- Scintillator load and first alignement
# -----------------------------------------------------------------------------
scintillator = ss.mapping.Scintillator(Scint_file)
scintillator.code = format
vid.scintillator = scintillator
cal = ss.mapping.CalParams()
cal.xshift = xshift
cal.yshift = yshift
cal.xscale = xscale
cal.yscale = xscale * XtoY
cal.deg = deg
vid.scintillator.calculate_pixel_coordinates(cal)


## ----------------------------------------------------------------------------
# --- Image load and plot
# -----------------------------------------------------------------------------
fig, ax = plt.subplots()
# adjust the main plot to make room for the sliders
plt.subplots_adjust(left=0.30, bottom=0.3)
ax = vid.plot_frame(t=time, ccmap=plt.get_cmap('gray'), vmax=vmax, ax=ax)
vid.scintillator.plot_pix(ax)

# -----------------------------------------------------------------------------
# --- GUI
# -----------------------------------------------------------------------------
# Make a horizontal sliders to control shifts
axxs = plt.axes([0.2, 0.05, 0.65, 0.03])
axxs_slider = Slider(
    ax=axxs,
    label='xshift',
    valmin=xshiftmin,
    valmax=xshiftmax,
    valinit=xshift,
)
axys = plt.axes([0.2, 0.15, 0.65, 0.03])
axys_slider = Slider(
    ax=axys,
    label='yshift',
    valmin=yshiftmin,
    valmax=yshiftmax,
    valinit=yshift,
)

# Make a vertically oriented slider to control the amplitude
axxsc = plt.axes([0.05, 0.25, 0.0225, 0.63])
axxsc_slider = Slider(
    ax=axxsc,
    label="xscale",
    valmin=xscalemin,
    valmax=xscalemax,
    valinit=xscale,
    orientation="vertical"
)

axdeg = plt.axes([0.20, 0.25, 0.0225, 0.63])
axdeg_slider = Slider(
    ax=axdeg,
    label="deg",
    valmin=degmin,
    valmax=degmax,
    valinit=deg,
    orientation="vertical"
)


# The function to be called anytime a slider's value changes
def update(val):
    cal.xshift = axxs_slider.val
    cal.yshift = axys_slider.val
    cal.xscale = axxsc_slider.val
    cal.yscale = XtoY * axxsc_slider.val
    cal.deg = axdeg_slider.val
    vid.scintillator.calculate_pixel_coordinates(cal)
    ss.plt.remove_lines(ax)
    vid.scintillator.plot_pix(ax)


# register the update function with each slider
axxs_slider.on_changed(update)
axys_slider.on_changed(update)
axxsc_slider.on_changed(update)
axdeg_slider.on_changed(update)


plt.show()<|MERGE_RESOLUTION|>--- conflicted
+++ resolved
@@ -21,18 +21,10 @@
 # --- Settings
 # -----------------------------------------------------------------------------
 shot = 75555
-<<<<<<< HEAD
-time = 0.007
-vmax = 850
-
-Scint_file = '/home/jansen/ScintSuite/Data/Plates/FILD/TCV/TCV2022.txt'
-#Scint_file = '/home/jansen/ScintSuite/Data/Plates/FILD/TCV/TCV2023.txt'   # ####
-=======
 time = 0.407
 vmax = 1200
 
 Scint_file = '/home/jansen/ScintSuite/Data/Plates/FILD/TCV/TCV2022.txt'   # ####
->>>>>>> 9bb5a236
 format = 'fildsim'  # Code for which the geometry file is written
 # File with the calibration image (png)
 calib_image = '/videodata/pcfild002/data/fild002/' + \
